--- conflicted
+++ resolved
@@ -68,12 +68,6 @@
         </dependency>
 
         <dependency>
-<<<<<<< HEAD
-            <groupId>org.gridgain</groupId>
-            <artifactId>gridgain-slf4j-deps</artifactId>
-            <version>1.0</version>
-            <type>pom</type>
-=======
             <groupId>commons-cli</groupId>
             <artifactId>commons-cli</artifactId>
             <version>1.2</version>
@@ -83,7 +77,6 @@
             <groupId>commons-codec</groupId>
             <artifactId>commons-codec</artifactId>
             <version>1.6</version>
->>>>>>> 11a7fa62
         </dependency>
 
         <dependency>
@@ -273,11 +266,6 @@
         </dependency>
 
         <dependency>
-<<<<<<< HEAD
-            <groupId>io.netty</groupId>
-            <artifactId>netty-all</artifactId>
-            <version>4.0.9.Final</version>
-=======
             <groupId>org.eclipse.jetty</groupId>
             <artifactId>jetty-xml</artifactId>
             <version>9.0.5.v20130815</version>
@@ -305,7 +293,6 @@
             <groupId>org.slf4j</groupId>
             <artifactId>slf4j-api</artifactId>
             <version>1.6.4</version>
->>>>>>> 11a7fa62
         </dependency>
 
         <dependency>
@@ -315,11 +302,6 @@
         </dependency>
 
         <dependency>
-<<<<<<< HEAD
-            <groupId>org.pcollections</groupId>
-            <artifactId>pcollections</artifactId>
-            <version>2.1.2</version>
-=======
             <groupId>org.springframework</groupId>
             <artifactId>spring-aop</artifactId>
             <version>3.2.2.RELEASE</version>
@@ -335,7 +317,6 @@
             <groupId>org.springframework</groupId>
             <artifactId>spring-context</artifactId>
             <version>3.2.2.RELEASE</version>
->>>>>>> 11a7fa62
         </dependency>
 
         <dependency>
@@ -597,11 +578,6 @@
     </dependencies>
 
     <build>
-<<<<<<< HEAD
-        <sourceDirectory>java</sourceDirectory>
-
-=======
->>>>>>> 11a7fa62
         <resources>
             <resource>
                 <directory>config</directory>
@@ -614,8 +590,6 @@
             </resource>
         </resources>
 
-<<<<<<< HEAD
-=======
         <pluginManagement>
             <plugins>
                 <plugin>
@@ -626,7 +600,6 @@
             </plugins>
         </pluginManagement>
 
->>>>>>> 11a7fa62
         <plugins>
             <plugin>
                 <artifactId>maven-compiler-plugin</artifactId>
@@ -636,8 +609,6 @@
                     <target>1.7</target>
                 </configuration>
             </plugin>
-<<<<<<< HEAD
-=======
 
             <plugin>
                 <groupId>net.alchim31.maven</groupId>
@@ -660,7 +631,6 @@
                     </execution>
                 </executions>
             </plugin>
->>>>>>> 11a7fa62
         </plugins>
     </build>
 </project>