<?xml version="1.0" encoding="UTF-8"?>

<!--
  Licensed to the Apache Software Foundation (ASF) under one or more
  contributor license agreements.  See the NOTICE file distributed with
  this work for additional information regarding copyright ownership.
  The ASF licenses this file to You under the Apache License, Version 2.0
  (the "License"); you may not use this file except in compliance with
  the License.  You may obtain a copy of the License at

       http://www.apache.org/licenses/LICENSE-2.0

  Unless required by applicable law or agreed to in writing, software
  distributed under the License is distributed on an "AS IS" BASIS,
  WITHOUT WARRANTIES OR CONDITIONS OF ANY KIND, either express or implied.
  See the License for the specific language governing permissions and
  limitations under the License.
-->

<!--
    POM file.
-->
<project xmlns="http://maven.apache.org/POM/4.0.0" xmlns:xsi="http://www.w3.org/2001/XMLSchema-instance" xsi:schemaLocation="http://maven.apache.org/POM/4.0.0 http://maven.apache.org/xsd/maven-4.0.0.xsd">
    <modelVersion>4.0.0</modelVersion>

    <parent>
        <groupId>org.apache.ignite</groupId>
        <artifactId>ignite-parent</artifactId>
        <version>1</version>
        <relativePath>../../parent</relativePath>
    </parent>

    <artifactId>ignite-camel</artifactId>
<<<<<<< HEAD
    <version>1.5.0-b1-SNAPSHOT</version>
=======
    <version>1.5.1-b2-SNAPSHOT</version>
>>>>>>> 250aa4f9
    <url>http://ignite.apache.org</url>

    <properties>
        <guava.version>18.0</guava.version>
        <okhttp.version>2.5.0</okhttp.version>
    </properties>

    <dependencies>
        <dependency>
            <groupId>org.apache.ignite</groupId>
            <artifactId>ignite-core</artifactId>
            <version>${project.version}</version>
        </dependency>

        <dependency>
            <groupId>org.apache.camel</groupId>
            <artifactId>camel-core</artifactId>
            <version>${camel.version}</version>
        </dependency>

        <dependency>
            <groupId>org.apache.ignite</groupId>
            <artifactId>ignite-log4j</artifactId>
            <version>${project.version}</version>
            <scope>test</scope>
        </dependency>

        <dependency>
            <groupId>org.apache.ignite</groupId>
            <artifactId>ignite-spring</artifactId>
            <version>${project.version}</version>
            <scope>test</scope>
        </dependency>

        <dependency>
            <groupId>org.apache.ignite</groupId>
            <artifactId>ignite-core</artifactId>
            <version>${project.version}</version>
            <type>test-jar</type>
            <scope>test</scope>
        </dependency>

        <dependency>
            <groupId>com.google.guava</groupId>
            <artifactId>guava</artifactId>
            <version>${guava.version}</version>
            <scope>test</scope>
        </dependency>

        <dependency>
            <groupId>org.apache.camel</groupId>
            <artifactId>camel-jetty</artifactId>
            <version>${camel.version}</version>
            <scope>test</scope>
        </dependency>

        <dependency>
            <groupId>com.squareup.okhttp</groupId>
            <artifactId>okhttp</artifactId>
            <version>${okhttp.version}</version>
            <scope>test</scope>
        </dependency>

    </dependencies>

    <build>
        <plugins>
            <!-- Generate the OSGi MANIFEST.MF for this bundle. -->
            <plugin>
                <groupId>org.apache.felix</groupId>
                <artifactId>maven-bundle-plugin</artifactId>
            </plugin>
        </plugins>
    </build>

</project><|MERGE_RESOLUTION|>--- conflicted
+++ resolved
@@ -31,14 +31,11 @@
     </parent>
 
     <artifactId>ignite-camel</artifactId>
-<<<<<<< HEAD
-    <version>1.5.0-b1-SNAPSHOT</version>
-=======
     <version>1.5.1-b2-SNAPSHOT</version>
->>>>>>> 250aa4f9
     <url>http://ignite.apache.org</url>
 
     <properties>
+        <camel.version>2.16.0</camel.version>
         <guava.version>18.0</guava.version>
         <okhttp.version>2.5.0</okhttp.version>
     </properties>
@@ -101,14 +98,4 @@
 
     </dependencies>
 
-    <build>
-        <plugins>
-            <!-- Generate the OSGi MANIFEST.MF for this bundle. -->
-            <plugin>
-                <groupId>org.apache.felix</groupId>
-                <artifactId>maven-bundle-plugin</artifactId>
-            </plugin>
-        </plugins>
-    </build>
-
 </project>