﻿﻿/*
 * Licensed to the Apache Software Foundation (ASF) under one or more
 * contributor license agreements.  See the NOTICE file distributed with
 * this work for additional information regarding copyright ownership.
 * The ASF licenses this file to You under the Apache License, Version 2.0
 * (the "License"); you may not use this file except in compliance with
 * the License.  You may obtain a copy of the License at
 *
 *      http://www.apache.org/licenses/LICENSE-2.0
 *
 * Unless required by applicable law or agreed to in writing, software
 * distributed under the License is distributed on an "AS IS" BASIS,
 * WITHOUT WARRANTIES OR CONDITIONS OF ANY KIND, either express or implied.
 * See the License for the specific language governing permissions and
 * limitations under the License.
 */

using System.Reflection;
using System.Runtime.InteropServices;

[assembly: AssemblyTitle("Apache.Ignite.Core.Tests")]
[assembly: AssemblyDescription("Apache Ignite.NET Tests")]
[assembly: AssemblyConfiguration("")]
[assembly: AssemblyCompany("Apache Software Foundation")]
[assembly: AssemblyProduct("Apache Ignite.NET")]
[assembly: AssemblyCopyright("Copyright ©  2015")]
[assembly: AssemblyTrademark("")]
[assembly: AssemblyCulture("")]

[assembly: ComVisible(false)]

[assembly: Guid("de8dd5cc-7c7f-4a09-80d5-7086d9416a7b")]

<<<<<<< HEAD
[assembly: AssemblyVersion("1.5.1.2")]
[assembly: AssemblyFileVersion("1.5.1.2")]
=======
[assembly: AssemblyVersion("1.5.0.2")]
[assembly: AssemblyFileVersion("1.5.0.2")]
>>>>>>> 0adee3ae
<|MERGE_RESOLUTION|>--- conflicted
+++ resolved
@@ -1,4 +1,4 @@
-﻿﻿/*
+﻿﻿﻿/*
  * Licensed to the Apache Software Foundation (ASF) under one or more
  * contributor license agreements.  See the NOTICE file distributed with
  * this work for additional information regarding copyright ownership.
@@ -31,10 +31,5 @@
 
 [assembly: Guid("de8dd5cc-7c7f-4a09-80d5-7086d9416a7b")]
 
-<<<<<<< HEAD
-[assembly: AssemblyVersion("1.5.1.2")]
-[assembly: AssemblyFileVersion("1.5.1.2")]
-=======
 [assembly: AssemblyVersion("1.5.0.2")]
-[assembly: AssemblyFileVersion("1.5.0.2")]
->>>>>>> 0adee3ae
+[assembly: AssemblyFileVersion("1.5.0.2")]