/*
 * Licensed to the Apache Software Foundation (ASF) under one or more
 * contributor license agreements.  See the NOTICE file distributed with
 * this work for additional information regarding copyright ownership.
 * The ASF licenses this file to You under the Apache License, Version 2.0
 * (the "License"); you may not use this file except in compliance with
 * the License.  You may obtain a copy of the License at
 *
 *      http://www.apache.org/licenses/LICENSE-2.0
 *
 * Unless required by applicable law or agreed to in writing, software
 * distributed under the License is distributed on an "AS IS" BASIS,
 * WITHOUT WARRANTIES OR CONDITIONS OF ANY KIND, either express or implied.
 * See the License for the specific language governing permissions and
 * limitations under the License.
 */

namespace Apache.Ignite.Core.Impl.Unmanaged
{
    using System;
    using System.Diagnostics;
    using System.Diagnostics.CodeAnalysis;
    using System.Runtime.InteropServices;
    using Apache.Ignite.Core.Common;
    using JNI = IgniteJniNativeMethods;

    /// <summary>
    /// Unmanaged utility classes.
    /// </summary>
    internal static unsafe class UnmanagedUtils
    {
        /** Interop factory ID for .Net. */
        private const int InteropFactoryId = 1;

        /// <summary>
        /// Initializer.
        /// </summary>
        [SuppressMessage("Microsoft.Design", "CA1065:DoNotRaiseExceptionsInUnexpectedLocations")]
        static UnmanagedUtils()
        {
            var platfrom = Environment.Is64BitProcess ? "x64" : "x86";

            var resName = string.Format("{0}.{1}", platfrom, IgniteUtils.FileIgniteJniDll);

            var path = IgniteUtils.UnpackEmbeddedResource(resName, IgniteUtils.FileIgniteJniDll);

            var ptr = NativeMethods.LoadLibrary(path);

            if (ptr == IntPtr.Zero)
                throw new IgniteException(string.Format("Failed to load {0}: {1}", 
                    IgniteUtils.FileIgniteJniDll, Marshal.GetLastWin32Error()));

            AppDomain.CurrentDomain.DomainUnload += CurrentDomain_DomainUnload;

            JNI.SetConsoleHandler(UnmanagedCallbacks.ConsoleWriteHandler);
        }

        /// <summary>
        /// Handles the DomainUnload event of the current AppDomain.
        /// </summary>
        private static void CurrentDomain_DomainUnload(object sender, EventArgs e)
        {
            // Clean the handler to avoid JVM crash.
            var removedCnt = JNI.RemoveConsoleHandler(UnmanagedCallbacks.ConsoleWriteHandler);

            Debug.Assert(removedCnt == 1);
        }

        /// <summary>
        /// No-op initializer used to force type loading and static constructor call.
        /// </summary>
        internal static void Initialize()
        {
            // No-op.
        }

        #region NATIVE METHODS: PROCESSOR

        internal static void IgnitionStart(UnmanagedContext ctx, string cfgPath, string gridName,
            bool clientMode, bool userLogger)
        {
            using (var mem = IgniteManager.Memory.Allocate().GetStream())
            {
                mem.WriteBool(clientMode);
                mem.WriteBool(userLogger);

                sbyte* cfgPath0 = IgniteUtils.StringToUtf8Unmanaged(cfgPath);
                sbyte* gridName0 = IgniteUtils.StringToUtf8Unmanaged(gridName);

                try
                {
                    // OnStart receives the same InteropProcessor as here (just as another GlobalRef) and stores it.
                    // Release current reference immediately.
                    void* res = JNI.IgnitionStart(ctx.NativeContext, cfgPath0, gridName0, InteropFactoryId,
                        mem.SynchronizeOutput());

                    JNI.Release(res);
                }
                finally
                {
                    Marshal.FreeHGlobal(new IntPtr(cfgPath0));
                    Marshal.FreeHGlobal(new IntPtr(gridName0));
                }
            }
        }

        internal static bool IgnitionStop(void* ctx, string gridName, bool cancel)
        {
            sbyte* gridName0 = IgniteUtils.StringToUtf8Unmanaged(gridName);

            try
            {
                return JNI.IgnitionStop(ctx, gridName0, cancel);
            }
            finally
            {
                Marshal.FreeHGlobal(new IntPtr(gridName0));
            }
        }

        internal static void IgnitionStopAll(void* ctx, bool cancel)
        {
            JNI.IgnitionStopAll(ctx, cancel);
        }

        internal static void ProcessorReleaseStart(IUnmanagedTarget target)
        {
            JNI.ProcessorReleaseStart(target.Context, target.Target);
        }

        internal static IUnmanagedTarget ProcessorProjection(IUnmanagedTarget target)
        {
            void* res = JNI.ProcessorProjection(target.Context, target.Target);

            return target.ChangeTarget(res);
        }

        internal static IUnmanagedTarget ProcessorCache(IUnmanagedTarget target, string name)
        {
            sbyte* name0 = IgniteUtils.StringToUtf8Unmanaged(name);

            try
            {
                void* res = JNI.ProcessorCache(target.Context, target.Target, name0);

                return target.ChangeTarget(res);
            }
            finally
            {
                Marshal.FreeHGlobal(new IntPtr(name0));
            }
        }

        internal static IUnmanagedTarget ProcessorCreateCache(IUnmanagedTarget target, string name)
        {
            sbyte* name0 = IgniteUtils.StringToUtf8Unmanaged(name);

            try
            {
                void* res = JNI.ProcessorCreateCache(target.Context, target.Target, name0);

                return target.ChangeTarget(res);
            }
            finally
            {
                Marshal.FreeHGlobal(new IntPtr(name0));
            }
        }

        internal static IUnmanagedTarget ProcessorCreateCache(IUnmanagedTarget target, long memPtr)
        {
            void* res = JNI.ProcessorCreateCacheFromConfig(target.Context, target.Target, memPtr);

            return target.ChangeTarget(res);
        }

        internal static IUnmanagedTarget ProcessorGetOrCreateCache(IUnmanagedTarget target, string name)
        {
            sbyte* name0 = IgniteUtils.StringToUtf8Unmanaged(name);

            try
            {
                void* res = JNI.ProcessorGetOrCreateCache(target.Context, target.Target, name0);

                return target.ChangeTarget(res);
            }
            finally
            {
                Marshal.FreeHGlobal(new IntPtr(name0));
            }
        }

        internal static IUnmanagedTarget ProcessorGetOrCreateCache(IUnmanagedTarget target, long memPtr)
        {
            void* res = JNI.ProcessorGetOrCreateCacheFromConfig(target.Context, target.Target, memPtr);

            return target.ChangeTarget(res);
        }

        internal static IUnmanagedTarget ProcessorCreateNearCache(IUnmanagedTarget target, string name, long memPtr)
        {
            sbyte* name0 = IgniteUtils.StringToUtf8Unmanaged(name);

            try
            {
                void* res = JNI.ProcessorCreateNearCache(target.Context, target.Target, name0, memPtr);

                return target.ChangeTarget(res);
            }
            finally
            {
                Marshal.FreeHGlobal(new IntPtr(name0));
            }
        }

        internal static IUnmanagedTarget ProcessorGetOrCreateNearCache(IUnmanagedTarget target, string name, long memPtr)
        {
            sbyte* name0 = IgniteUtils.StringToUtf8Unmanaged(name);

            try
            {
                void* res = JNI.ProcessorGetOrCreateNearCache(target.Context, target.Target, name0, memPtr);

                return target.ChangeTarget(res);
            }
            finally
            {
                Marshal.FreeHGlobal(new IntPtr(name0));
            }
        }

        internal static void ProcessorDestroyCache(IUnmanagedTarget target, string name)
        {
            sbyte* name0 = IgniteUtils.StringToUtf8Unmanaged(name);

            try
            {
                JNI.ProcessorDestroyCache(target.Context, target.Target, name0);
            }
            finally
            {
                Marshal.FreeHGlobal(new IntPtr(name0));
            }
        }

        internal static IUnmanagedTarget ProcessorAffinity(IUnmanagedTarget target, string name)
        {
            sbyte* name0 = IgniteUtils.StringToUtf8Unmanaged(name);

            try
            {
                void* res = JNI.ProcessorAffinity(target.Context, target.Target, name0);

                return target.ChangeTarget(res);
            }
            finally
            {
                Marshal.FreeHGlobal(new IntPtr(name0));
            }
        }

        internal static IUnmanagedTarget ProcessorDataStreamer(IUnmanagedTarget target, string name, bool keepBinary)
        {
            sbyte* name0 = IgniteUtils.StringToUtf8Unmanaged(name);

            try
            {
                void* res = JNI.ProcessorDataStreamer(target.Context, target.Target, name0, keepBinary);

                return target.ChangeTarget(res);
            }
            finally
            {
                Marshal.FreeHGlobal(new IntPtr(name0));
            }
        }
        
        internal static IUnmanagedTarget ProcessorTransactions(IUnmanagedTarget target)
        {
            void* res = JNI.ProcessorTransactions(target.Context, target.Target);

            return target.ChangeTarget(res);
        }

        internal static IUnmanagedTarget ProcessorCompute(IUnmanagedTarget target, IUnmanagedTarget prj)
        {
            void* res = JNI.ProcessorCompute(target.Context, target.Target, prj.Target);

            return target.ChangeTarget(res);
        }

        internal static IUnmanagedTarget ProcessorMessage(IUnmanagedTarget target, IUnmanagedTarget prj)
        {
            void* res = JNI.ProcessorMessage(target.Context, target.Target, prj.Target);

            return target.ChangeTarget(res);
        }

        internal static IUnmanagedTarget ProcessorEvents(IUnmanagedTarget target, IUnmanagedTarget prj)
        {
            void* res = JNI.ProcessorEvents(target.Context, target.Target, prj.Target);

            return target.ChangeTarget(res);
        }

        internal static IUnmanagedTarget ProcessorServices(IUnmanagedTarget target, IUnmanagedTarget prj)
        {
            void* res = JNI.ProcessorServices(target.Context, target.Target, prj.Target);

            return target.ChangeTarget(res);
        }

        internal static IUnmanagedTarget ProcessorExtensions(IUnmanagedTarget target)
        {
            void* res = JNI.ProcessorExtensions(target.Context, target.Target);

            return target.ChangeTarget(res);
        }

        internal static IUnmanagedTarget ProcessorAtomicLong(IUnmanagedTarget target, string name, long initialValue, 
            bool create)
        {
            var name0 = IgniteUtils.StringToUtf8Unmanaged(name);

            try
            {
                var res = JNI.ProcessorAtomicLong(target.Context, target.Target, name0, initialValue, create);

                return res == null ? null : target.ChangeTarget(res);
            }
            finally
            {
                Marshal.FreeHGlobal(new IntPtr(name0));
            }
        }

        internal static IUnmanagedTarget ProcessorAtomicSequence(IUnmanagedTarget target, string name, long initialValue, 
            bool create)
        {
            var name0 = IgniteUtils.StringToUtf8Unmanaged(name);

            try
            {
                var res = JNI.ProcessorAtomicSequence(target.Context, target.Target, name0, initialValue, create);

                return res == null ? null : target.ChangeTarget(res);
            }
            finally
            {
                Marshal.FreeHGlobal(new IntPtr(name0));
            }
        }

        internal static IUnmanagedTarget ProcessorAtomicReference(IUnmanagedTarget target, string name, long memPtr, 
            bool create)
        {
            var name0 = IgniteUtils.StringToUtf8Unmanaged(name);

            try
            {
                var res = JNI.ProcessorAtomicReference(target.Context, target.Target, name0, memPtr, create);

                return res == null ? null : target.ChangeTarget(res);
            }
            finally
            {
                Marshal.FreeHGlobal(new IntPtr(name0));
            }
        }

        internal static void ProcessorGetIgniteConfiguration(IUnmanagedTarget target, long memPtr)
        {
            JNI.ProcessorGetIgniteConfiguration(target.Context, target.Target, memPtr);
        }

        internal static void ProcessorGetCacheNames(IUnmanagedTarget target, long memPtr)
        {
            JNI.ProcessorGetCacheNames(target.Context, target.Target, memPtr);
        }

        internal static bool ProcessorLoggerIsLevelEnabled(IUnmanagedTarget target, int level)
        {
            return JNI.ProcessorLoggerIsLevelEnabled(target.Context, target.Target, level);
        }

        internal static void ProcessorLoggerLog(IUnmanagedTarget target, int level, string message, string category, 
            string errorInfo)
        {
            var message0 = IgniteUtils.StringToUtf8Unmanaged(message);
            var category0 = IgniteUtils.StringToUtf8Unmanaged(category);
            var errorInfo0 = IgniteUtils.StringToUtf8Unmanaged(errorInfo);

            try
            {
                JNI.ProcessorLoggerLog(target.Context, target.Target, level, message0, category0, errorInfo0);
            }
            finally
            {
                Marshal.FreeHGlobal(new IntPtr(message0));
                Marshal.FreeHGlobal(new IntPtr(category0));
                Marshal.FreeHGlobal(new IntPtr(errorInfo0));
            }
        }

        #endregion

        #region NATIVE METHODS: TARGET

        internal static long TargetInLongOutLong(IUnmanagedTarget target, int opType, long memPtr)
        {
            return JNI.TargetInLongOutLong(target.Context, target.Target, opType, memPtr);
        }

        internal static long TargetInStreamOutLong(IUnmanagedTarget target, int opType, long memPtr)
        {
            return JNI.TargetInStreamOutLong(target.Context, target.Target, opType, memPtr);
        }

        internal static void TargetInStreamOutStream(IUnmanagedTarget target, int opType, long inMemPtr, long outMemPtr)
        {
            JNI.TargetInStreamOutStream(target.Context, target.Target, opType, inMemPtr, outMemPtr);
        }

        internal static IUnmanagedTarget TargetInStreamOutObject(IUnmanagedTarget target, int opType, long inMemPtr)
        {
            void* res = JNI.TargetInStreanOutObject(target.Context, target.Target, opType, inMemPtr);

            return target.ChangeTarget(res);
        }

        internal static void TargetInObjectStreamOutStream(IUnmanagedTarget target, int opType, void* arg, long inMemPtr, long outMemPtr)
        {
            JNI.TargetInObjectStreamOutStream(target.Context, target.Target, opType, arg, inMemPtr, outMemPtr);
        }

        internal static IUnmanagedTarget TargetInObjectStreamOutObjectStream(IUnmanagedTarget target, int opType, void* arg, long inMemPtr, long outMemPtr)
        {
            void* res = JNI.TargetInObjectStreamOutObjectStream(target.Context, target.Target, opType, arg, inMemPtr, outMemPtr);

            if (res == null)
                return null;

            return target.ChangeTarget(res);
        }

        internal static long TargetOutLong(IUnmanagedTarget target, int opType)
        {
            return JNI.TargetOutLong(target.Context, target.Target, opType);
        }

        internal static void TargetOutStream(IUnmanagedTarget target, int opType, long memPtr)
        {
            JNI.TargetOutStream(target.Context, target.Target, opType, memPtr);
        }

        internal static IUnmanagedTarget TargetOutObject(IUnmanagedTarget target, int opType)
        {
            void* res = JNI.TargetOutObject(target.Context, target.Target, opType);

            return target.ChangeTarget(res);
        }

        internal static void TargetListenFuture(IUnmanagedTarget target, long futId, int typ)
        {
            JNI.TargetListenFut(target.Context, target.Target, futId, typ);
        }

        internal static void TargetListenFutureForOperation(IUnmanagedTarget target, long futId, int typ, int opId)
        {
            JNI.TargetListenFutForOp(target.Context, target.Target, futId, typ, opId);
        }

        internal static IUnmanagedTarget TargetListenFutureAndGet(IUnmanagedTarget target, long futId, int typ)
        {
            var res = JNI.TargetListenFutAndGet(target.Context, target.Target, futId, typ);

            return target.ChangeTarget(res);
        }

        internal static IUnmanagedTarget TargetListenFutureForOperationAndGet(IUnmanagedTarget target, long futId,
            int typ, int opId)
        {
            var res = JNI.TargetListenFutForOpAndGet(target.Context, target.Target, futId, typ, opId);

            return target.ChangeTarget(res);
        }

        #endregion

<<<<<<< HEAD
        #region NATIVE METHODS: AFFINITY

        internal static int AffinityPartitions(IUnmanagedTarget target)
        {
            return JNI.AffinityParts(target.Context, target.Target);
        }

        #endregion

        #region NATIVE METHODS: CACHE

        internal static IUnmanagedTarget CacheWithSkipStore(IUnmanagedTarget target)
        {
            void* res = JNI.CacheWithSkipStore(target.Context, target.Target);

            return target.ChangeTarget(res);
        }

        internal static IUnmanagedTarget CacheWithNoRetries(IUnmanagedTarget target)
        {
            void* res = JNI.CacheWithNoRetries(target.Context, target.Target);

            return target.ChangeTarget(res);
        }

        internal static IUnmanagedTarget CacheWithExpiryPolicy(IUnmanagedTarget target, long create, long update, long access)
        {
            void* res = JNI.CacheWithExpiryPolicy(target.Context, target.Target, create, update, access);

            return target.ChangeTarget(res);
        }

        internal static IUnmanagedTarget CacheWithAsync(IUnmanagedTarget target)
        {
            void* res = JNI.CacheWithAsync(target.Context, target.Target);

            return target.ChangeTarget(res);
        }

        internal static IUnmanagedTarget CacheWithKeepBinary(IUnmanagedTarget target)
        {
            void* res = JNI.CacheWithKeepBinary(target.Context, target.Target);

            return target.ChangeTarget(res);
        }

        internal static void CacheClear(IUnmanagedTarget target)
        {
            JNI.CacheClear(target.Context, target.Target);
        }

        internal static void CacheRemoveAll(IUnmanagedTarget target)
        {
            JNI.CacheRemoveAll(target.Context, target.Target);
        }

        internal static IUnmanagedTarget CacheOutOpQueryCursor(IUnmanagedTarget target, int type, long memPtr)
        {
            void* res = JNI.CacheOutOpQueryCursor(target.Context, target.Target, type, memPtr);

            return target.ChangeTarget(res);
        }

        internal static IUnmanagedTarget CacheOutOpContinuousQuery(IUnmanagedTarget target, int type, long memPtr)
        {
            void* res = JNI.CacheOutOpContinuousQuery(target.Context, target.Target, type, memPtr);

            return target.ChangeTarget(res);
        }

        internal static IUnmanagedTarget CacheIterator(IUnmanagedTarget target)
        {
            void* res = JNI.CacheIterator(target.Context, target.Target);

            return target.ChangeTarget(res);
        }

        internal static IUnmanagedTarget CacheLocalIterator(IUnmanagedTarget target, int peekModes)
        {
            void* res = JNI.CacheLocalIterator(target.Context, target.Target, peekModes);

            return target.ChangeTarget(res);
        }

        internal static void CacheEnterLock(IUnmanagedTarget target, long id)
        {
            JNI.CacheEnterLock(target.Context, target.Target, id);
        }

        internal static void CacheExitLock(IUnmanagedTarget target, long id)
        {
            JNI.CacheExitLock(target.Context, target.Target, id);
        }

        internal static bool CacheTryEnterLock(IUnmanagedTarget target, long id, long timeout)
        {
            return JNI.CacheTryEnterLock(target.Context, target.Target, id, timeout);
        }

        internal static void CacheCloseLock(IUnmanagedTarget target, long id)
        {
            JNI.CacheCloseLock(target.Context, target.Target, id);
        }

        internal static void CacheRebalance(IUnmanagedTarget target, long futId)
        {
            JNI.CacheRebalance(target.Context, target.Target, futId);
        }

        internal static void CacheStoreCallbackInvoke(IUnmanagedTarget target, long memPtr)
        {
            JNI.CacheStoreCallbackInvoke(target.Context, target.Target, memPtr);
        }

        internal static int CacheSize(IUnmanagedTarget target, int modes, bool loc)
        {
            return JNI.CacheSize(target.Context, target.Target, modes, loc);
        }

        #endregion

        #region NATIVE METHODS: COMPUTE

        internal static void ComputeWithNoFailover(IUnmanagedTarget target)
        {
            JNI.ComputeWithNoFailover(target.Context, target.Target);
        }

        internal static void ComputeWithTimeout(IUnmanagedTarget target, long timeout)
        {
            JNI.ComputeWithTimeout(target.Context, target.Target, timeout);
        }

        internal static IUnmanagedTarget ComputeExecuteNative(IUnmanagedTarget target, long taskPtr, long topVer)
        {
            void* res = JNI.ComputeExecuteNative(target.Context, target.Target, taskPtr, topVer);

            return target.ChangeTarget(res);
        }

        #endregion

        #region NATIVE METHODS: CONTINUOUS QUERY

        internal static void ContinuousQueryClose(IUnmanagedTarget target)
        {
            JNI.ContinuousQryClose(target.Context, target.Target);
        }

        internal static IUnmanagedTarget ContinuousQueryGetInitialQueryCursor(IUnmanagedTarget target)
        {
            void* res = JNI.ContinuousQryGetInitialQueryCursor(target.Context, target.Target);

            return res == null ? null : target.ChangeTarget(res);
        }

        #endregion

        #region NATIVE METHODS: DATA STREAMER

        internal static void DataStreamerListenTopology(IUnmanagedTarget target, long ptr)
        {
            JNI.DataStreamerListenTop(target.Context, target.Target, ptr);
        }

        internal static bool DataStreamerAllowOverwriteGet(IUnmanagedTarget target)
        {
            return JNI.DataStreamerAllowOverwriteGet(target.Context, target.Target);
        }

        internal static void DataStreamerAllowOverwriteSet(IUnmanagedTarget target, bool val)
        {
            JNI.DataStreamerAllowOverwriteSet(target.Context, target.Target, val);
        }

        internal static bool DataStreamerSkipStoreGet(IUnmanagedTarget target)
        {
            return JNI.DataStreamerSkipStoreGet(target.Context, target.Target);
        }

        internal static void DataStreamerSkipStoreSet(IUnmanagedTarget target, bool val)
        {
            JNI.DataStreamerSkipStoreSet(target.Context, target.Target, val);
        }

        internal static int DataStreamerPerNodeBufferSizeGet(IUnmanagedTarget target)
        {
            return JNI.DataStreamerPerNodeBufferSizeGet(target.Context, target.Target);
        }

        internal static void DataStreamerPerNodeBufferSizeSet(IUnmanagedTarget target, int val)
        {
            JNI.DataStreamerPerNodeBufferSizeSet(target.Context, target.Target, val);
        }

        internal static int DataStreamerPerNodeParallelOperationsGet(IUnmanagedTarget target)
        {
            return JNI.DataStreamerPerNodeParallelOpsGet(target.Context, target.Target);
        }

        internal static void DataStreamerPerNodeParallelOperationsSet(IUnmanagedTarget target, int val)
        {
            JNI.DataStreamerPerNodeParallelOpsSet(target.Context, target.Target, val);
        }

        #endregion

        #region NATIVE METHODS: MESSAGING

        internal static IUnmanagedTarget MessagingWithASync(IUnmanagedTarget target)
        {
            void* res = JNI.MessagingWithAsync(target.Context, target.Target);

            return target.ChangeTarget(res);
        }

        #endregion

        #region NATIVE METHODS: PROJECTION

        internal static IUnmanagedTarget ProjectionForOthers(IUnmanagedTarget target, IUnmanagedTarget prj)
        {
            void* res = JNI.ProjectionForOthers(target.Context, target.Target, prj.Target);

            return target.ChangeTarget(res);
        }

        internal static IUnmanagedTarget ProjectionForRemotes(IUnmanagedTarget target)
        {
            void* res = JNI.ProjectionForRemotes(target.Context, target.Target);

            return target.ChangeTarget(res);
        }

        internal static IUnmanagedTarget ProjectionForDaemons(IUnmanagedTarget target)
        {
            void* res = JNI.ProjectionForDaemons(target.Context, target.Target);

            return target.ChangeTarget(res);
        }

        internal static IUnmanagedTarget ProjectionForRandom(IUnmanagedTarget target)
        {
            void* res = JNI.ProjectionForRandom(target.Context, target.Target);

            return target.ChangeTarget(res);
        }

        internal static IUnmanagedTarget ProjectionForOldest(IUnmanagedTarget target)
        {
            void* res = JNI.ProjectionForOldest(target.Context, target.Target);

            return target.ChangeTarget(res);
        }

        internal static IUnmanagedTarget ProjectionForYoungest(IUnmanagedTarget target)
        {
            void* res = JNI.ProjectionForYoungest(target.Context, target.Target);

            return target.ChangeTarget(res);
        }
        
        internal static IUnmanagedTarget ProjectionForServers(IUnmanagedTarget target)
        {
            void* res = JNI.ProjectionForServers(target.Context, target.Target);

            return target.ChangeTarget(res);
        }
        
        internal static void ProjectionResetMetrics(IUnmanagedTarget target)
        {
            JNI.ProjectionResetMetrics(target.Context, target.Target);
        }

        internal static IUnmanagedTarget ProjectionOutOpRet(IUnmanagedTarget target, int type, long memPtr)
        {
            void* res = JNI.ProjectionOutOpRet(target.Context, target.Target, type, memPtr);

            return target.ChangeTarget(res);
        }

        #endregion

        #region NATIVE METHODS: QUERY CURSOR

        internal static void QueryCursorIterator(IUnmanagedTarget target)
        {
            JNI.QryCursorIterator(target.Context, target.Target);
        }

        internal static void QueryCursorClose(IUnmanagedTarget target)
        {
            JNI.QryCursorClose(target.Context, target.Target);
        }

        #endregion

        #region NATIVE METHODS: TRANSACTIONS

        internal static long TransactionsStart(IUnmanagedTarget target, int concurrency, int isolation, long timeout, int txSize)
        {
            return JNI.TxStart(target.Context, target.Target, concurrency, isolation, timeout, txSize);
        }

        internal static int TransactionsCommit(IUnmanagedTarget target, long id)
        {
            return JNI.TxCommit(target.Context, target.Target, id);
        }

        internal static void TransactionsCommitAsync(IUnmanagedTarget target, long id, long futId)
        {
            JNI.TxCommitAsync(target.Context, target.Target, id, futId);
        }

        internal static int TransactionsRollback(IUnmanagedTarget target, long id)
        {
            return JNI.TxRollback(target.Context, target.Target, id);
        }

        internal static void TransactionsRollbackAsync(IUnmanagedTarget target, long id, long futId)
        {
            JNI.TxRollbackAsync(target.Context, target.Target, id, futId);
        }

        internal static int TransactionsClose(IUnmanagedTarget target, long id)
        {
            return JNI.TxClose(target.Context, target.Target, id);
        }

        internal static int TransactionsState(IUnmanagedTarget target, long id)
        {
            return JNI.TxState(target.Context, target.Target, id);
        }

        internal static bool TransactionsSetRollbackOnly(IUnmanagedTarget target, long id)
        {
            return JNI.TxSetRollbackOnly(target.Context, target.Target, id);
        }

        internal static void TransactionsResetMetrics(IUnmanagedTarget target)
        {
            JNI.TxResetMetrics(target.Context, target.Target);
        }

        #endregion

=======
>>>>>>> eaf8ae24
        #region NATIVE METHODS: MISCELANNEOUS

        internal static void Reallocate(long memPtr, int cap)
        {
            int res = JNI.Reallocate(memPtr, cap);

            if (res != 0)
                throw new IgniteException("Failed to reallocate external memory [ptr=" + memPtr + 
                    ", capacity=" + cap + ']');
        }

        internal static IUnmanagedTarget Acquire(UnmanagedContext ctx, void* target)
        {
            void* target0 = JNI.Acquire(ctx.NativeContext, target);

            return new UnmanagedTarget(ctx, target0);
        }

        internal static void Release(IUnmanagedTarget target)
        {
            JNI.Release(target.Target);
        }

        internal static void ThrowToJava(void* ctx, Exception e)
        {
            char* msgChars = (char*)IgniteUtils.StringToUtf8Unmanaged(e.Message);

            try
            {
                JNI.ThrowToJava(ctx, msgChars);
            }
            finally
            {
                Marshal.FreeHGlobal(new IntPtr(msgChars));
            }
        }

        internal static int HandlersSize()
        {
            return JNI.HandlersSize();
        }

        internal static void* CreateContext(void* opts, int optsLen, void* cbs)
        {
            return JNI.CreateContext(opts, optsLen, cbs);
        }

        internal static void DeleteContext(void* ctx)
        {
            JNI.DeleteContext(ctx);
        }

        internal static void DestroyJvm(void* ctx)
        {
            JNI.DestroyJvm(ctx);
        }

        internal static bool ListenableCancel(IUnmanagedTarget target)
        {
            return JNI.ListenableCancel(target.Context, target.Target);
        }

        #endregion
    }
}<|MERGE_RESOLUTION|>--- conflicted
+++ resolved
@@ -383,7 +383,7 @@
             return JNI.ProcessorLoggerIsLevelEnabled(target.Context, target.Target, level);
         }
 
-        internal static void ProcessorLoggerLog(IUnmanagedTarget target, int level, string message, string category, 
+        internal static void ProcessorLoggerLog(IUnmanagedTarget target, int level, string message, string category,
             string errorInfo)
         {
             var message0 = IgniteUtils.StringToUtf8Unmanaged(message);
@@ -487,355 +487,6 @@
 
         #endregion
 
-<<<<<<< HEAD
-        #region NATIVE METHODS: AFFINITY
-
-        internal static int AffinityPartitions(IUnmanagedTarget target)
-        {
-            return JNI.AffinityParts(target.Context, target.Target);
-        }
-
-        #endregion
-
-        #region NATIVE METHODS: CACHE
-
-        internal static IUnmanagedTarget CacheWithSkipStore(IUnmanagedTarget target)
-        {
-            void* res = JNI.CacheWithSkipStore(target.Context, target.Target);
-
-            return target.ChangeTarget(res);
-        }
-
-        internal static IUnmanagedTarget CacheWithNoRetries(IUnmanagedTarget target)
-        {
-            void* res = JNI.CacheWithNoRetries(target.Context, target.Target);
-
-            return target.ChangeTarget(res);
-        }
-
-        internal static IUnmanagedTarget CacheWithExpiryPolicy(IUnmanagedTarget target, long create, long update, long access)
-        {
-            void* res = JNI.CacheWithExpiryPolicy(target.Context, target.Target, create, update, access);
-
-            return target.ChangeTarget(res);
-        }
-
-        internal static IUnmanagedTarget CacheWithAsync(IUnmanagedTarget target)
-        {
-            void* res = JNI.CacheWithAsync(target.Context, target.Target);
-
-            return target.ChangeTarget(res);
-        }
-
-        internal static IUnmanagedTarget CacheWithKeepBinary(IUnmanagedTarget target)
-        {
-            void* res = JNI.CacheWithKeepBinary(target.Context, target.Target);
-
-            return target.ChangeTarget(res);
-        }
-
-        internal static void CacheClear(IUnmanagedTarget target)
-        {
-            JNI.CacheClear(target.Context, target.Target);
-        }
-
-        internal static void CacheRemoveAll(IUnmanagedTarget target)
-        {
-            JNI.CacheRemoveAll(target.Context, target.Target);
-        }
-
-        internal static IUnmanagedTarget CacheOutOpQueryCursor(IUnmanagedTarget target, int type, long memPtr)
-        {
-            void* res = JNI.CacheOutOpQueryCursor(target.Context, target.Target, type, memPtr);
-
-            return target.ChangeTarget(res);
-        }
-
-        internal static IUnmanagedTarget CacheOutOpContinuousQuery(IUnmanagedTarget target, int type, long memPtr)
-        {
-            void* res = JNI.CacheOutOpContinuousQuery(target.Context, target.Target, type, memPtr);
-
-            return target.ChangeTarget(res);
-        }
-
-        internal static IUnmanagedTarget CacheIterator(IUnmanagedTarget target)
-        {
-            void* res = JNI.CacheIterator(target.Context, target.Target);
-
-            return target.ChangeTarget(res);
-        }
-
-        internal static IUnmanagedTarget CacheLocalIterator(IUnmanagedTarget target, int peekModes)
-        {
-            void* res = JNI.CacheLocalIterator(target.Context, target.Target, peekModes);
-
-            return target.ChangeTarget(res);
-        }
-
-        internal static void CacheEnterLock(IUnmanagedTarget target, long id)
-        {
-            JNI.CacheEnterLock(target.Context, target.Target, id);
-        }
-
-        internal static void CacheExitLock(IUnmanagedTarget target, long id)
-        {
-            JNI.CacheExitLock(target.Context, target.Target, id);
-        }
-
-        internal static bool CacheTryEnterLock(IUnmanagedTarget target, long id, long timeout)
-        {
-            return JNI.CacheTryEnterLock(target.Context, target.Target, id, timeout);
-        }
-
-        internal static void CacheCloseLock(IUnmanagedTarget target, long id)
-        {
-            JNI.CacheCloseLock(target.Context, target.Target, id);
-        }
-
-        internal static void CacheRebalance(IUnmanagedTarget target, long futId)
-        {
-            JNI.CacheRebalance(target.Context, target.Target, futId);
-        }
-
-        internal static void CacheStoreCallbackInvoke(IUnmanagedTarget target, long memPtr)
-        {
-            JNI.CacheStoreCallbackInvoke(target.Context, target.Target, memPtr);
-        }
-
-        internal static int CacheSize(IUnmanagedTarget target, int modes, bool loc)
-        {
-            return JNI.CacheSize(target.Context, target.Target, modes, loc);
-        }
-
-        #endregion
-
-        #region NATIVE METHODS: COMPUTE
-
-        internal static void ComputeWithNoFailover(IUnmanagedTarget target)
-        {
-            JNI.ComputeWithNoFailover(target.Context, target.Target);
-        }
-
-        internal static void ComputeWithTimeout(IUnmanagedTarget target, long timeout)
-        {
-            JNI.ComputeWithTimeout(target.Context, target.Target, timeout);
-        }
-
-        internal static IUnmanagedTarget ComputeExecuteNative(IUnmanagedTarget target, long taskPtr, long topVer)
-        {
-            void* res = JNI.ComputeExecuteNative(target.Context, target.Target, taskPtr, topVer);
-
-            return target.ChangeTarget(res);
-        }
-
-        #endregion
-
-        #region NATIVE METHODS: CONTINUOUS QUERY
-
-        internal static void ContinuousQueryClose(IUnmanagedTarget target)
-        {
-            JNI.ContinuousQryClose(target.Context, target.Target);
-        }
-
-        internal static IUnmanagedTarget ContinuousQueryGetInitialQueryCursor(IUnmanagedTarget target)
-        {
-            void* res = JNI.ContinuousQryGetInitialQueryCursor(target.Context, target.Target);
-
-            return res == null ? null : target.ChangeTarget(res);
-        }
-
-        #endregion
-
-        #region NATIVE METHODS: DATA STREAMER
-
-        internal static void DataStreamerListenTopology(IUnmanagedTarget target, long ptr)
-        {
-            JNI.DataStreamerListenTop(target.Context, target.Target, ptr);
-        }
-
-        internal static bool DataStreamerAllowOverwriteGet(IUnmanagedTarget target)
-        {
-            return JNI.DataStreamerAllowOverwriteGet(target.Context, target.Target);
-        }
-
-        internal static void DataStreamerAllowOverwriteSet(IUnmanagedTarget target, bool val)
-        {
-            JNI.DataStreamerAllowOverwriteSet(target.Context, target.Target, val);
-        }
-
-        internal static bool DataStreamerSkipStoreGet(IUnmanagedTarget target)
-        {
-            return JNI.DataStreamerSkipStoreGet(target.Context, target.Target);
-        }
-
-        internal static void DataStreamerSkipStoreSet(IUnmanagedTarget target, bool val)
-        {
-            JNI.DataStreamerSkipStoreSet(target.Context, target.Target, val);
-        }
-
-        internal static int DataStreamerPerNodeBufferSizeGet(IUnmanagedTarget target)
-        {
-            return JNI.DataStreamerPerNodeBufferSizeGet(target.Context, target.Target);
-        }
-
-        internal static void DataStreamerPerNodeBufferSizeSet(IUnmanagedTarget target, int val)
-        {
-            JNI.DataStreamerPerNodeBufferSizeSet(target.Context, target.Target, val);
-        }
-
-        internal static int DataStreamerPerNodeParallelOperationsGet(IUnmanagedTarget target)
-        {
-            return JNI.DataStreamerPerNodeParallelOpsGet(target.Context, target.Target);
-        }
-
-        internal static void DataStreamerPerNodeParallelOperationsSet(IUnmanagedTarget target, int val)
-        {
-            JNI.DataStreamerPerNodeParallelOpsSet(target.Context, target.Target, val);
-        }
-
-        #endregion
-
-        #region NATIVE METHODS: MESSAGING
-
-        internal static IUnmanagedTarget MessagingWithASync(IUnmanagedTarget target)
-        {
-            void* res = JNI.MessagingWithAsync(target.Context, target.Target);
-
-            return target.ChangeTarget(res);
-        }
-
-        #endregion
-
-        #region NATIVE METHODS: PROJECTION
-
-        internal static IUnmanagedTarget ProjectionForOthers(IUnmanagedTarget target, IUnmanagedTarget prj)
-        {
-            void* res = JNI.ProjectionForOthers(target.Context, target.Target, prj.Target);
-
-            return target.ChangeTarget(res);
-        }
-
-        internal static IUnmanagedTarget ProjectionForRemotes(IUnmanagedTarget target)
-        {
-            void* res = JNI.ProjectionForRemotes(target.Context, target.Target);
-
-            return target.ChangeTarget(res);
-        }
-
-        internal static IUnmanagedTarget ProjectionForDaemons(IUnmanagedTarget target)
-        {
-            void* res = JNI.ProjectionForDaemons(target.Context, target.Target);
-
-            return target.ChangeTarget(res);
-        }
-
-        internal static IUnmanagedTarget ProjectionForRandom(IUnmanagedTarget target)
-        {
-            void* res = JNI.ProjectionForRandom(target.Context, target.Target);
-
-            return target.ChangeTarget(res);
-        }
-
-        internal static IUnmanagedTarget ProjectionForOldest(IUnmanagedTarget target)
-        {
-            void* res = JNI.ProjectionForOldest(target.Context, target.Target);
-
-            return target.ChangeTarget(res);
-        }
-
-        internal static IUnmanagedTarget ProjectionForYoungest(IUnmanagedTarget target)
-        {
-            void* res = JNI.ProjectionForYoungest(target.Context, target.Target);
-
-            return target.ChangeTarget(res);
-        }
-        
-        internal static IUnmanagedTarget ProjectionForServers(IUnmanagedTarget target)
-        {
-            void* res = JNI.ProjectionForServers(target.Context, target.Target);
-
-            return target.ChangeTarget(res);
-        }
-        
-        internal static void ProjectionResetMetrics(IUnmanagedTarget target)
-        {
-            JNI.ProjectionResetMetrics(target.Context, target.Target);
-        }
-
-        internal static IUnmanagedTarget ProjectionOutOpRet(IUnmanagedTarget target, int type, long memPtr)
-        {
-            void* res = JNI.ProjectionOutOpRet(target.Context, target.Target, type, memPtr);
-
-            return target.ChangeTarget(res);
-        }
-
-        #endregion
-
-        #region NATIVE METHODS: QUERY CURSOR
-
-        internal static void QueryCursorIterator(IUnmanagedTarget target)
-        {
-            JNI.QryCursorIterator(target.Context, target.Target);
-        }
-
-        internal static void QueryCursorClose(IUnmanagedTarget target)
-        {
-            JNI.QryCursorClose(target.Context, target.Target);
-        }
-
-        #endregion
-
-        #region NATIVE METHODS: TRANSACTIONS
-
-        internal static long TransactionsStart(IUnmanagedTarget target, int concurrency, int isolation, long timeout, int txSize)
-        {
-            return JNI.TxStart(target.Context, target.Target, concurrency, isolation, timeout, txSize);
-        }
-
-        internal static int TransactionsCommit(IUnmanagedTarget target, long id)
-        {
-            return JNI.TxCommit(target.Context, target.Target, id);
-        }
-
-        internal static void TransactionsCommitAsync(IUnmanagedTarget target, long id, long futId)
-        {
-            JNI.TxCommitAsync(target.Context, target.Target, id, futId);
-        }
-
-        internal static int TransactionsRollback(IUnmanagedTarget target, long id)
-        {
-            return JNI.TxRollback(target.Context, target.Target, id);
-        }
-
-        internal static void TransactionsRollbackAsync(IUnmanagedTarget target, long id, long futId)
-        {
-            JNI.TxRollbackAsync(target.Context, target.Target, id, futId);
-        }
-
-        internal static int TransactionsClose(IUnmanagedTarget target, long id)
-        {
-            return JNI.TxClose(target.Context, target.Target, id);
-        }
-
-        internal static int TransactionsState(IUnmanagedTarget target, long id)
-        {
-            return JNI.TxState(target.Context, target.Target, id);
-        }
-
-        internal static bool TransactionsSetRollbackOnly(IUnmanagedTarget target, long id)
-        {
-            return JNI.TxSetRollbackOnly(target.Context, target.Target, id);
-        }
-
-        internal static void TransactionsResetMetrics(IUnmanagedTarget target)
-        {
-            JNI.TxResetMetrics(target.Context, target.Target);
-        }
-
-        #endregion
-
-=======
->>>>>>> eaf8ae24
         #region NATIVE METHODS: MISCELANNEOUS
 
         internal static void Reallocate(long memPtr, int cap)
