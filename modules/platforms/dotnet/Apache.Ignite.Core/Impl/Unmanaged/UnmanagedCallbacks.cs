--- conflicted
+++ resolved
@@ -1109,19 +1109,6 @@
             switch (errType)
             {
                 case ErrGeneric:
-<<<<<<< HEAD
-                    if (_ignite != null && errDataLen > 0)
-                    {
-                        // Stream disposal intentionally omitted: IGNITE-1598
-                        // ReSharper disable once ExpressionIsAlwaysNull
-                        var stream = new PlatformRawMemory(errData, errDataLen).GetStream();
-
-                        throw ExceptionUtils.GetException(_ignite, errCls, errMsg, stackTrace,
-                            _ignite.Marshaller.StartUnmarshal(stream));
-                    }
-
-=======
->>>>>>> d69e26dd
                     throw ExceptionUtils.GetException(_ignite, errCls, errMsg, stackTrace);
 
                 case ErrJvmInit:
