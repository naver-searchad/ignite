--- conflicted
+++ resolved
@@ -502,13 +502,8 @@
 
         GridClientCompute compute = client.compute();
 
-<<<<<<< HEAD
-        assertEquals(17, compute.execute(taskName, taskArg));
-        assertEquals(17, compute.executeAsync(taskName, taskArg).get());
-=======
         assertEquals(Integer.valueOf(17), compute.execute(taskName, taskArg));
         assertEquals(Integer.valueOf(17), compute.executeAsync(taskName, taskArg).get());
->>>>>>> df16a75d
     }
 
     /**
