/*
 * Licensed to the Apache Software Foundation (ASF) under one or more
 * contributor license agreements.  See the NOTICE file distributed with
 * this work for additional information regarding copyright ownership.
 * The ASF licenses this file to You under the Apache License, Version 2.0
 * (the "License"); you may not use this file except in compliance with
 * the License.  You may obtain a copy of the License at
 *
 *      http://www.apache.org/licenses/LICENSE-2.0
 *
 * Unless required by applicable law or agreed to in writing, software
 * distributed under the License is distributed on an "AS IS" BASIS,
 * WITHOUT WARRANTIES OR CONDITIONS OF ANY KIND, either express or implied.
 * See the License for the specific language governing permissions and
 * limitations under the License.
 */

package org.apache.ignite.internal.processors.cache;

import org.apache.ignite.*;
import org.apache.ignite.cache.*;
import org.apache.ignite.cluster.*;
import org.apache.ignite.internal.*;
import org.apache.ignite.internal.processors.cache.distributed.near.*;
import org.apache.ignite.internal.processors.datastructures.*;
import org.apache.ignite.internal.util.typedef.*;
import org.jetbrains.annotations.*;

import java.util.*;

import static org.apache.ignite.cache.CacheMode.*;
import static org.apache.ignite.cache.CachePreloadMode.*;

/**
 * Test for http://gridgain.jira.com/browse/GG-3979.
 */
public class GridCacheQueryInternalKeysSelfTest extends GridCacheAbstractSelfTest {
    /** Grid count. */
    private static final int GRID_CNT = 2;

    /** Entry count. */
    private static final int ENTRY_CNT = 10;

    /** {@inheritDoc} */
    @Override protected int gridCount() {
        return GRID_CNT;
    }

    /** {@inheritDoc} */
    @Override protected CacheMode cacheMode() {
        return PARTITIONED;
    }

    /** {@inheritDoc} */
    @Override protected CacheConfiguration cacheConfiguration(String gridName) throws Exception {
        CacheConfiguration cc = super.cacheConfiguration(gridName);

        cc.setQueryIndexEnabled(false);
        cc.setPreloadMode(SYNC);

        return cc;
    }

    /**
     * @throws Exception If failed.
     */
    @SuppressWarnings("unchecked")
    public void testInternalKeysPreloading() throws Exception {
        try {
            GridCache<Object, Object> cache = grid(0).cache(null);

            for (int i = 0; i < ENTRY_CNT; i++)
                cache.put(new GridCacheQueueHeaderKey("queue" + i), 1);

            startGrid(GRID_CNT); // Start additional node.

            for (int i = 0; i < ENTRY_CNT; i++) {
                GridCacheQueueHeaderKey internalKey = new GridCacheQueueHeaderKey("queue" + i);

                Collection<ClusterNode> nodes = cache.affinity().mapKeyToPrimaryAndBackups(internalKey);

                for (ClusterNode n : nodes) {
                    Ignite g = findGridForNodeId(n.id());

                    assertNotNull(g);

                    assertTrue("Affinity node doesn't contain internal key [key=" + internalKey + ", node=" + n + ']',
<<<<<<< HEAD
                        ((GridNearCacheAdapter)((GridKernal)g).internalCache()).dht().containsKey(internalKey));
=======
                        ((GridNearCacheAdapter)((IgniteKernal)g).internalCache()).dht().containsKey(internalKey, null));
>>>>>>> ce0c3047
                }
            }
        }
        finally {
            stopGrid(GRID_CNT);
        }
    }

    /**
     * Finds the {@link org.apache.ignite.Ignite}, which has a local node
     * with given ID.
     *
     * @param nodeId ID for grid's local node.
     * @return A grid instance or {@code null}, if the grid
     * is not found.
     */
    @Nullable private Ignite findGridForNodeId(final UUID nodeId) {
        return F.find(G.allGrids(), null, new P1<Ignite>() {
            @Override public boolean apply(Ignite e) {
                return nodeId.equals(e.cluster().localNode().id());
            }
        });
    }
}<|MERGE_RESOLUTION|>--- conflicted
+++ resolved
@@ -85,11 +85,7 @@
                     assertNotNull(g);
 
                     assertTrue("Affinity node doesn't contain internal key [key=" + internalKey + ", node=" + n + ']',
-<<<<<<< HEAD
-                        ((GridNearCacheAdapter)((GridKernal)g).internalCache()).dht().containsKey(internalKey));
-=======
-                        ((GridNearCacheAdapter)((IgniteKernal)g).internalCache()).dht().containsKey(internalKey, null));
->>>>>>> ce0c3047
+                        ((GridNearCacheAdapter)((IgniteKernal)g).internalCache()).dht().containsKey(internalKey));
                 }
             }
         }
