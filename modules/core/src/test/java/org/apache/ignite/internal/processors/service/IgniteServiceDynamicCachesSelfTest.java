--- conflicted
+++ resolved
@@ -83,19 +83,11 @@
 
             final String svcName = "myService";
 
-<<<<<<< HEAD
-            String key = "key";
-
-            svcs.deployKeyAffinitySingleton(svcName, new TestService(), cacheName, key);
-
-            final Ignite ig2 = primaryNode(key, cacheName);
-=======
             svcs.deployKeyAffinitySingleton(svcName, new TestService(), cacheName, primaryKey(ig.cache(cacheName)));
->>>>>>> d298e756
 
             boolean res = GridTestUtils.waitForCondition(new PA() {
                 @Override public boolean apply() {
-                    return ig2.services().service(svcName) != null;
+                    return svcs.service(svcName) != null;
                 }
             }, 10 * 1000);
 
@@ -133,9 +125,6 @@
 
         final String svcName = "myService";
 
-<<<<<<< HEAD
-        String key = "key";
-=======
         ig.createCache(ccfg);
 
         Object key = primaryKey(ig.cache(cacheName));
@@ -143,7 +132,6 @@
         ig.destroyCache(cacheName);
 
         awaitPartitionMapExchange();
->>>>>>> d298e756
 
         svcs.deployKeyAffinitySingleton(svcName, new TestService(), cacheName, key);
 
@@ -151,16 +139,10 @@
 
         ig.createCache(ccfg);
 
-        final Ignite ig2 = primaryNode(key, cacheName);
-
         try {
             boolean res = GridTestUtils.waitForCondition(new PA() {
                 @Override public boolean apply() {
-                    boolean res = ig2.services().service(svcName) != null;
-
-                    info("try get service " + svcName + " res: " + res);
-
-                    return res;
+                    return svcs.service(svcName) != null;
                 }
             }, 10 * 1000);
 
