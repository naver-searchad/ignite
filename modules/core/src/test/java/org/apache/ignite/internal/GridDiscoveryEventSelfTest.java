/*
 * Licensed to the Apache Software Foundation (ASF) under one or more
 * contributor license agreements.  See the NOTICE file distributed with
 * this work for additional information regarding copyright ownership.
 * The ASF licenses this file to You under the Apache License, Version 2.0
 * (the "License"); you may not use this file except in compliance with
 * the License.  You may obtain a copy of the License at
 *
 *      http://www.apache.org/licenses/LICENSE-2.0
 *
 * Unless required by applicable law or agreed to in writing, software
 * distributed under the License is distributed on an "AS IS" BASIS,
 * WITHOUT WARRANTIES OR CONDITIONS OF ANY KIND, either express or implied.
 * See the License for the specific language governing permissions and
 * limitations under the License.
 */

package org.apache.ignite.internal;

import org.apache.ignite.*;
import org.apache.ignite.cluster.*;
import org.apache.ignite.configuration.*;
import org.apache.ignite.events.*;
import org.apache.ignite.internal.util.typedef.*;
import org.apache.ignite.internal.util.typedef.internal.*;
import org.apache.ignite.lang.*;
import org.apache.ignite.spi.discovery.tcp.*;
import org.apache.ignite.spi.discovery.tcp.ipfinder.*;
import org.apache.ignite.spi.discovery.tcp.ipfinder.vm.*;
import org.apache.ignite.testframework.junits.common.*;

import java.util.*;
import java.util.concurrent.*;
import java.util.concurrent.atomic.*;

import static org.apache.ignite.events.EventType.*;

/**
 * Tests discovery event topology snapshots.
 */
public class GridDiscoveryEventSelfTest extends GridCommonAbstractTest {
    /** */
    private static TcpDiscoveryIpFinder ipFinder = new TcpDiscoveryVmIpFinder(true);

    /** Daemon flag. */
    private boolean daemon;

    /** {@inheritDoc} */
    @Override protected void beforeTest() throws Exception {
        super.beforeTest();

        daemon = false;
    }

    /** */
    private static final IgniteClosure<ClusterNode, UUID> NODE_2ID = new IgniteClosure<ClusterNode, UUID>() {
        @Override public UUID apply(ClusterNode n) {
            return n.id();
        }

        @Override public String toString() {
            return "Grid node shadow to node ID transformer closure.";
        }
    };

    /** {@inheritDoc} */
    @Override protected IgniteConfiguration getConfiguration(String gridName) throws Exception {
        IgniteConfiguration c = super.getConfiguration(gridName);

        c.setDaemon(daemon);

        TcpDiscoverySpi disco = new TcpDiscoverySpi();

        disco.setIpFinder(ipFinder);

        c.setDiscoverySpi(disco);

<<<<<<< HEAD
        c.setConnectorConfiguration(null);

=======
>>>>>>> a0210455
        return c;
    }

    /**
     * @throws Exception If failed.
     */
    public void testJoinSequenceEvents() throws Exception {
        try {
            Ignite g0 = startGrid(0);

            UUID id0 = g0.cluster().localNode().id();

            final ConcurrentMap<Integer, Collection<ClusterNode>> evts = new ConcurrentHashMap<>();

            g0.events().localListen(new IgnitePredicate<Event>() {
                private AtomicInteger cnt = new AtomicInteger();

                @Override public boolean apply(Event evt) {
                    assert evt.type() == EVT_NODE_JOINED;

                    evts.put(cnt.getAndIncrement(), ((DiscoveryEvent) evt).topologyNodes());

                    return true;
                }
            }, EVT_NODE_JOINED);

            UUID id1 = startGrid(1).cluster().localNode().id();
            UUID id2 = startGrid(2).cluster().localNode().id();
            UUID id3 = startGrid(3).cluster().localNode().id();

            U.sleep(100);

            assertEquals("Wrong count of events received", 3, evts.size());

            Collection<ClusterNode> top0 = evts.get(0);

            assertNotNull(top0);
            assertEquals(2, top0.size());
            assertTrue(F.viewReadOnly(top0, NODE_2ID).contains(id0));
            assertTrue(F.viewReadOnly(top0, NODE_2ID).contains(id1));

            Collection<ClusterNode> top1 = evts.get(1);

            assertNotNull(top1);
            assertEquals(3, top1.size());
            assertTrue(F.viewReadOnly(top1, NODE_2ID).contains(id0));
            assertTrue(F.viewReadOnly(top1, NODE_2ID).contains(id1));
            assertTrue(F.viewReadOnly(top1, NODE_2ID).contains(id2));

            Collection<ClusterNode> top2 = evts.get(2);

            assertNotNull(top2);
            assertEquals(4, top2.size());
            assertTrue(F.viewReadOnly(top2, NODE_2ID).contains(id0));
            assertTrue(F.viewReadOnly(top2, NODE_2ID).contains(id1));
            assertTrue(F.viewReadOnly(top2, NODE_2ID).contains(id2));
            assertTrue(F.viewReadOnly(top2, NODE_2ID).contains(id3));
        }
        finally {
            stopAllGrids();
        }
    }

    /**
     * @throws Exception If failed.
     */
    public void testLeaveSequenceEvents() throws Exception {
        try {
            Ignite g0 = startGrid(0);

            UUID id0 = g0.cluster().localNode().id();
            UUID id1 = startGrid(1).cluster().localNode().id();
            UUID id2 = startGrid(2).cluster().localNode().id();
            UUID id3 = startGrid(3).cluster().localNode().id();

            final ConcurrentMap<Integer, Collection<ClusterNode>> evts = new ConcurrentHashMap<>();

            g0.events().localListen(new IgnitePredicate<Event>() {
                private AtomicInteger cnt = new AtomicInteger();

                @Override public boolean apply(Event evt) {
                    assert evt.type() == EVT_NODE_LEFT;

                    evts.put(cnt.getAndIncrement(), ((DiscoveryEvent) evt).topologyNodes());

                    return true;
                }
            }, EVT_NODE_LEFT);

            stopGrid(3);
            stopGrid(2);
            stopGrid(1);

            U.sleep(100);

            assertEquals("Wrong count of events received", 3, evts.size());

            Collection<ClusterNode> top2 = evts.get(0);

            assertNotNull(top2);
            assertEquals(3, top2.size());
            assertTrue(F.viewReadOnly(top2, NODE_2ID).contains(id0));
            assertTrue(F.viewReadOnly(top2, NODE_2ID).contains(id1));
            assertTrue(F.viewReadOnly(top2, NODE_2ID).contains(id2));
            assertFalse(F.viewReadOnly(top2, NODE_2ID).contains(id3));

            Collection<ClusterNode> top1 = evts.get(1);

            assertNotNull(top1);
            assertEquals(2, top1.size());
            assertTrue(F.viewReadOnly(top1, NODE_2ID).contains(id0));
            assertTrue(F.viewReadOnly(top1, NODE_2ID).contains(id1));
            assertFalse(F.viewReadOnly(top1, NODE_2ID).contains(id2));
            assertFalse(F.viewReadOnly(top1, NODE_2ID).contains(id3));

            Collection<ClusterNode> top0 = evts.get(2);

            assertNotNull(top0);
            assertEquals(1, top0.size());
            assertTrue(F.viewReadOnly(top0, NODE_2ID).contains(id0));
            assertFalse(F.viewReadOnly(top0, NODE_2ID).contains(id1));
            assertFalse(F.viewReadOnly(top0, NODE_2ID).contains(id2));
            assertFalse(F.viewReadOnly(top0, NODE_2ID).contains(id3));
        }
        finally {
            stopAllGrids();
        }
    }

    /**
     * @throws Exception If failed.
     */
    public void testMixedSequenceEvents() throws Exception {
        try {
            Ignite g0 = startGrid(0);

            UUID id0 = g0.cluster().localNode().id();

            final ConcurrentMap<Integer, Collection<ClusterNode>> evts = new ConcurrentHashMap<>();

            g0.events().localListen(new IgnitePredicate<Event>() {
                private AtomicInteger cnt = new AtomicInteger();

                @Override public boolean apply(Event evt) {
                    assert evt.type() == EVT_NODE_JOINED || evt.type() == EVT_NODE_LEFT;

                    evts.put(cnt.getAndIncrement(), ((DiscoveryEvent) evt).topologyNodes());

                    return true;
                }
            }, EVT_NODE_JOINED, EVT_NODE_LEFT);

            UUID id1 = startGrid(1).cluster().localNode().id();
            UUID id2 = startGrid(2).cluster().localNode().id();
            UUID id3 = startGrid(3).cluster().localNode().id();

            stopGrid(3);
            stopGrid(2);
            stopGrid(1);

            UUID id4 = startGrid(4).cluster().localNode().id();

            stopGrid(4);

            U.sleep(100);

            assertEquals("Wrong count of events received", 8, evts.size());

            Collection<ClusterNode> top0 = evts.get(0);

            assertNotNull(top0);
            assertEquals(2, top0.size());
            assertTrue(F.viewReadOnly(top0, NODE_2ID).contains(id0));
            assertTrue(F.viewReadOnly(top0, NODE_2ID).contains(id1));

            Collection<ClusterNode> top1 = evts.get(1);

            assertNotNull(top1);
            assertEquals(3, top1.size());
            assertTrue(F.viewReadOnly(top1, NODE_2ID).contains(id0));
            assertTrue(F.viewReadOnly(top1, NODE_2ID).contains(id1));
            assertTrue(F.viewReadOnly(top1, NODE_2ID).contains(id2));

            Collection<ClusterNode> top2 = evts.get(2);

            assertNotNull(top2);
            assertEquals(4, top2.size());
            assertTrue(F.viewReadOnly(top2, NODE_2ID).contains(id0));
            assertTrue(F.viewReadOnly(top2, NODE_2ID).contains(id1));
            assertTrue(F.viewReadOnly(top2, NODE_2ID).contains(id2));
            assertTrue(F.viewReadOnly(top2, NODE_2ID).contains(id3));

            Collection<ClusterNode> top3 = evts.get(3);

            assertNotNull(top3);
            assertEquals(3, top3.size());
            assertTrue(F.viewReadOnly(top3, NODE_2ID).contains(id0));
            assertTrue(F.viewReadOnly(top3, NODE_2ID).contains(id1));
            assertTrue(F.viewReadOnly(top3, NODE_2ID).contains(id2));
            assertFalse(F.viewReadOnly(top3, NODE_2ID).contains(id3));

            Collection<ClusterNode> top4 = evts.get(4);

            assertNotNull(top4);
            assertEquals(2, top4.size());
            assertTrue(F.viewReadOnly(top4, NODE_2ID).contains(id0));
            assertTrue(F.viewReadOnly(top4, NODE_2ID).contains(id1));
            assertFalse(F.viewReadOnly(top4, NODE_2ID).contains(id2));
            assertFalse(F.viewReadOnly(top4, NODE_2ID).contains(id3));

            Collection<ClusterNode> top5 = evts.get(5);

            assertNotNull(top5);
            assertEquals(1, top5.size());
            assertTrue(F.viewReadOnly(top5, NODE_2ID).contains(id0));
            assertFalse(F.viewReadOnly(top5, NODE_2ID).contains(id1));
            assertFalse(F.viewReadOnly(top5, NODE_2ID).contains(id2));
            assertFalse(F.viewReadOnly(top5, NODE_2ID).contains(id3));

            Collection<ClusterNode> top6 = evts.get(6);

            assertNotNull(top6);
            assertEquals(2, top6.size());
            assertTrue(F.viewReadOnly(top6, NODE_2ID).contains(id0));
            assertTrue(F.viewReadOnly(top6, NODE_2ID).contains(id4));
            assertFalse(F.viewReadOnly(top6, NODE_2ID).contains(id1));
            assertFalse(F.viewReadOnly(top6, NODE_2ID).contains(id2));
            assertFalse(F.viewReadOnly(top6, NODE_2ID).contains(id3));

            Collection<ClusterNode> top7 = evts.get(7);

            assertNotNull(top7);
            assertEquals(1, top7.size());
            assertTrue(F.viewReadOnly(top7, NODE_2ID).contains(id0));
            assertFalse(F.viewReadOnly(top7, NODE_2ID).contains(id1));
            assertFalse(F.viewReadOnly(top7, NODE_2ID).contains(id2));
            assertFalse(F.viewReadOnly(top7, NODE_2ID).contains(id3));
            assertFalse(F.viewReadOnly(top7, NODE_2ID).contains(id4));
        }
        finally {
            stopAllGrids();
        }
    }

    /**
     * @throws Exception If failed.
     */
    public void testConcurrentJoinEvents() throws Exception {
        try {
            Ignite g0 = startGrid(0);

            UUID id0 = g0.cluster().localNode().id();

            final ConcurrentMap<Integer, Collection<ClusterNode>> evts = new ConcurrentHashMap<>();

            g0.events().localListen(new IgnitePredicate<Event>() {
                private AtomicInteger cnt = new AtomicInteger();

                @Override public boolean apply(Event evt) {
                    assert evt.type() == EVT_NODE_JOINED;

                    X.println(">>>>>>> Joined " + F.viewReadOnly(((DiscoveryEvent) evt).topologyNodes(),
                        NODE_2ID));

                    evts.put(cnt.getAndIncrement(), ((DiscoveryEvent) evt).topologyNodes());

                    return true;
                }
            }, EVT_NODE_JOINED);

            U.sleep(100);

            startGridsMultiThreaded(1, 10);

            U.sleep(100);

            assertEquals(10, evts.size());

            for (int i = 0; i < 10; i++) {
                Collection<ClusterNode> snapshot = evts.get(i);

                assertEquals(2 + i, snapshot.size());
                assertTrue(F.viewReadOnly(snapshot, NODE_2ID).contains(id0));

                for (ClusterNode n : snapshot)
                    assertTrue("Wrong node order in snapshot [i=" + i + ", node=" + n + ']', n.order() <= 2 + i);
            }

            Collection<UUID> ids = F.viewReadOnly(evts.get(9), NODE_2ID);

            for (int i = 1; i <= 10; i++)
                assertTrue(ids.contains(grid(i).localNode().id()));
        }
        finally {
            stopAllGrids();
        }
    }

    /**
     * @throws Exception If failed.
     */
    public void testDaemonNodeJoin() throws Exception {
        try {
            startGridsMultiThreaded(3);

            final AtomicReference<IgniteCheckedException> err = new AtomicReference<>();

            for (int i = 0; i < 3; i++) {
                Ignite g = grid(i);

                g.events().localListen(new IgnitePredicate<Event>() {
                    @Override public boolean apply(Event evt) {
                        DiscoveryEvent discoEvt = (DiscoveryEvent) evt;

                        if (discoEvt.topologyNodes().size() != 3)
                            err.compareAndSet(null, new IgniteCheckedException("Invalid discovery event [evt=" + discoEvt +
                                ", nodes=" + discoEvt.topologyNodes() + ']'));

                        return true;
                    }
                }, EventType.EVT_NODE_JOINED);
            }

            daemon = true;

            IgniteKernal daemon = (IgniteKernal)startGrid(3);

            DiscoveryEvent join = daemon.context().discovery().localJoinEvent();

            assertEquals(3, join.topologyNodes().size());

            U.sleep(100);

            if (err.get() != null)
                throw err.get();
        }
        finally {
            stopAllGrids();
        }
    }
}<|MERGE_RESOLUTION|>--- conflicted
+++ resolved
@@ -75,11 +75,8 @@
 
         c.setDiscoverySpi(disco);
 
-<<<<<<< HEAD
         c.setConnectorConfiguration(null);
 
-=======
->>>>>>> a0210455
         return c;
     }
 
