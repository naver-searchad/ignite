--- conflicted
+++ resolved
@@ -144,12 +144,8 @@
         suite.addTestSuite(IgniteServiceReassignmentTest.class);
         suite.addTestSuite(IgniteServiceProxyTimeoutInitializedTest.class);
         suite.addTestSuite(IgniteServiceDynamicCachesSelfTest.class);
-<<<<<<< HEAD
         suite.addTestSuite(GridServiceContinuousQueryRedeployTest.class);
-=======
-        suite.addTestSuite(GridServiceContinuousQueryRedeploy.class);
         suite.addTestSuite(ServiceThreadPoolSelfTest.class);
->>>>>>> 2e6bc441
 
         suite.addTestSuite(IgniteServiceDeploymentClassLoadingDefaultMarshallerTest.class);
         suite.addTestSuite(IgniteServiceDeploymentClassLoadingOptimizedMarshallerTest.class);
