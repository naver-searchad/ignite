/*
 * Licensed to the Apache Software Foundation (ASF) under one or more
 * contributor license agreements.  See the NOTICE file distributed with
 * this work for additional information regarding copyright ownership.
 * The ASF licenses this file to You under the Apache License, Version 2.0
 * (the "License"); you may not use this file except in compliance with
 * the License.  You may obtain a copy of the License at
 *
 *      http://www.apache.org/licenses/LICENSE-2.0
 *
 * Unless required by applicable law or agreed to in writing, software
 * distributed under the License is distributed on an "AS IS" BASIS,
 * WITHOUT WARRANTIES OR CONDITIONS OF ANY KIND, either express or implied.
 * See the License for the specific language governing permissions and
 * limitations under the License.
 */

package org.apache.ignite.internal.processors.cache.distributed.near;

import java.util.ArrayList;
import java.util.Collection;
import java.util.Collections;
import java.util.HashMap;
import java.util.List;
import java.util.Map;
import java.util.UUID;
import java.util.concurrent.atomic.AtomicInteger;
import java.util.concurrent.locks.Lock;
import org.apache.ignite.Ignite;
import org.apache.ignite.IgniteCache;
import org.apache.ignite.cache.CacheAtomicityMode;
import org.apache.ignite.cluster.ClusterNode;
import org.apache.ignite.configuration.CacheConfiguration;
import org.apache.ignite.configuration.IgniteConfiguration;
import org.apache.ignite.configuration.NearCacheConfiguration;
import org.apache.ignite.internal.IgniteInternalFuture;
import org.apache.ignite.internal.IgniteKernal;
import org.apache.ignite.internal.processors.affinity.AffinityTopologyVersion;
import org.apache.ignite.internal.processors.cache.GridCacheContext;
import org.apache.ignite.internal.processors.cache.KeyCacheObject;
import org.apache.ignite.internal.processors.cache.distributed.GridCacheModuloAffinityFunction;
import org.apache.ignite.internal.processors.cache.distributed.dht.GridDhtCacheEntry;
import org.apache.ignite.internal.util.lang.GridAbsPredicate;
import org.apache.ignite.internal.util.typedef.F;
import org.apache.ignite.internal.util.typedef.G;
import org.apache.ignite.spi.discovery.tcp.TcpDiscoverySpi;
import org.apache.ignite.spi.discovery.tcp.ipfinder.TcpDiscoveryIpFinder;
import org.apache.ignite.spi.discovery.tcp.ipfinder.vm.TcpDiscoveryVmIpFinder;
import org.apache.ignite.testframework.GridTestUtils;
import org.apache.ignite.testframework.junits.common.GridCommonAbstractTest;

import static org.apache.ignite.cache.CacheAtomicityMode.ATOMIC;
import static org.apache.ignite.cache.CacheAtomicityMode.TRANSACTIONAL;
import static org.apache.ignite.cache.CacheMode.PARTITIONED;
import static org.apache.ignite.cache.CacheRebalanceMode.NONE;
import static org.apache.ignite.cache.CacheWriteSynchronizationMode.FULL_SYNC;

/**
 * Checks that readers are properly handled.
 */
public class GridCacheNearReadersSelfTest extends GridCommonAbstractTest {
    /** Number of grids. */
    private int grids = 2;

    /** */
    private TcpDiscoveryIpFinder ipFinder = new TcpDiscoveryVmIpFinder(true);

    /** Grid counter. */
    private static AtomicInteger cntr = new AtomicInteger(0);

    /** Test cache affinity. */
    private GridCacheModuloAffinityFunction aff = new GridCacheModuloAffinityFunction();

    /** {@inheritDoc} */
    @Override protected IgniteConfiguration getConfiguration(String igniteInstanceName) throws Exception {
        IgniteConfiguration cfg = super.getConfiguration(igniteInstanceName);

        CacheConfiguration cacheCfg = defaultCacheConfiguration();

        cacheCfg.setCacheMode(PARTITIONED);
        cacheCfg.setWriteSynchronizationMode(FULL_SYNC);
        cacheCfg.setRebalanceMode(NONE);

        cacheCfg.setAffinity(aff);
        cacheCfg.setEvictSynchronized(true);
        cacheCfg.setAtomicityMode(atomicityMode());
        cacheCfg.setBackups(aff.backups());

        NearCacheConfiguration nearCfg = new NearCacheConfiguration();

        cacheCfg.setNearConfiguration(nearCfg);

        cfg.setCacheConfiguration(cacheCfg);

        TcpDiscoverySpi disco = new TcpDiscoverySpi();

        disco.setIpFinder(ipFinder);

        cfg.setDiscoverySpi(disco);

        cfg.setUserAttributes(F.asMap(GridCacheModuloAffinityFunction.IDX_ATTR, cntr.getAndIncrement()));

        return cfg;
    }

    /**
     * @return Atomicity mode.
     */
    protected CacheAtomicityMode atomicityMode() {
        return TRANSACTIONAL;
    }

    /** @throws Exception If failed. */
    private void startGrids() throws Exception {
        assert grids > 0;
        assert aff.backups() >= 0;

        startGrids(grids);

        awaitPartitionMapExchange();
    }

    /** {@inheritDoc} */
    @Override protected void afterTest() throws Exception {
        stopAllGrids();

        grids = -1;

        aff.reset();

        cntr.set(0);
    }

    /**
     * @param nodeId Node ID.
     * @return Grid.
     */
    private Ignite grid(UUID nodeId) {
        return G.ignite(nodeId);
    }

    /** @throws Exception If failed. */
    public void testTwoNodesTwoKeysNoBackups() throws Exception {
        aff.backups(0);
        grids = 2;
        aff.partitions(grids);

        startGrids();

        ClusterNode n1 = F.first(aff.nodes(aff.partition(1), grid(0).cluster().nodes()));
        final ClusterNode n2 = F.first(aff.nodes(aff.partition(2), grid(0).cluster().nodes()));

        assertNotNull(n1);
        assertNotNull(n2);
        assertNotSame(n1, n2);
        assertFalse("Nodes cannot be equal: " + n1, n1.equals(n2));

        Ignite g1 = grid(n1.id());
        Ignite g2 = grid(n2.id());

        IgniteCache<Integer, String> cache1 = g1.cache(null);
        IgniteCache<Integer, String> cache2 = g2.cache(null);

        // Store some values in cache.
        assertNull(cache1.getAndPut(1, "v1"));
        assertNull(cache1.getAndPut(2, "v2"));

        final GridDhtCacheEntry e1 = (GridDhtCacheEntry)dht(cache1).entryEx(1);
        GridDhtCacheEntry e2 = (GridDhtCacheEntry)dht(cache2).entryEx(2);

        assertNotNull(e1.readers());

        assertTrue(cache1.containsKey(1));
        assertTrue(cache1.containsKey(2));

        assertNotNull(nearPeek(cache1, 1));
        assertNotNull(nearPeek(cache1, 2));
        assertNotNull(dhtPeek(cache1, 1));
        assertNull(dhtPeek(cache1, 2));

        assertNull(nearPeek(cache2, 1));
        assertNotNull(dhtPeek(cache2, 2));

        // Node2 should have node1 in reader's map, since request to
        // put key 2 came from node1.
        assertTrue(e2.readers().contains(n1.id()));

        e1 = (GridDhtCacheEntry)dht(cache1).entryEx(1);

        // Node1 should not have node2 in readers map yet.
        assertFalse(e1.readers().contains(n2.id()));

        // Get key1 on node2.
        assertEquals("v1", cache2.get(1));

        // Check that key1 is in near cache of cache2.
        assertNotNull(nearPeek(cache2, 1));

        e1 = (GridDhtCacheEntry)dht(cache1).entryEx(1);

        // Now node1 should have node2 in readers map.
        assertTrue(e1.readers().contains(n2.id()));

        // Evict locally from cache2.
        cache2.localEvict(Collections.singleton(1));

        assertNull(nearPeek(cache2, 1));
        assertNull(dhtPeek(cache2, 1));

        // Node 1 still has node2 in readers map.
        assertTrue(e1.readers().contains(n2.id()));

        assertNotNull(cache1.getAndPut(1, "z1"));

<<<<<<< HEAD
        assertTrue(e1.obsolete());
=======
        GridTestUtils.waitForCondition(new GridAbsPredicate() {
            @Override public boolean apply() {
                try {
                    return !e1.readers().contains(n2.id());
                }
                catch (Exception e) {
                    throw new RuntimeException(e);
                }
            }
        }, 5000);

        // Node 1 still has node2 in readers map.
        assertFalse(e1.readers().contains(n2.id()));
>>>>>>> 48e78a99
    }

    /** @throws Exception If failed. */
    public void testTwoNodesTwoKeysOneBackup() throws Exception {
        aff.backups(1);
        grids = 2;
        aff.partitions(grids);

        startGrids();

        ClusterNode n1 = F.first(aff.nodes(aff.partition(1), grid(0).cluster().nodes()));
        ClusterNode n2 = F.first(aff.nodes(aff.partition(2), grid(0).cluster().nodes()));

        assertNotNull(n1);
        assertNotNull(n2);
        assertNotSame(n1, n2);
        assertFalse("Nodes cannot be equal: " + n1, n1.equals(n2));

        Ignite g1 = grid(n1.id());
        Ignite g2 = grid(n2.id());

        awaitPartitionMapExchange();

        GridCacheContext ctx = ((IgniteKernal) g1).internalCache(null).context();

        List<KeyCacheObject> cacheKeys = F.asList(ctx.toCacheKeyObject(1), ctx.toCacheKeyObject(2));

        IgniteInternalFuture<Object> f1 = ((IgniteKernal)g1).internalCache(null).preloader().request(
            cacheKeys,
            new AffinityTopologyVersion(2));

        if (f1 != null)
            f1.get();


        IgniteInternalFuture<Object> f2 = ((IgniteKernal)g2).internalCache(null).preloader().request(
            cacheKeys,
            new AffinityTopologyVersion(2));

        if (f2 != null)
            f2.get();

        IgniteCache<Integer, String> cache1 = g1.cache(null);
        IgniteCache<Integer, String> cache2 = g2.cache(null);

        assertEquals(g1.affinity(null).mapKeyToNode(1), g1.cluster().localNode());
        assertFalse(g1.affinity(null).mapKeyToNode(2).equals(g1.cluster().localNode()));

        assertEquals(g1.affinity(null).mapKeyToNode(2), g2.cluster().localNode());
        assertFalse(g2.affinity(null).mapKeyToNode(1).equals(g2.cluster().localNode()));

        // Store first value in cache.
        assertNull(cache1.getAndPut(1, "v1"));

        assertTrue(cache1.containsKey(1));
        assertTrue(cache2.containsKey(1));

        assertEquals("v1", nearPeek(cache1, 1));
        assertEquals("v1", nearPeek(cache2, 1));
        assertEquals("v1", dhtPeek(cache1, 1));
        assertEquals("v1", dhtPeek(cache2, 1));

        assertNull(near(cache1).peekEx(1));
        assertNull(near(cache2).peekEx(1));

        GridDhtCacheEntry e1 = (GridDhtCacheEntry)dht(cache1).entryEx(1);

        // Store second value in cache.
        assertNull(cache1.getAndPut(2, "v2"));

        assertTrue(cache1.containsKey(2));
        assertTrue(cache2.containsKey(2));

        assertEquals("v2", nearPeek(cache1, 2));
        assertEquals("v2", nearPeek(cache2, 2));
        assertEquals("v2", dhtPeek(cache1, 2));
        assertEquals("v2", dhtPeek(cache2, 2));

        assertNull(near(cache1).peekEx(2));
        assertNull(near(cache2).peekEx(2));

        GridDhtCacheEntry c2e2 = (GridDhtCacheEntry)dht(cache2).entryEx(2);

        // Nodes are backups of each other, so no readers should be added.
        assertFalse(c2e2.readers().contains(n1.id()));
        assertFalse(e1.readers().contains(n2.id()));

        // Get key1 on node2 (value should come from local DHT cache, as it has a backup).
        assertEquals("v1", cache2.get(1));

        // Since DHT cache2 has the value, Near cache2 should not have it.
        assertNull(near(cache2).peekEx(1));

        e1 = (GridDhtCacheEntry)dht(cache1).entryEx(1);

        // Since v1 was retrieved locally from cache2, cache1 should not know about it.
        assertFalse(e1.readers().contains(n2.id()));

        // Evict locally from cache2.
        // It should not be successful since it's not allowed to evict entry on backup node.
        cache2.localEvict(Collections.singleton(1));

        assertNull(near(cache2).peekEx(1));
        assertEquals("v1", dhtPeek(cache2, 1));

        assertEquals("v1", cache1.getAndPut(1, "z1"));

        e1 = (GridDhtCacheEntry)dht(cache1).entryEx(1);

        // Node 1 should not have node2 in readers map.
        assertFalse(e1.readers().contains(n2.id()));

        assertNull(near(cache2).peekEx(1));
        assertEquals("z1", dhtPeek(cache2, 1));
    }

    /** @throws Exception If failed. */
    public void testPutAllManyKeysOneReader() throws Exception {
        aff.backups(1);
        grids = 4;
        aff.partitions(grids);

        startGrids();

        try {
            IgniteCache<Object, Object> prj0 = grid(0).cache(null);
            IgniteCache<Object, Object> prj1 = grid(1).cache(null);

            Map<Integer, Integer> putMap = new HashMap<>();

            int size = 100;

            for (int i = 0; i < size; i++)
                putMap.put(i, i);

            prj0.putAll(putMap);

            for (int i = 0; i < size; i++)
                putMap.put(i, i * i);

            prj1.putAll(putMap);

            for (int i = 0; i < size; i++) {
                assertEquals(i * i, prj0.get(i));
                assertEquals(i * i, prj1.get(i));
            }
        }
        finally {
            stopAllGrids();
        }
    }

    /** @throws Exception If failed. */
    public void testPutAllManyKeysTwoReaders() throws Exception {
        aff.backups(1);
        grids = 5;
        aff.partitions(grids);

        startGrids();

        try {
            IgniteCache<Object, Object> prj0 = grid(0).cache(null);
            IgniteCache<Object, Object> prj1 = grid(1).cache(null);
            IgniteCache<Object, Object> prj2 = grid(2).cache(null);

            Map<Integer, Integer> putMap = new HashMap<>();

            int size = 100;

            for (int i = 0; i < size; i++)
                putMap.put(i, i);

            prj0.putAll(putMap);

            for (int i = 0; i < size; i++)
                putMap.put(i, i * i);

            prj1.putAll(putMap);

            for (int i = 0; i < size; i++)
                putMap.put(i, i * i * i);

            prj2.putAll(putMap);

            for (int i = 0; i < size; i++) {
                assertEquals(i * i * i, prj0.get(i));
                assertEquals(i * i * i, prj1.get(i));
                assertEquals(i * i * i, prj2.get(i));
            }
        }
        finally {
            stopAllGrids();
        }
    }

    /** @throws Exception If failed. */
    public void testBackupEntryReaders() throws Exception {
        aff.backups(1);
        grids = 2;
        aff.partitions(grids);

        startGrids();

        Collection<ClusterNode> nodes = new ArrayList<>(aff.nodes(aff.partition(1), grid(0).cluster().nodes()));

        ClusterNode primary = F.first(nodes);

        assert primary != null;

        nodes.remove(primary);

        ClusterNode backup = F.first(nodes);

        assert backup != null;

        assertNotSame(primary, backup);

        assertFalse("Nodes cannot be equal: " + primary, primary.equals(backup));

        IgniteCache<Integer, String> cache1 = grid(primary.id()).cache(null);
        IgniteCache<Integer, String> cache2 = grid(backup.id()).cache(null);

        // Store a values in cache.
        assertNull(cache1.getAndPut(1, "v1"));

        GridDhtCacheEntry e1 = (GridDhtCacheEntry)dht(cache1).peekEx(1);
        GridDhtCacheEntry e2 = (GridDhtCacheEntry)dht(cache2).peekEx(1);

        assertNull(e1);
        assertNull(e2);
    }

    /** @throws Exception If failed. */
    @SuppressWarnings({"SizeReplaceableByIsEmpty"})
    public void testImplicitLockReaders() throws Exception {
        grids = 3;
        aff.reset(grids, 1);

        startGrids();

        int key1 = 3;
        String val1 = Integer.toString(key1);

        assertEquals(grid(0).localNode(), F.first(aff.nodes(aff.partition(key1), grid(0).cluster().nodes())));

        int key2 = 1;
        String val2 = Integer.toString(key2);

        assertEquals(grid(1).localNode(), F.first(aff.nodes(aff.partition(key2), grid(1).cluster().nodes())));

        IgniteCache<Integer, String> cache = jcache(0);

        assertNull(cache.getAndPut(key1, val1));

        assertEquals(val1, dhtPeek(0, key1));
        assertEquals(val1, dhtPeek(1, key1));
        assertNull(dhtPeek(2, key1));

        assertNull(near(0).peekEx(key1));
        assertNull(near(1).peekEx(key1));
        assertNull(near(2).peekEx(key1));

        cache.put(key2, val2);

        assertNull(dhtPeek(0, key2));
        assertEquals(val2, dhtPeek(1, key2));
        assertEquals(val2, dhtPeek(2, key2));

        assertEquals(val2, near(0).peekEx(key2).wrap().getValue());
        assertNull(near(1).peekEx(key2));
        assertNull(near(2).peekEx(key2));

        String val22 = val2 + "2";

        cache.put(key2, val22);

        assertNull(dhtPeek(0, key2));
        assertEquals(val22, dhtPeek(1, key2));
        assertEquals(val22, dhtPeek(2, key2));

        assertEquals(val22, near(0).peekEx(key2).wrap().getValue());
        assertNull(near(1).peekEx(key2));
        assertNull(near(2).peekEx(key2));

        cache.remove(key2);

        assertNull(dhtPeek(0, key2));
        assertNull(dhtPeek(1, key2));
        assertNull(dhtPeek(2, key2));

        assertTrue(near(0).peekEx(key2) == null || near(0).peekEx(key2).deleted());
        assertNull(near(1).peekEx(key2));
        assertNull(near(2).peekEx(key2));

        cache.remove(key1);

        assertNull(dhtPeek(0, key1));
        assertNull(dhtPeek(1, key1));
        assertNull(dhtPeek(2, key1));

        assertNull(near(0).peekEx(key1));
        assertNull(near(1).peekEx(key1));
        assertNull(near(2).peekEx(key1));

        for (int i = 0; i < grids; i++) {
            assert !jcache(i).isLocalLocked(key1, false);
            assert !jcache(i).isLocalLocked(key2, false);

            assert jcache(i).localSize() == 0;
        }
    }

    /** @throws Exception If failed. */
    public void testExplicitLockReaders() throws Exception {
        if (atomicityMode() == ATOMIC)
            return;

        grids = 3;
        aff.reset(grids, 1);

        startGrids();

        int key1 = 3;
        String val1 = Integer.toString(key1);

        assertEquals(grid(0).localNode(), F.first(aff.nodes(aff.partition(key1), grid(0).cluster().nodes())));

        int key2 = 1;
        String val2 = Integer.toString(key2);

        assertEquals(grid(1).localNode(), F.first(aff.nodes(aff.partition(key2), grid(1).cluster().nodes())));

        IgniteCache<Integer, String> cache = jcache(0);

        Lock lock1 = cache.lock(key1);

        lock1.lock();

        try {
            // Nested lock.
            Lock lock2 = cache.lock(key2);

            lock2.lock();

            try {
                assertNull(cache.getAndPut(key1, val1));

                assertEquals(val1, dhtPeek(0, key1));
                assertEquals(val1, dhtPeek(1, key1));
                assertNull(dhtPeek(2, key1));

                // Since near entry holds the lock, it should
                // contain correct value.
                assertEquals(val1, near(0).peekEx(key1).wrap().getValue());

                assertNull(near(1).peekEx(key1));
                assertNull(near(2).peekEx(key1));

                cache.put(key2, val2);

                assertNull(dhtPeek(0, key2));
                assertEquals(val2, dhtPeek(1, key2));
                assertEquals(val2, dhtPeek(2, key2));

                assertEquals(val2, near(0).peekEx(key2).wrap().getValue());
                assertNull(near(1).peekEx(key2));
                assertNull(near(2).peekEx(key2));

                String val22 = val2 + "2";

                cache.put(key2, val22);

                assertNull(dhtPeek(0, key2));
                assertEquals(val22, dhtPeek(1, key2));
                assertEquals(val22, dhtPeek(2, key2));

                assertEquals(val22, near(0).peekEx(key2).wrap().getValue());
                assertNull(near(1).peekEx(key2));
                assertNull(near(2).peekEx(key2));

                cache.remove(key2);

                assertNull(dhtPeek(0, key2));
                assertNull(dhtPeek(1, key2));
                assertNull(dhtPeek(2, key2));

                assertNull(dht(0).peekEx(key2));
                assertNotNull(dht(1).peekEx(key2));
                assertNotNull(dht(2).peekEx(key2));

                assertNotNull(near(0).peekEx(key2));
                assertNull(near(1).peekEx(key2));
                assertNull(near(2).peekEx(key2));
            }
            finally {
                lock2.unlock();
            }
        }
        finally {
            lock1.unlock();
        }
    }
}<|MERGE_RESOLUTION|>--- conflicted
+++ resolved
@@ -165,7 +165,7 @@
         assertNull(cache1.getAndPut(1, "v1"));
         assertNull(cache1.getAndPut(2, "v2"));
 
-        final GridDhtCacheEntry e1 = (GridDhtCacheEntry)dht(cache1).entryEx(1);
+        GridDhtCacheEntry e1 = (GridDhtCacheEntry)dht(cache1).entryEx(1);
         GridDhtCacheEntry e2 = (GridDhtCacheEntry)dht(cache2).entryEx(2);
 
         assertNotNull(e1.readers());
@@ -212,13 +212,12 @@
 
         assertNotNull(cache1.getAndPut(1, "z1"));
 
-<<<<<<< HEAD
-        assertTrue(e1.obsolete());
-=======
+        final GridDhtCacheEntry e1f = e1;
+
         GridTestUtils.waitForCondition(new GridAbsPredicate() {
             @Override public boolean apply() {
                 try {
-                    return !e1.readers().contains(n2.id());
+                    return !e1f.readers().contains(n2.id());
                 }
                 catch (Exception e) {
                     throw new RuntimeException(e);
@@ -228,7 +227,6 @@
 
         // Node 1 still has node2 in readers map.
         assertFalse(e1.readers().contains(n2.id()));
->>>>>>> 48e78a99
     }
 
     /** @throws Exception If failed. */
