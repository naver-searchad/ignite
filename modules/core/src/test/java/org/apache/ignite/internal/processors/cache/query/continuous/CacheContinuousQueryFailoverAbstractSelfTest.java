/*
 * Licensed to the Apache Software Foundation (ASF) under one or more
 * contributor license agreements.  See the NOTICE file distributed with
 * this work for additional information regarding copyright ownership.
 * The ASF licenses this file to You under the Apache License, Version 2.0
 * (the "License"); you may not use this file except in compliance with
 * the License.  You may obtain a copy of the License at
 *
 *      http://www.apache.org/licenses/LICENSE-2.0
 *
 * Unless required by applicable law or agreed to in writing, software
 * distributed under the License is distributed on an "AS IS" BASIS,
 * WITHOUT WARRANTIES OR CONDITIONS OF ANY KIND, either express or implied.
 * See the License for the specific language governing permissions and
 * limitations under the License.
 */

package org.apache.ignite.internal.processors.cache.query.continuous;

import java.util.ArrayList;
import java.util.Collection;
import java.util.Collections;
import java.util.HashMap;
import java.util.HashSet;
import java.util.Iterator;
import java.util.List;
import java.util.Map;
import java.util.Set;
import java.util.UUID;
import java.util.concurrent.Callable;
import java.util.concurrent.ConcurrentHashMap;
import java.util.concurrent.ConcurrentMap;
import java.util.concurrent.CountDownLatch;
import java.util.concurrent.CyclicBarrier;
import java.util.concurrent.ThreadLocalRandom;
import java.util.concurrent.atomic.AtomicBoolean;
import java.util.concurrent.atomic.AtomicInteger;
import java.util.concurrent.atomic.AtomicLong;
import java.util.concurrent.atomic.AtomicReference;
import javax.cache.Cache;
import javax.cache.CacheException;
import javax.cache.event.CacheEntryEvent;
import javax.cache.event.CacheEntryListenerException;
import javax.cache.event.CacheEntryUpdatedListener;
import javax.cache.expiry.Duration;
import javax.cache.expiry.ExpiryPolicy;
import javax.cache.expiry.TouchedExpiryPolicy;
import javax.cache.processor.EntryProcessorException;
import javax.cache.processor.MutableEntry;
import org.apache.ignite.Ignite;
import org.apache.ignite.IgniteCache;
import org.apache.ignite.IgniteCheckedException;
import org.apache.ignite.IgniteException;
import org.apache.ignite.IgniteLogger;
import org.apache.ignite.Ignition;
import org.apache.ignite.cache.CacheAtomicWriteOrderMode;
import org.apache.ignite.cache.CacheAtomicityMode;
import org.apache.ignite.cache.CacheEntryEventSerializableFilter;
import org.apache.ignite.cache.CacheEntryProcessor;
import org.apache.ignite.cache.CacheMemoryMode;
import org.apache.ignite.cache.CacheMode;
import org.apache.ignite.cache.CacheRebalanceMode;
import org.apache.ignite.cache.CacheWriteSynchronizationMode;
import org.apache.ignite.cache.affinity.Affinity;
import org.apache.ignite.cache.query.ContinuousQuery;
import org.apache.ignite.cache.query.QueryCursor;
import org.apache.ignite.cluster.ClusterNode;
import org.apache.ignite.cluster.ClusterTopologyException;
import org.apache.ignite.configuration.CacheConfiguration;
import org.apache.ignite.configuration.IgniteConfiguration;
import org.apache.ignite.configuration.NearCacheConfiguration;
import org.apache.ignite.internal.IgniteEx;
import org.apache.ignite.internal.IgniteInternalFuture;
import org.apache.ignite.internal.IgniteInterruptedCheckedException;
import org.apache.ignite.internal.IgniteKernal;
import org.apache.ignite.internal.managers.communication.GridIoMessage;
import org.apache.ignite.internal.processors.affinity.AffinityTopologyVersion;
import org.apache.ignite.internal.processors.cache.distributed.dht.GridDhtPartitionTopology;
import org.apache.ignite.internal.processors.continuous.GridContinuousHandler;
import org.apache.ignite.internal.processors.continuous.GridContinuousMessage;
import org.apache.ignite.internal.processors.continuous.GridContinuousProcessor;
import org.apache.ignite.internal.util.GridConcurrentHashSet;
import org.apache.ignite.internal.util.lang.GridAbsPredicate;
import org.apache.ignite.internal.util.typedef.C1;
import org.apache.ignite.internal.util.typedef.F;
import org.apache.ignite.internal.util.typedef.PA;
import org.apache.ignite.internal.util.typedef.PAX;
import org.apache.ignite.internal.util.typedef.T2;
import org.apache.ignite.internal.util.typedef.T3;
import org.apache.ignite.internal.util.typedef.internal.U;
import org.apache.ignite.lang.IgniteAsyncCallback;
import org.apache.ignite.lang.IgniteInClosure;
import org.apache.ignite.lang.IgniteOutClosure;
import org.apache.ignite.logger.NullLogger;
import org.apache.ignite.plugin.extensions.communication.Message;
import org.apache.ignite.resources.LoggerResource;
import org.apache.ignite.spi.IgniteSpiException;
import org.apache.ignite.spi.communication.tcp.TcpCommunicationSpi;
import org.apache.ignite.spi.discovery.tcp.TcpDiscoverySpi;
import org.apache.ignite.spi.discovery.tcp.ipfinder.TcpDiscoveryIpFinder;
import org.apache.ignite.spi.discovery.tcp.ipfinder.vm.TcpDiscoveryVmIpFinder;
import org.apache.ignite.spi.eventstorage.memory.MemoryEventStorageSpi;
import org.apache.ignite.testframework.GridTestUtils;
import org.apache.ignite.testframework.junits.common.GridCommonAbstractTest;
import org.apache.ignite.transactions.Transaction;

import static java.util.concurrent.TimeUnit.MILLISECONDS;
import static java.util.concurrent.TimeUnit.MINUTES;
import static java.util.concurrent.TimeUnit.SECONDS;
import static org.apache.ignite.cache.CacheAtomicWriteOrderMode.PRIMARY;
import static org.apache.ignite.cache.CacheMemoryMode.ONHEAP_TIERED;
import static org.apache.ignite.cache.CacheMode.REPLICATED;
import static org.apache.ignite.cache.CacheWriteSynchronizationMode.FULL_SYNC;
import static org.apache.ignite.testframework.GridTestUtils.waitForCondition;

/**
 *
 */
public abstract class CacheContinuousQueryFailoverAbstractSelfTest extends GridCommonAbstractTest {
    /** */
    private static TcpDiscoveryIpFinder ipFinder = new TcpDiscoveryVmIpFinder(true);

    /** */
    private static final int BACKUP_ACK_THRESHOLD = 100;

    /** */
    private static volatile boolean err;

    /** */
    private boolean client;

    /** */
    private int backups = 1;

    /** {@inheritDoc} */
    @Override protected IgniteConfiguration getConfiguration(String gridName) throws Exception {
        IgniteConfiguration cfg = super.getConfiguration(gridName);

        ((TcpDiscoverySpi)cfg.getDiscoverySpi()).setForceServerMode(true);
        ((TcpDiscoverySpi)cfg.getDiscoverySpi()).setIpFinder(ipFinder);

        TestCommunicationSpi commSpi = new TestCommunicationSpi();

        commSpi.setSharedMemoryPort(-1);
        commSpi.setIdleConnectionTimeout(100);

        cfg.setCommunicationSpi(commSpi);

        MemoryEventStorageSpi evtSpi = new MemoryEventStorageSpi();
        evtSpi.setExpireCount(50);

        cfg.setEventStorageSpi(evtSpi);

        CacheConfiguration ccfg = new CacheConfiguration();

        ccfg.setCacheMode(cacheMode());
        ccfg.setAtomicityMode(atomicityMode());
        ccfg.setAtomicWriteOrderMode(writeOrderMode());
        ccfg.setBackups(backups);
        ccfg.setWriteSynchronizationMode(FULL_SYNC);
        ccfg.setNearConfiguration(nearCacheConfiguration());
        ccfg.setMemoryMode(memoryMode());

        cfg.setCacheConfiguration(ccfg);

        cfg.setClientMode(client);

        return cfg;
    }

    /**
     * @return Cache memory mode.
     */
    protected CacheMemoryMode memoryMode() {
        return ONHEAP_TIERED;
    }

    /**
     * @return Async callback flag.
     */
    protected boolean asyncCallback() {
        return false;
    }

    /**
     * @return Near cache configuration.
     */
    protected NearCacheConfiguration nearCacheConfiguration() {
        return null;
    }

    /** {@inheritDoc} */
    @Override protected long getTestTimeout() {
        return 8 * 60_000;
    }

    /** {@inheritDoc} */
    @Override protected void beforeTest() throws Exception {
        super.beforeTest();

        err = false;
    }

    /** {@inheritDoc} */
    @Override protected void afterTest() throws Exception {
        super.afterTest();

        stopAllGrids();
    }

    /**
     * @return Cache mode.
     */
    protected abstract CacheMode cacheMode();

    /**
     * @return Atomicity mode.
     */
    protected abstract CacheAtomicityMode atomicityMode();

    /**
     * @return Write order mode for atomic cache.
     */
    protected CacheAtomicWriteOrderMode writeOrderMode() {
        return PRIMARY;
    }

    /**
     * @throws Exception If failed.
     */
    public void testFirstFilteredEvent() throws Exception {
        this.backups = 2;

        final int SRV_NODES = 4;

        startGridsMultiThreaded(SRV_NODES);

        client = true;

        Ignite qryClient = startGrid(SRV_NODES);

        client = false;

        IgniteCache<Object, Object> qryClnCache = qryClient.cache(null);

        final CacheEventListener3 lsnr = new CacheEventListener3();

        ContinuousQuery<Object, Object> qry = new ContinuousQuery<>();

        qry.setLocalListener(lsnr);

        qry.setRemoteFilter(new CacheEventFilter());

        try (QueryCursor<?> cur = qryClnCache.query(qry)) {
            List<Integer> keys = testKeys(grid(0).cache(null), 1);

            for (Integer key : keys)
                qryClnCache.put(key, -1);

            qryClnCache.put(keys.get(0), 100);
        }

        GridTestUtils.waitForCondition(new GridAbsPredicate() {
            @Override public boolean apply() {
                return lsnr.evts.size() == 1;
            }
        }, 5000);

        assertEquals(lsnr.evts.size(), 1);
    }

    /**
     * @throws Exception If failed.
     */
    public void testRebalanceVersion() throws Exception {
        Ignite ignite0 = startGrid(0);

        int minorVer = ignite0.configuration().isLateAffinityAssignment() ? 1 : 0;

        GridDhtPartitionTopology top0 = ((IgniteKernal)ignite0).context().cache().context().cacheContext(1).topology();

        assertTrue(top0.rebalanceFinished(new AffinityTopologyVersion(1)));
        assertFalse(top0.rebalanceFinished(new AffinityTopologyVersion(2)));

        Ignite ignite1 = startGrid(1);
        GridDhtPartitionTopology top1 = ((IgniteKernal)ignite1).context().cache().context().cacheContext(1).topology();

        waitRebalanceFinished(ignite0, 2, minorVer);
        waitRebalanceFinished(ignite1, 2, minorVer);

        assertFalse(top0.rebalanceFinished(new AffinityTopologyVersion(3)));
        assertFalse(top1.rebalanceFinished(new AffinityTopologyVersion(3)));

        Ignite ignite2 = startGrid(2);
        GridDhtPartitionTopology top2 = ((IgniteKernal)ignite2).context().cache().context().cacheContext(1).topology();

        waitRebalanceFinished(ignite0, 3, minorVer);
        waitRebalanceFinished(ignite1, 3, minorVer);
        waitRebalanceFinished(ignite2, 3, minorVer);

        assertFalse(top0.rebalanceFinished(new AffinityTopologyVersion(4)));
        assertFalse(top1.rebalanceFinished(new AffinityTopologyVersion(4)));
        assertFalse(top2.rebalanceFinished(new AffinityTopologyVersion(4)));

        client = true;

        Ignite ignite3 = startGrid(3);
        GridDhtPartitionTopology top3 = ((IgniteKernal)ignite3).context().cache().context().cacheContext(1).topology();

        assertTrue(top0.rebalanceFinished(new AffinityTopologyVersion(4)));
        assertTrue(top1.rebalanceFinished(new AffinityTopologyVersion(4)));
        assertTrue(top2.rebalanceFinished(new AffinityTopologyVersion(4)));
        assertTrue(top3.rebalanceFinished(new AffinityTopologyVersion(4)));

        stopGrid(1);

        waitRebalanceFinished(ignite0, 5, 0);
        waitRebalanceFinished(ignite2, 5, 0);
        waitRebalanceFinished(ignite3, 5, 0);
    }

    /**
     * Test that during rebalancing correct old value passed to continuous query.
     *
     * @throws Exception If fail.
     */
    public void testRebalance() throws Exception {
        for (int iter = 0; iter < 5; iter++) {
            log.info("Iteration: " + iter);

            final IgniteEx ignite = startGrid(1);

            final CacheConfiguration<Integer, Integer> ccfg = new CacheConfiguration<>("testCache");

            ccfg.setAtomicityMode(atomicityMode());
            ccfg.setWriteSynchronizationMode(CacheWriteSynchronizationMode.FULL_SYNC);
            ccfg.setCacheMode(cacheMode());
            ccfg.setRebalanceMode(CacheRebalanceMode.SYNC);
            ccfg.setBackups(2);

            final IgniteCache<Integer, Integer> cache = ignite.getOrCreateCache(ccfg);

            final int KEYS = 10_000;

            for (int i = 0; i < KEYS; i++)
                cache.put(i, i);

            final ContinuousQuery<Integer, Integer> qry = new ContinuousQuery<>();

            final AtomicBoolean err = new AtomicBoolean();

            final AtomicInteger cntr = new AtomicInteger();

            qry.setLocalListener(new CacheEntryUpdatedListener<Integer, Integer>() {
                @Override public void onUpdated(
                    final Iterable<CacheEntryEvent<? extends Integer, ? extends Integer>> cacheEntryEvts) {
                    try {
                        for (final CacheEntryEvent<? extends Integer, ? extends Integer> evt : cacheEntryEvts) {
                            final Integer oldVal = evt.getOldValue();

                            final Integer val = evt.getValue();

                            assertNotNull("No old value: " + evt, oldVal);
                            assertEquals("Unexpected old value: " + evt, (Integer)(oldVal + 1), val);

                            cntr.incrementAndGet();
                        }
                    }
                    catch (Throwable e) {
                        err.set(true);

                        error("Unexpected error: " + e, e);
                    }
                }
            });

            final QueryCursor<Cache.Entry<Integer, Integer>> cur = cache.query(qry);

            final CountDownLatch latch = new CountDownLatch(1);

            final IgniteInternalFuture<Object> updFut = GridTestUtils.runAsync(new Callable<Object>() {
                @Override public Object call() throws Exception {
                    latch.await();

                    for (int i = 0; i < KEYS && !err.get(); i++)
                        cache.put(i, i + 1);

                    return null;
                }
            });

            final IgniteInternalFuture<Object> rebFut = GridTestUtils.runAsync(new Callable<Object>() {
                @Override public Object call() throws Exception {
                    latch.await();

                    for (int i = 2; i <= 5 && !err.get(); i++)
                        startGrid(i);

                    return null;
                }
            });

            latch.countDown();

            updFut.get();
            rebFut.get();

            assertFalse("Unexpected error during test", err.get());

            assertTrue(cntr.get() > 0);

            cur.close();

            stopAllGrids();
        }
    }

    /**
     * @param ignite Ignite.
     * @param topVer Topology version.
     * @throws Exception If failed.
     */
    private void waitRebalanceFinished(Ignite ignite, long topVer, int minorVer) throws Exception {
        final AffinityTopologyVersion topVer0 = new AffinityTopologyVersion(topVer, minorVer);

        final GridDhtPartitionTopology top =
            ((IgniteKernal)ignite).context().cache().context().cacheContext(1).topology();

        GridTestUtils.waitForCondition(new GridAbsPredicate() {
            @Override public boolean apply() {
                return top.rebalanceFinished(topVer0);
            }
        }, 5000);

        assertTrue(top.rebalanceFinished(topVer0));
    }

    /**
     * @throws Exception If failed.
     */
    public void testOneBackup() throws Exception {
        checkBackupQueue(1, false);
    }

    /**
     * @throws Exception If failed.
     */
    public void testOneBackupClientUpdate() throws Exception {
        checkBackupQueue(1, true);
    }

    /**
     * @throws Exception If failed.
     */
    public void testUpdatePartitionCounter() throws Exception {
        this.backups = 2;

        final int SRV_NODES = 4;

        startGridsMultiThreaded(SRV_NODES);

        client = true;

        final Ignite qryClient = startGrid(SRV_NODES);

        client = false;

        Map<Integer, Long> updateCntrs = new HashMap<>();

        ThreadLocalRandom rnd = ThreadLocalRandom.current();

        int killedNode = rnd.nextInt(SRV_NODES);

        for (int i = 0; i < 10; i++) {
            List<Integer> keys = testKeys(grid(0).cache(null), 10);

            for (Integer key : keys) {
                IgniteCache<Object, Object> cache = null;

                if (rnd.nextBoolean())
                    cache = qryClient.cache(null);
                else {
                    for (int j = 0; j < 10; j++) {
                        int nodeIdx = rnd.nextInt(SRV_NODES);

                        if (killedNode != nodeIdx) {
                            cache = grid(nodeIdx).cache(null);

                            break;
                        }
                    }

                    if (cache == null)
                        throw new Exception("Failed to find a server node.");
                }

                cache.put(key, key);

                int part = qryClient.affinity(null).partition(key);

                Long cntr = updateCntrs.get(part);

                if (cntr == null)
                    cntr = 0L;

                updateCntrs.put(part, ++cntr);
            }

            checkPartCounter(SRV_NODES, killedNode, updateCntrs);

            stopGrid(killedNode);

            awaitPartitionMapExchange();

            checkPartCounter(SRV_NODES, killedNode, updateCntrs);

            startGrid(killedNode);

            awaitPartitionMapExchange();

            checkPartCounter(SRV_NODES, killedNode, updateCntrs);

            killedNode = rnd.nextInt(SRV_NODES);
        }
    }

    /**
     * @param nodes Count nodes.
     * @param killedNodeIdx Killed node index.
     * @param updCntrs Update counters.
     * @return {@code True} if counters matches.
     */
    private boolean checkPartCounter(int nodes, int killedNodeIdx, Map<Integer, Long> updCntrs) {
        for (int i = 0; i < nodes; i++) {
            if (i == killedNodeIdx)
                continue;

            Affinity<Object> aff = grid(i).affinity(null);

<<<<<<< HEAD
            Map<Integer, T2<Long, Long>> act = grid(i).cachex(null).context().topology().updateCounters();
=======
            Map<Integer, Long> act = grid(i).cachex(null).context().topology().updateCounters(false);
>>>>>>> 08606bd4

            for (Map.Entry<Integer, Long> e : updCntrs.entrySet()) {
                if (aff.mapPartitionToPrimaryAndBackups(e.getKey()).contains(grid(i).localNode()))
                    assertEquals(e.getValue(), act.get(e.getKey()));
            }
        }

        return true;
    }

    /**
     * @throws Exception If failed.
     */
    public void testStartStopQuery() throws Exception {
        this.backups = 1;

        final int SRV_NODES = 3;

        startGridsMultiThreaded(SRV_NODES);

        client = true;

        final Ignite qryClient = startGrid(SRV_NODES);

        client = false;

        IgniteCache<Object, Object> clnCache = qryClient.cache(null);

        IgniteOutClosure<IgniteCache<Integer, Integer>> rndCache =
            new IgniteOutClosure<IgniteCache<Integer, Integer>>() {
                int cnt = 0;

                @Override public IgniteCache<Integer, Integer> apply() {
                    ++cnt;

                    return grid(cnt % SRV_NODES + 1).cache(null);
                }
            };

        Ignite igniteSrv = ignite(0);

        IgniteCache<Object, Object> srvCache = igniteSrv.cache(null);

        List<Integer> keys = testKeys(srvCache, 3);

        int keyCnt = keys.size();

        for (int j = 0; j < 50; ++j) {
            ContinuousQuery<Object, Object> qry = new ContinuousQuery<>();

            final CacheEventListener3 lsnr = asyncCallback() ? new CacheEventAsyncListener3()
                : new CacheEventListener3();

            qry.setLocalListener(lsnr);

            qry.setRemoteFilter(lsnr);

            int keyIter = 0;

            for (; keyIter < keyCnt / 2; keyIter++) {
                int key = keys.get(keyIter);

                rndCache.apply().put(key, key);
            }

            assert lsnr.evts.isEmpty();

            QueryCursor<Cache.Entry<Object, Object>> qryCur = clnCache.query(qry);

            Map<Object, T2<Object, Object>> updates = new HashMap<>();

            final List<T3<Object, Object, Object>> expEvts = new ArrayList<>();

            Affinity<Object> aff = affinity(srvCache);

            boolean filtered = false;

            for (; keyIter < keys.size(); keyIter++) {
                int key = keys.get(keyIter);

                int val = filtered ? 1 : 2;

                log.info("Put [key=" + key + ", val=" + val + ", part=" + aff.partition(key) + ']');

                T2<Object, Object> t = updates.get(key);

                if (t == null) {
                    // Check filtered.
                    if (!filtered) {
                        updates.put(key, new T2<>((Object)val, null));

                        expEvts.add(new T3<>((Object)key, (Object)val, null));
                    }
                }
                else {
                    // Check filtered.
                    if (!filtered) {
                        updates.put(key, new T2<>((Object)val, (Object)t.get1()));

                        expEvts.add(new T3<>((Object)key, (Object)val, (Object)t.get1()));
                    }
                }

                rndCache.apply().put(key, val);

                filtered = !filtered;
            }

            checkEvents(expEvts, lsnr, false);

            qryCur.close();
        }
    }

    /**
     * @throws Exception If failed.
     */
    public void testLeftPrimaryAndBackupNodes() throws Exception {
        if (cacheMode() == REPLICATED)
            return;

        this.backups = 1;

        final int SRV_NODES = 3;

        startGridsMultiThreaded(SRV_NODES);

        client = true;

        final Ignite qryClient = startGrid(SRV_NODES);

        client = false;

        ContinuousQuery<Object, Object> qry = new ContinuousQuery<>();

        final CacheEventListener3 lsnr = asyncCallback() ? new CacheEventAsyncListener3() : new CacheEventListener3();

        qry.setLocalListener(lsnr);

        qry.setRemoteFilter(lsnr);

        IgniteCache<Object, Object> clnCache = qryClient.cache(null);

        QueryCursor<Cache.Entry<Object, Object>> qryCur = clnCache.query(qry);

        Ignite igniteSrv = ignite(0);

        IgniteCache<Object, Object> srvCache = igniteSrv.cache(null);

        Affinity<Object> aff = affinity(srvCache);

        List<Integer> keys = testKeys(srvCache, 1);

        Collection<ClusterNode> nodes = aff.mapPartitionToPrimaryAndBackups(keys.get(0));

        Collection<UUID> ids = F.transform(nodes, new C1<ClusterNode, UUID>() {
            @Override public UUID apply(ClusterNode node) {
                return node.id();
            }
        });

        int keyIter = 0;

        boolean filtered = false;

        Map<Object, T2<Object, Object>> updates = new HashMap<>();

        final List<T3<Object, Object, Object>> expEvts = new ArrayList<>();

        for (; keyIter < keys.size() / 2; keyIter++) {
            int key = keys.get(keyIter);

            log.info("Put [key=" + key + ", part=" + aff.partition(key)
                + ", filtered=" + filtered + ']');

            T2<Object, Object> t = updates.get(key);

            Integer val = filtered ?
                (key % 2 == 0 ? key + 1 : key) :
                key * 2;

            if (t == null) {
                updates.put(key, new T2<>((Object)val, null));

                if (!filtered)
                    expEvts.add(new T3<>((Object)key, (Object)val, null));
            }
            else {
                updates.put(key, new T2<>((Object)val, (Object)key));

                if (!filtered)
                    expEvts.add(new T3<>((Object)key, (Object)val, (Object)key));
            }

            srvCache.put(key, val);

            filtered = !filtered;
        }

        checkEvents(expEvts, lsnr, false);

        List<Thread> stopThreads = new ArrayList<>(3);

        // Stop nodes which owning this partition.
        for (int i = 0; i < SRV_NODES; i++) {
            Ignite ignite = ignite(i);

            if (ids.contains(ignite.cluster().localNode().id())) {
                final int i0 = i;

                TestCommunicationSpi spi = (TestCommunicationSpi)ignite.configuration().getCommunicationSpi();

                spi.skipAllMsg = true;

                stopThreads.add(new Thread() {
                    @Override public void run() {
                        stopGrid(i0, true);
                    }
                });
            }
        }

        // Stop and join threads.
        for (Thread t : stopThreads)
            t.start();

        for (Thread t : stopThreads)
            t.join();

        assert GridTestUtils.waitForCondition(new PA() {
            @Override public boolean apply() {
                // (SRV_NODES + 1 client node) - 1 primary - backup nodes.
                return qryClient.cluster().nodes().size() == (SRV_NODES + 1 /** client node */)
                    - 1 /** Primary node */ - backups;
            }
        }, 5000L);

        for (; keyIter < keys.size(); keyIter++) {
            int key = keys.get(keyIter);

            log.info("Put [key=" + key + ", filtered=" + filtered + ']');

            T2<Object, Object> t = updates.get(key);

            Integer val = filtered ?
                (key % 2 == 0 ? key + 1 : key) :
                key * 2;

            if (t == null) {
                updates.put(key, new T2<>((Object)val, null));

                if (!filtered)
                    expEvts.add(new T3<>((Object)key, (Object)val, null));
            }
            else {
                updates.put(key, new T2<>((Object)val, (Object)key));

                if (!filtered)
                    expEvts.add(new T3<>((Object)key, (Object)val, (Object)key));
            }

            clnCache.put(key, val);

            filtered = !filtered;
        }

        checkEvents(expEvts, lsnr, false);

        qryCur.close();
    }

    /**
     * @throws Exception If failed.
     */
    public void testRemoteFilter() throws Exception {
        this.backups = 2;

        final int SRV_NODES = 4;

        startGridsMultiThreaded(SRV_NODES);

        client = true;

        Ignite qryClient = startGrid(SRV_NODES);

        client = false;

        IgniteCache<Object, Object> qryClientCache = qryClient.cache(null);

        if (cacheMode() != REPLICATED)
            assertEquals(backups, qryClientCache.getConfiguration(CacheConfiguration.class).getBackups());

        Affinity<Object> aff = qryClient.affinity(null);

        ContinuousQuery<Object, Object> qry = new ContinuousQuery<>();

        final CacheEventListener3 lsnr = asyncCallback() ? new CacheEventAsyncListener3() : new CacheEventListener3();

        qry.setLocalListener(lsnr);

        qry.setRemoteFilter(lsnr);

        int PARTS = 10;

        QueryCursor<?> cur = qryClientCache.query(qry);

        Map<Object, T2<Object, Object>> updates = new HashMap<>();

        final List<T3<Object, Object, Object>> expEvts = new ArrayList<>();

        for (int i = 0; i < (atomicityMode() == CacheAtomicityMode.ATOMIC ? SRV_NODES - 1 : SRV_NODES - 2); i++) {
            log.info("Stop iteration: " + i);

            TestCommunicationSpi spi = (TestCommunicationSpi)ignite(i).configuration().getCommunicationSpi();

            Ignite ignite = ignite(i);

            IgniteCache<Object, Object> cache = ignite.cache(null);

            List<Integer> keys = testKeys(cache, PARTS);

            boolean first = true;

            boolean filtered = false;

            for (Integer key : keys) {
                log.info("Put [node=" + ignite.name() + ", key=" + key + ", part=" + aff.partition(key)
                    + ", filtered=" + filtered + ']');

                T2<Object, Object> t = updates.get(key);

                Integer val = filtered ?
                    (key % 2 == 0 ? key + 1 : key) :
                    key * 2;

                if (t == null) {
                    updates.put(key, new T2<>((Object)val, null));

                    if (!filtered)
                        expEvts.add(new T3<>((Object)key, (Object)val, null));
                }
                else {
                    updates.put(key, new T2<>((Object)val, (Object)key));

                    if (!filtered)
                        expEvts.add(new T3<>((Object)key, (Object)val, (Object)key));
                }

                cache.put(key, val);

                if (first) {
                    spi.skipMsg = true;

                    first = false;
                }

                filtered = !filtered;
            }

            stopGrid(i);

            boolean check = GridTestUtils.waitForCondition(new PAX() {
                @Override public boolean applyx() throws IgniteCheckedException {
                    return expEvts.size() == lsnr.keys.size();
                }
            }, 5000L);

            if (!check) {
                Set<Integer> keys0 = new HashSet<>(keys);

                keys0.removeAll(lsnr.keys);

                log.info("Missed events for keys: " + keys0);

                fail("Failed to wait for notifications [exp=" + keys.size() + ", left=" + keys0.size() + ']');
            }

            checkEvents(expEvts, lsnr, false);
        }

        cur.close();
    }

    /**
     * @throws Exception If failed.
     */
    public void testThreeBackups() throws Exception {
        if (cacheMode() == REPLICATED)
            return;

        checkBackupQueue(3, false);
    }

    /**
     * @param backups Number of backups.
     * @param updateFromClient If {@code true} executes cache update from client node.
     * @throws Exception If failed.
     */
    private void checkBackupQueue(int backups, boolean updateFromClient) throws Exception {
        this.backups = atomicityMode() == CacheAtomicityMode.ATOMIC ? backups :
            backups < 2 ? 2 : backups;

        final int SRV_NODES = 4;

        startGridsMultiThreaded(SRV_NODES);

        client = true;

        Ignite qryClient = startGrid(SRV_NODES);

        client = false;

        IgniteCache<Object, Object> qryClientCache = qryClient.cache(null);

        Affinity<Object> aff = qryClient.affinity(null);

        CacheEventListener1 lsnr = asyncCallback() ? new CacheEventAsyncListener1(false)
            : new CacheEventListener1(false);

        ContinuousQuery<Object, Object> qry = new ContinuousQuery<>();

        qry.setLocalListener(lsnr);

        QueryCursor<?> cur = qryClientCache.query(qry);

        int PARTS = 10;

        Map<Object, T2<Object, Object>> updates = new HashMap<>();

        List<T3<Object, Object, Object>> expEvts = new ArrayList<>();

        for (int i = 0; i < (atomicityMode() == CacheAtomicityMode.ATOMIC ? SRV_NODES - 1 : SRV_NODES - 2); i++) {
            log.info("Stop iteration: " + i);

            TestCommunicationSpi spi = (TestCommunicationSpi)ignite(i).configuration().getCommunicationSpi();

            Ignite ignite = ignite(i);

            IgniteCache<Object, Object> cache = ignite.cache(null);

            List<Integer> keys = testKeys(cache, PARTS);

            CountDownLatch latch = new CountDownLatch(keys.size());

            lsnr.latch = latch;

            boolean first = true;

            for (Integer key : keys) {
                log.info("Put [node=" + ignite.name() + ", key=" + key + ", part=" + aff.partition(key) + ']');

                T2<Object, Object> t = updates.get(key);

                if (updateFromClient) {
                    if (atomicityMode() == CacheAtomicityMode.TRANSACTIONAL) {
                        try (Transaction tx = qryClient.transactions().txStart()) {
                            qryClientCache.put(key, key);

                            tx.commit();
                        }
                        catch (CacheException | ClusterTopologyException e) {
                            log.warning("Failed put. [Key=" + key + ", val=" + key + "]");

                            continue;
                        }
                    }
                    else
                        qryClientCache.put(key, key);
                }
                else {
                    if (atomicityMode() == CacheAtomicityMode.TRANSACTIONAL) {
                        try (Transaction tx = ignite.transactions().txStart()) {
                            cache.put(key, key);

                            tx.commit();
                        }
                        catch (CacheException | ClusterTopologyException e) {
                            log.warning("Failed put. [Key=" + key + ", val=" + key + "]");

                            continue;
                        }
                    }
                    else
                        cache.put(key, key);
                }

                if (t == null) {
                    updates.put(key, new T2<>((Object)key, null));

                    expEvts.add(new T3<>((Object)key, (Object)key, null));
                }
                else {
                    updates.put(key, new T2<>((Object)key, (Object)key));

                    expEvts.add(new T3<>((Object)key, (Object)key, (Object)key));
                }

                if (first) {
                    spi.skipMsg = true;

                    first = false;
                }
            }

            stopGrid(i);

            if (!latch.await(5, SECONDS)) {
                Set<Integer> keys0 = new HashSet<>(keys);

                keys0.removeAll(lsnr.keys);

                log.info("Missed events for keys: " + keys0);

                fail("Failed to wait for notifications [exp=" + keys.size() + ", left=" + lsnr.latch.getCount() + ']');
            }

            checkEvents(expEvts, lsnr);
        }

        for (int i = 0; i < (atomicityMode() == CacheAtomicityMode.ATOMIC ? SRV_NODES - 1 : SRV_NODES - 2); i++) {
            log.info("Start iteration: " + i);

            Ignite ignite = startGrid(i);

            IgniteCache<Object, Object> cache = ignite.cache(null);

            List<Integer> keys = testKeys(cache, PARTS);

            CountDownLatch latch = new CountDownLatch(keys.size());

            lsnr.latch = latch;

            for (Integer key : keys) {
                log.info("Put [node=" + ignite.name() + ", key=" + key + ", part=" + aff.partition(key) + ']');

                T2<Object, Object> t = updates.get(key);

                if (t == null) {
                    updates.put(key, new T2<>((Object)key, null));

                    expEvts.add(new T3<>((Object)key, (Object)key, null));
                }
                else {
                    updates.put(key, new T2<>((Object)key, (Object)key));

                    expEvts.add(new T3<>((Object)key, (Object)key, (Object)key));
                }

                if (updateFromClient)
                    qryClientCache.put(key, key);
                else
                    cache.put(key, key);
            }

            if (!latch.await(10, SECONDS)) {
                Set<Integer> keys0 = new HashSet<>(keys);

                keys0.removeAll(lsnr.keys);

                log.info("Missed events for keys: " + keys0);

                fail("Failed to wait for notifications [exp=" + keys.size() + ", left=" + lsnr.latch.getCount() + ']');
            }

            checkEvents(expEvts, lsnr);
        }

        cur.close();

        assertFalse("Unexpected error during test, see log for details.", err);
    }

    /**
     * @param expEvts Expected events.
     * @param lsnr Listener.
     */
    private void checkEvents(List<T3<Object, Object, Object>> expEvts, CacheEventListener1 lsnr) {
        for (T3<Object, Object, Object> exp : expEvts) {
            CacheEntryEvent<?, ?> e = lsnr.evts.get(exp.get1());

            assertNotNull("No event for key: " + exp.get1(), e);
            assertEquals("Unexpected value: " + e, exp.get2(), e.getValue());
        }

        expEvts.clear();

        lsnr.evts.clear();
    }

    /**
     * @param expEvts Expected events.
     * @param lsnr Listener.
     * @param lostAllow If {@code true} than won't assert on lost events.
     * @throws Exception If failed.
     */
    private void checkEvents(final List<T3<Object, Object, Object>> expEvts,
        final CacheEventListener2 lsnr,
        boolean lostAllow) throws Exception {
        checkEvents(expEvts, lsnr, lostAllow, true);
    }

    /**
     * @param expEvts Expected events.
     * @param lsnr Listener.
     * @param lostAllow If {@code true} than won't assert on lost events.
     * @param wait Wait flag.
     * @throws Exception If failed.
     */
    private void checkEvents(final List<T3<Object, Object, Object>> expEvts, final CacheEventListener2 lsnr,
        boolean lostAllow, boolean wait) throws Exception {
        if (wait) {
            GridTestUtils.waitForCondition(new PA() {
                @Override
                public boolean apply() {
                    return expEvts.size() == lsnr.size();
                }
            }, 2000L);
        }

        synchronized (lsnr) {
            Map<Integer, List<CacheEntryEvent<?, ?>>> prevMap = new HashMap<>(lsnr.evts.size());

            for (Map.Entry<Integer, List<CacheEntryEvent<?, ?>>> e : lsnr.evts.entrySet())
                prevMap.put(e.getKey(), new ArrayList<>(e.getValue()));

            List<T3<Object, Object, Object>> lostEvts = new ArrayList<>();

            for (T3<Object, Object, Object> exp : expEvts) {
                List<CacheEntryEvent<?, ?>> rcvdEvts = lsnr.evts.get(exp.get1());

                if (F.eq(exp.get2(), exp.get3()))
                    continue;

                if (rcvdEvts == null || rcvdEvts.isEmpty()) {
                    lostEvts.add(exp);

                    continue;
                }

                Iterator<CacheEntryEvent<?, ?>> iter = rcvdEvts.iterator();

                boolean found = false;

                while (iter.hasNext()) {
                    CacheEntryEvent<?, ?> e = iter.next();

                    if ((exp.get2() != null && e.getValue() != null && exp.get2().equals(e.getValue()))
                        && equalOldValue(e, exp)) {
                        found = true;

                        iter.remove();

                        break;
                    }
                }

                // Lost event is acceptable.
                if (!found)
                    lostEvts.add(exp);
            }

            boolean dup = false;

            // Check duplicate.
            if (!lsnr.evts.isEmpty()) {
                for (List<CacheEntryEvent<?, ?>> evts : lsnr.evts.values()) {
                    if (!evts.isEmpty()) {
                        for (CacheEntryEvent<?, ?> e : evts) {
                            boolean found = false;

                            for (T3<Object, Object, Object> lostEvt : lostEvts) {
                                if (e.getKey().equals(lostEvt.get1()) && e.getValue().equals(lostEvt.get2())) {
                                    found = true;

                                    lostEvts.remove(lostEvt);

                                    break;
                                }
                            }

                            if (!found) {
                                dup = true;

                                break;
                            }
                        }
                    }
                }

                if (dup) {
                    for (List<CacheEntryEvent<?, ?>> e : lsnr.evts.values()) {
                        if (!e.isEmpty()) {
                            for (CacheEntryEvent<?, ?> event : e)
                                log.error("Got duplicate event: " + event);
                        }
                    }
                }
            }

            if (!lostAllow && lostEvts.size() > 100) {
                log.error("Lost event cnt: " + lostEvts.size());

                for (T3<Object, Object, Object> e : lostEvts)
                    log.error("Lost event: " + e);

                fail("Lose events, see log for details.");
            }

            log.error("Lost event cnt: " + lostEvts.size());

            expEvts.clear();

            lsnr.evts.clear();
            lsnr.vals.clear();
        }
    }

    /**
     * @param e Event
     * @param expVals expected value
     * @return {@code True} if entries has the same key, value and oldValue. If cache start without backups
     * than oldValue ignoring in comparison.
     */
    private boolean equalOldValue(CacheEntryEvent<?, ?> e, T3<Object, Object, Object> expVals) {
        return (e.getOldValue() == null && expVals.get3() == null) // Both null
            || (e.getOldValue() != null && expVals.get3() != null  // Equals
            && e.getOldValue().equals(expVals.get3()))
            || (backups == 0); // If we start without backup than oldValue might be lose.
    }

    /**
     * @param expEvts Expected events.
     * @param lsnr Listener.
     */
    private void checkEvents(final List<T3<Object, Object, Object>> expEvts, final CacheEventListener3 lsnr,
        boolean allowLoseEvt) throws Exception {
        if (!allowLoseEvt)
            assert GridTestUtils.waitForCondition(new PA() {
                @Override public boolean apply() {
                    return lsnr.evts.size() == expEvts.size();
                }
            }, 2000L);

        for (T3<Object, Object, Object> exp : expEvts) {
            CacheEntryEvent<?, ?> e = lsnr.evts.get(exp.get1());

            assertNotNull("No event for key: " + exp.get1(), e);
            assertEquals("Unexpected value: " + e, exp.get2(), e.getValue());

            if (allowLoseEvt)
                lsnr.evts.remove(exp.get1());
        }

        if (allowLoseEvt)
            assert lsnr.evts.isEmpty();

        expEvts.clear();

        lsnr.evts.clear();
        lsnr.keys.clear();
    }

    /**
     * @param cache Cache.
     * @param parts Number of partitions.
     * @return Keys.
     * @throws Exception If failed.
     */
    private List<Integer> testKeys(IgniteCache<Object, Object> cache, int parts) throws Exception {
        Ignite ignite = cache.unwrap(Ignite.class);

        List<Integer> res = new ArrayList<>();

        final Affinity<Object> aff = ignite.affinity(cache.getName());

        final ClusterNode node = ignite.cluster().localNode();

        assertTrue(GridTestUtils.waitForCondition(new GridAbsPredicate() {
            @Override public boolean apply() {
                return aff.primaryPartitions(node).length > 0;
            }
        }, 5000));

        int[] nodeParts = aff.primaryPartitions(node);

        final int KEYS_PER_PART = 50;

        for (int i = 0; i < parts; i++) {
            int part = nodeParts[i];

            int cnt = 0;

            for (int key = 0; key < 100_000; key++) {
                if (aff.partition(key) == part && aff.isPrimary(node, key)) {
                    res.add(key);

                    if (++cnt == KEYS_PER_PART)
                        break;
                }
            }

            assertEquals(KEYS_PER_PART, cnt);
        }

        assertEquals(parts * KEYS_PER_PART, res.size());

        return res;
    }

    /**
     * @throws Exception If failed.
     */
    public void testBackupQueueCleanupClientQuery() throws Exception {
        startGridsMultiThreaded(2);

        client = true;

        Ignite qryClient = startGrid(2);

        CacheEventListener1 lsnr = new CacheEventListener1(false);

        ContinuousQuery<Object, Object> qry = new ContinuousQuery<>();

        qry.setLocalListener(lsnr);

        QueryCursor<?> cur = qryClient.cache(null).query(qry);

        final Collection<Object> backupQueue = backupQueue(ignite(1));

        assertEquals(0, backupQueue.size());

        IgniteCache<Object, Object> cache0 = ignite(0).cache(null);

        List<Integer> keys = primaryKeys(cache0, BACKUP_ACK_THRESHOLD);

        CountDownLatch latch = new CountDownLatch(keys.size());

        lsnr.latch = latch;

        for (Integer key : keys) {
            log.info("Put: " + key);

            cache0.put(key, key);
        }

        GridTestUtils.waitForCondition(new GridAbsPredicate() {
            @Override public boolean apply() {
                return backupQueue.isEmpty();
            }
        }, 2000);

        assertTrue("Backup queue is not cleared: " + backupQueue, backupQueue.size() < BACKUP_ACK_THRESHOLD);

        if (!latch.await(5, SECONDS))
            fail("Failed to wait for notifications [exp=" + keys.size() + ", left=" + lsnr.latch.getCount() + ']');

        keys = primaryKeys(cache0, BACKUP_ACK_THRESHOLD / 2);

        latch = new CountDownLatch(keys.size());

        lsnr.latch = latch;

        for (Integer key : keys)
            cache0.put(key, key);

        final long ACK_FREQ = 5000;

        GridTestUtils.waitForCondition(new GridAbsPredicate() {
            @Override public boolean apply() {
                return backupQueue.isEmpty();
            }
        }, ACK_FREQ + 2000);

        assertTrue("Backup queue is not cleared: " + backupQueue, backupQueue.isEmpty());

        if (!latch.await(5, SECONDS))
            fail("Failed to wait for notifications [exp=" + keys.size() + ", left=" + lsnr.latch.getCount() + ']');

        cur.close();

        assertFalse("Unexpected error during test, see log for details.", err);
    }

    /**
     * @throws Exception If failed.
     */
    public void testBackupQueueEvict() throws Exception {
        startGridsMultiThreaded(2);

        client = true;

        Ignite qryClient = startGrid(2);

        CacheEventListener1 lsnr = new CacheEventListener1(false);

        ContinuousQuery<Object, Object> qry = new ContinuousQuery<>();

        qry.setLocalListener(lsnr);

        QueryCursor<?> cur = qryClient.cache(null).query(qry);

        final Collection<Object> backupQueue = backupQueue(ignite(0));

        assertEquals(0, backupQueue.size());

        long ttl = 100;

        final ExpiryPolicy expiry = new TouchedExpiryPolicy(new Duration(MILLISECONDS, ttl));

        final IgniteCache<Object, Object> cache0 = ignite(2).cache(null).withExpiryPolicy(expiry);

        final List<Integer> keys = primaryKeys(ignite(1).cache(null), BACKUP_ACK_THRESHOLD);

        CountDownLatch latch = new CountDownLatch(keys.size());

        lsnr.latch = latch;

        for (Integer key : keys) {
            log.info("Put: " + key);

            cache0.put(key, key);
        }

        GridTestUtils.waitForCondition(new GridAbsPredicate() {
            @Override public boolean apply() {
                return backupQueue.isEmpty();
            }
        }, 2000);

        assertTrue("Backup queue is not cleared: " + backupQueue, backupQueue.size() < BACKUP_ACK_THRESHOLD);

        boolean wait = waitForCondition(new GridAbsPredicate() {
            @Override public boolean apply() {
                return cache0.localPeek(keys.get(0)) == null;
            }
        }, ttl + 1000);

        assertTrue("Entry evicted.", wait);

        GridTestUtils.waitForCondition(new GridAbsPredicate() {
            @Override public boolean apply() {
                return backupQueue.isEmpty();
            }
        }, 2000);

        assertTrue("Backup queue is not cleared: " + backupQueue, backupQueue.size() < BACKUP_ACK_THRESHOLD);

        if (backupQueue.size() != 0) {
            for (Object o : backupQueue) {
                CacheContinuousQueryEntry e = (CacheContinuousQueryEntry)o;

                assertNotSame("Evicted entry added to backup queue.", -1L, e.updateCounter());
            }
        }

        cur.close();
    }

    /**
     * @throws Exception If failed.
     */
    public void testBackupQueueCleanupServerQuery() throws Exception {
        Ignite qryClient = startGridsMultiThreaded(2);

        CacheEventListener1 lsnr = new CacheEventListener1(false);

        ContinuousQuery<Object, Object> qry = new ContinuousQuery<>();

        qry.setLocalListener(lsnr);

        IgniteCache<Object, Object> cache = qryClient.cache(null);

        QueryCursor<?> cur = cache.query(qry);

        final Collection<Object> backupQueue = backupQueue(ignite(1));

        assertEquals(0, backupQueue.size());

        List<Integer> keys = primaryKeys(cache, BACKUP_ACK_THRESHOLD);

        CountDownLatch latch = new CountDownLatch(keys.size());

        lsnr.latch = latch;

        for (Integer key : keys) {
            log.info("Put: " + key);

            cache.put(key, key);
        }

        GridTestUtils.waitForCondition(new GridAbsPredicate() {
            @Override public boolean apply() {
                return backupQueue.isEmpty();
            }
        }, 3000);

        assertTrue("Backup queue is not cleared: " + backupQueue, backupQueue.size() < BACKUP_ACK_THRESHOLD);

        if (!latch.await(5, SECONDS))
            fail("Failed to wait for notifications [exp=" + keys.size() + ", left=" + lsnr.latch.getCount() + ']');

        cur.close();
    }

    /**
     * @param ignite Ignite.
     * @return Backup queue for test query.
     */
    private Collection<Object> backupQueue(Ignite ignite) {
        GridContinuousProcessor proc = ((IgniteKernal)ignite).context().continuous();

        ConcurrentMap<Object, Object> infos = GridTestUtils.getFieldValue(proc, "rmtInfos");

        Collection<Object> backupQueue = null;

        for (Object info : infos.values()) {
            GridContinuousHandler hnd = GridTestUtils.getFieldValue(info, "hnd");

            if (hnd.isQuery() && hnd.cacheName() == null) {
                backupQueue = GridTestUtils.getFieldValue(hnd, CacheContinuousQueryHandler.class, "backupQueue");

                break;
            }
        }

        assertNotNull(backupQueue);

        return backupQueue;
    }

    /**
     * @throws Exception If failed.
     */
    public void testFailoverStartStopBackup() throws Exception {
        failoverStartStopFilter(2);
    }

    /**
     * @throws Exception If failed.
     */
    public void testStartStop() throws Exception {
        this.backups = 2;

        final int SRV_NODES = 4;

        startGridsMultiThreaded(SRV_NODES);

        client = true;

        Ignite qryClient = startGrid(SRV_NODES);

        client = false;

        IgniteCache<Object, Object> qryClnCache = qryClient.cache(null);

        Affinity<Object> aff = qryClient.affinity(null);

        final CacheEventListener2 lsnr = new CacheEventListener2();

        ContinuousQuery<Object, Object> qry = new ContinuousQuery<>();

        qry.setLocalListener(lsnr);

        qry.setRemoteFilter(new CacheEventFilter());

        QueryCursor<?> cur = qryClnCache.query(qry);

        for (int i = 0; i < 10; i++) {
            final int idx = i % (SRV_NODES - 1);

            log.info("Stop node: " + idx);

            stopGrid(idx);

            awaitPartitionMapExchange();

            List<T3<Object, Object, Object>> afterRestEvts = new ArrayList<>();

            for (int j = 0; j < aff.partitions(); j++) {
                Integer oldVal = (Integer)qryClnCache.get(j);

                qryClnCache.put(j, i);

                afterRestEvts.add(new T3<>((Object)j, (Object)i, (Object)oldVal));
            }

            checkEvents(new ArrayList<>(afterRestEvts), lsnr, false);

            log.info("Start node: " + idx);

            startGrid(idx);
        }

        cur.close();
    }

    /**
     * @param backups Number of backups.
     * @throws Exception If failed.
     */
    private void failoverStartStopFilter(int backups) throws Exception {
        this.backups = backups;

        final int SRV_NODES = 4;

        startGridsMultiThreaded(SRV_NODES);

        client = true;

        Ignite qryClient = startGrid(SRV_NODES);

        client = false;

        IgniteCache<Object, Object> qryClnCache = qryClient.cache(null);

        final CacheEventListener2 lsnr = new CacheEventListener2();

        ContinuousQuery<Object, Object> qry = new ContinuousQuery<>();

        qry.setLocalListener(lsnr);

        qry.setRemoteFilter(asyncCallback() ? new CacheEventAsyncFilter() : new CacheEventFilter());

        QueryCursor<?> cur = qryClnCache.query(qry);

        CacheEventListener2 dinLsnr = null;

        QueryCursor<?> dinQry = null;

        final AtomicBoolean stop = new AtomicBoolean();

        final AtomicReference<CountDownLatch> checkLatch = new AtomicReference<>();

        IgniteInternalFuture<?> restartFut = GridTestUtils.runAsync(new Callable<Void>() {
            @Override public Void call() throws Exception {
                while (!stop.get() && !err) {
                    final int idx = ThreadLocalRandom.current().nextInt(SRV_NODES - 1);

                    log.info("Stop node: " + idx);

                    awaitPartitionMapExchange();

                    Thread.sleep(400);

                    stopGrid(idx);

                    awaitPartitionMapExchange();

                    Thread.sleep(400);

                    log.info("Start node: " + idx);

                    startGrid(idx);

                    Thread.sleep(200);

                    CountDownLatch latch = new CountDownLatch(1);

                    assertTrue(checkLatch.compareAndSet(null, latch));

                    if (!stop.get()) {
                        log.info("Wait for event check.");

                        assertTrue(latch.await(1, MINUTES));
                    }
                }

                return null;
            }
        });

        final Map<Integer, Integer> vals = new HashMap<>();

        final Map<Integer, List<T2<Integer, Integer>>> expEvts = new HashMap<>();

        final List<T3<Object, Object, Object>> expEvtsNewLsnr = new ArrayList<>();

        final List<T3<Object, Object, Object>> expEvtsLsnr = new ArrayList<>();

        try {
            long stopTime = System.currentTimeMillis() + 60_000;

            // Start new filter each 5 sec.
            long startFilterTime = System.currentTimeMillis() + 5_000;

            final int PARTS = qryClient.affinity(null).partitions();

            ThreadLocalRandom rnd = ThreadLocalRandom.current();

            boolean filtered = false;

            boolean processorPut = false;

            while (System.currentTimeMillis() < stopTime) {
                Integer key = rnd.nextInt(PARTS);

                Integer prevVal = vals.get(key);
                Integer val = vals.get(key);

                if (System.currentTimeMillis() > startFilterTime) {
                    // Stop filter and check events.
                    if (dinQry != null) {
                        dinQry.close();

                        log.info("Continuous query listener closed. Await events: " + expEvtsNewLsnr.size());

                        checkEvents(expEvtsNewLsnr, dinLsnr, backups == 0);
                    }

                    dinLsnr = new CacheEventListener2();

                    ContinuousQuery<Object, Object> newQry = new ContinuousQuery<>();

                    newQry.setLocalListener(dinLsnr);

                    newQry.setRemoteFilter(asyncCallback() ? new CacheEventAsyncFilter() : new CacheEventFilter());

                    dinQry = qryClnCache.query(newQry);

                    log.info("Continuous query listener started.");

                    startFilterTime = System.currentTimeMillis() + 5_000;
                }

                if (val == null)
                    val = 0;
                else
                    val = Math.abs(val) + 1;

                if (filtered)
                    val = -val;

                if (processorPut && prevVal != null) {
                    qryClnCache.invoke(key, new CacheEntryProcessor<Object, Object, Void>() {
                        @Override public Void process(MutableEntry<Object, Object> entry,
                            Object... arguments) throws EntryProcessorException {
                            entry.setValue(arguments[0]);

                            return null;
                        }
                    }, val);
                }
                else
                    qryClnCache.put(key, val);

                processorPut = !processorPut;

                vals.put(key, val);

                if (val >= 0) {
                    List<T2<Integer, Integer>> keyEvts = expEvts.get(key);

                    if (keyEvts == null) {
                        keyEvts = new ArrayList<>();

                        expEvts.put(key, keyEvts);
                    }

                    keyEvts.add(new T2<>(val, prevVal));

                    T3<Object, Object, Object> tupVal = new T3<>((Object)key, (Object)val, (Object)prevVal);

                    expEvtsLsnr.add(tupVal);

                    if (dinQry != null)
                        expEvtsNewLsnr.add(tupVal);
                }

                filtered = !filtered;

                CountDownLatch latch = checkLatch.get();

                if (latch != null) {
                    log.info("Check events.");

                    checkLatch.set(null);

                    boolean success = false;

                    try {
                        if (err)
                            break;

                        checkEvents(expEvtsLsnr, lsnr, backups == 0);

                        success = true;

                        log.info("Events checked.");
                    }
                    finally {
                        if (!success)
                            err = true;

                        latch.countDown();
                    }
                }
            }
        }
        finally {
            stop.set(true);
        }

        CountDownLatch latch = checkLatch.get();

        if (latch != null)
            latch.countDown();

        restartFut.get();

        checkEvents(expEvtsLsnr, lsnr, backups == 0);

        lsnr.evts.clear();
        lsnr.vals.clear();

        if (dinQry != null) {
            checkEvents(expEvtsNewLsnr, dinLsnr, backups == 0);

            dinLsnr.evts.clear();
            dinLsnr.vals.clear();
        }

        List<T3<Object, Object, Object>> afterRestEvts = new ArrayList<>();

        for (int i = 0; i < qryClient.affinity(null).partitions(); i++) {
            Integer oldVal = (Integer)qryClnCache.get(i);

            qryClnCache.put(i, i);

            afterRestEvts.add(new T3<>((Object)i, (Object)i, (Object)oldVal));
        }

        checkEvents(new ArrayList<>(afterRestEvts), lsnr, false);

        cur.close();

        if (dinQry != null) {
            checkEvents(new ArrayList<>(afterRestEvts), dinLsnr, false);

            dinQry.close();
        }

        assertFalse("Unexpected error during test, see log for details.", err);
    }

    /**
     * @throws Exception If failed.
     */
    public void testMultiThreadedFailover() throws Exception {
        this.backups = 2;

        final int SRV_NODES = 4;

        startGridsMultiThreaded(SRV_NODES);

        client = true;

        final Ignite qryCln = startGrid(SRV_NODES);

        client = false;

        final IgniteCache<Object, Object> qryClnCache = qryCln.cache(null);

        final CacheEventListener2 lsnr = asyncCallback() ? new CacheEventAsyncListener2() : new CacheEventListener2();

        ContinuousQuery<Object, Object> qry = new ContinuousQuery<>();

        qry.setLocalListener(lsnr);

        QueryCursor<?> cur = qryClnCache.query(qry);

        final AtomicBoolean stop = new AtomicBoolean();

        final int THREAD = 4;

        final int PARTS = THREAD;

        final List<List<T3<Object, Object, Object>>> expEvts = new ArrayList<>(THREAD + 5);

        for (int i = 0; i < THREAD; i++)
            expEvts.add(i, new ArrayList<T3<Object, Object, Object>>());

        final AtomicReference<CyclicBarrier> checkBarrier = new AtomicReference<>();

        final ThreadLocalRandom rnd = ThreadLocalRandom.current();

        IgniteInternalFuture<?> restartFut = GridTestUtils.runAsync(new Callable<Void>() {
            @Override public Void call() throws Exception {
                try {
                    while (!stop.get() && !err) {
                        final int idx = rnd.nextInt(SRV_NODES);

                        log.info("Stop node: " + idx);

                        stopGrid(idx);

                        Thread.sleep(300);

                        GridTestUtils.waitForCondition(new PA() {
                            @Override public boolean apply() {
                                return qryCln.cluster().nodes().size() == SRV_NODES;
                            }
                        }, 5000L);

                        try {
                            log.info("Start node: " + idx);

                            startGrid(idx);

                            Thread.sleep(300);

                            GridTestUtils.waitForCondition(new PA() {
                                @Override public boolean apply() {
                                    return qryCln.cluster().nodes().size() == SRV_NODES + 1;
                                }
                            }, 5000L);
                        }
                        catch (Exception e) {
                            log.warning("Failed to stop nodes.", e);
                        }

                        CyclicBarrier bar = new CyclicBarrier(THREAD + 1 /* plus start/stop thread */, new Runnable() {
                            @Override public void run() {
                                try {
                                    int size0 = 0;

                                    for (List<T3<Object, Object, Object>> evt : expEvts)
                                        size0 += evt.size();

                                    final int size = size0;

                                    GridTestUtils.waitForCondition(new PA() {
                                        @Override public boolean apply() {
                                            return lsnr.size() <= size;
                                        }
                                    }, 2000L);

                                    List<T3<Object, Object, Object>> expEvts0 = new ArrayList<>();

                                    for (List<T3<Object, Object, Object>> evt : expEvts)
                                        expEvts0.addAll(evt);

                                    checkEvents(expEvts0, lsnr, false, false);

                                    for (List<T3<Object, Object, Object>> evt : expEvts)
                                        evt.clear();
                                }
                                catch (Exception e) {
                                    log.error("Failed.", e);

                                    err = true;

                                    stop.set(true);
                                }
                                finally {
                                    checkBarrier.set(null);
                                }
                            }
                        });

                        assertTrue(checkBarrier.compareAndSet(null, bar));

                        if (!stop.get() && !err)
                            bar.await(1, MINUTES);
                    }
                }
                catch (Throwable e) {
                    log.error("Unexpected error: " + e, e);

                    err = true;

                    throw e;
                }

                return null;
            }
        });

        final long stopTime = System.currentTimeMillis() + 60_000;

        final AtomicInteger valCntr = new AtomicInteger(0);

        final AtomicInteger threadSeq = new AtomicInteger(0);

        GridTestUtils.runMultiThreaded(new Runnable() {
            @Override public void run() {
                try {
                    final ThreadLocalRandom rnd = ThreadLocalRandom.current();

                    final int threadId = threadSeq.getAndIncrement();

                    log.error("Thread id: " + threadId);

                    while (System.currentTimeMillis() < stopTime && !stop.get() && !err) {
                        Integer key = rnd.nextInt(PARTS);

                        Integer val = valCntr.incrementAndGet();

                        Integer prevVal = (Integer)qryClnCache.getAndPut(key, val);

                        expEvts.get(threadId).add(new T3<>((Object)key, (Object)val, (Object)prevVal));

                        CyclicBarrier bar = checkBarrier.get();

                        if (bar != null)
                            bar.await(1, MINUTES);
                    }
                }
                catch (Exception e) {
                    log.error("Failed.", e);

                    err = true;

                    stop.set(true);
                }
                finally {
                    stop.set(true);
                }
            }
        }, THREAD, "update-thread");

        restartFut.get();

        List<T3<Object, Object, Object>> expEvts0 = new ArrayList<>();

        for (List<T3<Object, Object, Object>> evt : expEvts) {
            expEvts0.addAll(evt);

            evt.clear();
        }

        if (!expEvts0.isEmpty())
            checkEvents(expEvts0, lsnr, true);

        cur.close();

        assertFalse("Unexpected error during test, see log for details.", err);
    }

    /**
     * @throws Exception If failed.
     */
    public void testMultiThreaded() throws Exception {
        this.backups = 2;

        final int SRV_NODES = 3;

        startGridsMultiThreaded(SRV_NODES);

        client = true;

        Ignite qryClient = startGrid(SRV_NODES);

        final IgniteCache<Object, Object> cache = qryClient.cache(null);

        CacheEventListener1 lsnr = new CacheEventListener1(true);

        ContinuousQuery<Object, Object> qry = new ContinuousQuery<>();

        qry.setLocalListener(lsnr);

        QueryCursor<?> cur = cache.query(qry);

        client = false;

        final int SRV_IDX = SRV_NODES - 1;

        List<Integer> keys = primaryKeys(ignite(SRV_IDX).cache(null), 10);

        final int THREADS = 10;

        for (int i = 0; i < keys.size(); i++) {
            log.info("Iteration: " + i);

            Ignite srv = ignite(SRV_IDX);

            TestCommunicationSpi spi = (TestCommunicationSpi)srv.configuration().getCommunicationSpi();

            spi.sndFirstOnly = new AtomicBoolean(false);

            final Integer key = keys.get(i);

            final AtomicInteger val = new AtomicInteger();

            CountDownLatch latch = new CountDownLatch(THREADS);

            lsnr.latch = latch;

            IgniteInternalFuture<?> fut = GridTestUtils.runMultiThreadedAsync(new Callable<Object>() {
                @Override public Object call() throws Exception {
                    Integer val0 = val.getAndIncrement();

                    cache.put(key, val0);

                    return null;
                }
            }, THREADS, "update-thread");

            fut.get();

            stopGrid(SRV_IDX);

            if (!latch.await(5, SECONDS))
                fail("Failed to wait for notifications [exp=" + THREADS + ", left=" + lsnr.latch.getCount() + ']');

            assertEquals(THREADS, lsnr.allEvts.size());

            Set<Integer> vals = new HashSet<>();

            boolean err = false;

            for (CacheEntryEvent<?, ?> evt : lsnr.allEvts) {
                assertEquals(key, evt.getKey());
                assertNotNull(evt.getValue());

                if (!vals.add((Integer)evt.getValue())) {
                    err = true;

                    log.info("Extra event: " + evt);
                }
            }

            for (int v = 0; v < THREADS; v++) {
                if (!vals.contains(v)) {
                    err = true;

                    log.info("Event for value not received: " + v);
                }
            }

            assertFalse("Invalid events, see log for details.", err);

            lsnr.allEvts.clear();

            startGrid(SRV_IDX);
        }

        cur.close();
    }

    /**
     * @param logAll If {@code true} logs all unexpected values.
     * @param expEvts Expected values.
     * @param lsnr Listener.
     * @return Check status.
     */
    @SuppressWarnings("SynchronizationOnLocalVariableOrMethodParameter")
    private boolean checkEvents(boolean logAll,
        Map<Integer, List<T2<Integer, Integer>>> expEvts,
        CacheEventListener2 lsnr) {
        assertTrue(!expEvts.isEmpty());

        boolean pass = true;

        for (Map.Entry<Integer, List<T2<Integer, Integer>>> e : expEvts.entrySet()) {
            Integer key = e.getKey();
            List<T2<Integer, Integer>> exp = e.getValue();

            List<CacheEntryEvent<?, ?>> rcvdEvts = lsnr.evts.get(key);

            if (rcvdEvts == null) {
                pass = false;

                log.info("No events for key [key=" + key + ", exp=" + e.getValue() + ']');

                if (!logAll)
                    return false;
            }
            else {
                synchronized (rcvdEvts) {
                    if (rcvdEvts.size() != exp.size()) {
                        pass = false;

                        log.info("Missed or extra events for key [key=" + key +
                            ", exp=" + e.getValue() +
                            ", rcvd=" + rcvdEvts + ']');

                        if (!logAll)
                            return false;
                    }

                    int cnt = Math.min(rcvdEvts.size(), exp.size());

                    for (int i = 0; i < cnt; i++) {
                        T2<Integer, Integer> expEvt = exp.get(i);
                        CacheEntryEvent<?, ?> rcvdEvt = rcvdEvts.get(i);

                        if (pass) {
                            assertEquals(key, rcvdEvt.getKey());
                            assertEquals(expEvt.get1(), rcvdEvt.getValue());
                        }
                        else {
                            if (!key.equals(rcvdEvt.getKey()) || !expEvt.get1().equals(rcvdEvt.getValue()))
                                log.warning("Missed events. [key=" + key + ", actKey=" + rcvdEvt.getKey()
                                    + ", expVal=" + expEvt.get1() + ", actVal=" + rcvdEvt.getValue() + "]");
                        }
                    }

                    if (!pass) {
                        for (int i = cnt; i < exp.size(); i++) {
                            T2<Integer, Integer> val = exp.get(i);

                            log.warning("Missed events. [key=" + key + ", expVal=" + val.get1()
                                + ", prevVal=" + val.get2() + "]");
                        }
                    }
                }
            }
        }

        if (pass) {
            expEvts.clear();
            lsnr.evts.clear();
        }

        return pass;
    }

    /**
     * This is failover test detecting CQ event loss while topology changing.
     *
     * @throws Exception If failed.
     */
    public void testNoEventLossOnTopologyChange() throws Exception {
        final int stableNodeCnt = 1;

        final int batchLoadSize = 2000;

        final int restartCycles = 5;

        Ignite qryClient = startGridsMultiThreaded(stableNodeCnt);

        final CacheEventListener4 lsnr = new CacheEventListener4(atomicityMode() == CacheAtomicityMode.ATOMIC);

        ContinuousQuery<Integer, Integer> qry = new ContinuousQuery<>();

        qry.setLocalListener(lsnr);

        IgniteCache<Integer, Integer> cache = qryClient.cache(null);

        QueryCursor<?> cur = cache.query(qry);

        int iteration = 0;

        int putCnt = 0;

        int ignoredDupEvts = 0;

        Thread nodeRestartThread = nodeRestartThread(restartCycles, 2_000, 1_000);

        try {
            nodeRestartThread.start();

            while (!Thread.interrupted() && nodeRestartThread.isAlive()) {
                iteration++;

                for (int i = 0; i < batchLoadSize; i++)
                    cache.put(i, iteration);

                putCnt += batchLoadSize;

                log.info("Batch loaded. Iteration: " + iteration);

                final long cnt = lsnr.count();

                final long expCnt = putCnt * stableNodeCnt + ignoredDupEvts;

                GridTestUtils.waitForCondition(new GridAbsPredicate() {
                    @Override public boolean apply() {
                        return cnt == expCnt;
                    }
                }, 6_000);

                if (cnt != expCnt) {
                    StringBuilder sb = new StringBuilder();

                    for (int i = 0; i < batchLoadSize; i++) {
                        Integer key = i;
                        Integer val = cache.get(key);

                        if (!F.eq(val, iteration))
                            sb.append("\n\t").append(">>> WRONG CACHE VALUE (lost data?) [key=").append(key)
                                .append(", val=").append(val).append(']');
                    }

                    for (Map.Entry<Integer, Integer> entry : lsnr.eventMap().entrySet()) {
                        Integer key = entry.getKey();
                        Integer val = entry.getValue();

                        if (!F.eq(val, iteration))
                            sb.append("\n\t").append(">>> WRONG LISTENER VALUE (lost event?) [key=").append(key)
                                .append(", val=").append(val).append(']');
                    }

                    String msg = sb.toString();

                    // In atomic mode CQ can receive duplicate update events if update retried after fails.
                    // E.g. topology change
                    if (atomicityMode() == CacheAtomicityMode.ATOMIC && msg.isEmpty() && cnt > expCnt)
                        ignoredDupEvts += cnt - expCnt;
                    else
                        fail("Unexpected event updates count: EXPECTED=" + expCnt + ", ACTUAL=" + cnt + ", " +
                            "ITERATION=" + iteration + msg);
                }

                sleep(500);
            }
        }
        finally {
            nodeRestartThread.interrupt();

            cur.close();

            nodeRestartThread.join(3_000);
        }
    }

    /**
     * Starts thread which restarts a node over and over again.
     */
    private Thread nodeRestartThread(final int restartCycles, final long initDelay, final long restartDelay) {
        Thread t = new Thread(new Runnable() {
            public void run() {
                sleep(initDelay);

                try {
                    for (int i = 1; i <= restartCycles && !Thread.interrupted(); i++) {

                        IgniteConfiguration cfg = optimize(getConfiguration("restartNode")).
                            setGridLogger(new NullLogger());

                        log.info("Node restart cycle started: " + i);

                        try (Ignite ignored = Ignition.start(cfg)) {
                            awaitPartitionMapExchange();

                            sleep(restartDelay);
                        }

                        log.info("Node restart cycle finished: " + i);

                        awaitPartitionMapExchange();

                        sleep(restartDelay);
                    }
                }
                catch (Exception e) {
                    log.error("Unexpected error.", e);
                }
            }
        });

        t.setName("flapping-node-thread");

        t.setDaemon(true);

        return t;
    }

    /**
     * Sleep quietly
     *
     * @param sleepTime Sleep time.
     */
    private void sleep(long sleepTime) {
        try {
            if (Thread.currentThread().isInterrupted())
                return;

            U.sleep(sleepTime);
        }
        catch (IgniteInterruptedCheckedException e) {
            Thread.interrupted();
        }
    }

    /**
     *
     */
    @IgniteAsyncCallback
    private static class CacheEventAsyncListener1 extends CacheEventListener1 {
        /**
         * @param saveAll Save all events flag.
         */
        CacheEventAsyncListener1(boolean saveAll) {
            super(saveAll);
        }
    }

    /**
     *
     */
    private static class CacheEventListener1 implements CacheEntryUpdatedListener<Object, Object> {
        /** */
        private volatile CountDownLatch latch;

        /** */
        private GridConcurrentHashSet<Integer> keys = new GridConcurrentHashSet<>();

        /** */
        private ConcurrentHashMap<Object, CacheEntryEvent<?, ?>> evts = new ConcurrentHashMap<>();

        /** */
        private List<CacheEntryEvent<?, ?>> allEvts;

        /** */
        @LoggerResource
        private IgniteLogger log;

        /**
         * @param saveAll Save all events flag.
         */
        CacheEventListener1(boolean saveAll) {
            if (saveAll)
                allEvts = new ArrayList<>();
        }

        /** {@inheritDoc} */
        @Override public void onUpdated(Iterable<CacheEntryEvent<?, ?>> evts) {
            try {
                for (CacheEntryEvent<?, ?> evt : evts) {
                    CountDownLatch latch = this.latch;

                    log.info("Received cache event [evt=" + evt +
                        ", left=" + (latch != null ? latch.getCount() : null) + ']');

                    this.evts.put(evt.getKey(), evt);

                    keys.add((Integer)evt.getKey());

                    if (allEvts != null)
                        allEvts.add(evt);

                    assertTrue(latch != null);
                    assertTrue(latch.getCount() > 0);

                    latch.countDown();

                    if (latch.getCount() == 0) {
                        this.latch = null;

                        keys.clear();
                    }
                }
            }
            catch (Throwable e) {
                err = true;

                log.error("Unexpected error", e);
            }
        }
    }

    /**
     *
     */
    @IgniteAsyncCallback
    private static class CacheEventAsyncListener2 extends CacheEventListener2 {
        // No-op.
    }

    /**
     *
     */
    private static class CacheEventListener2 implements CacheEntryUpdatedListener<Object, Object> {
        /** */
        @LoggerResource
        private IgniteLogger log;

        /** */
        private final ConcurrentHashMap<Integer, Integer> vals = new ConcurrentHashMap<>();

        /** */
        private final ConcurrentHashMap<Integer, List<CacheEntryEvent<?, ?>>> evts = new ConcurrentHashMap<>();

        /**
         * @return Count events.
         */
        public synchronized int size() {
            int size = 0;

            for (List<CacheEntryEvent<?, ?>> e : evts.values())
                size += e.size();

            return size;
        }

        /** {@inheritDoc} */
        @Override public synchronized void onUpdated(Iterable<CacheEntryEvent<?, ?>> evts)
            throws CacheEntryListenerException {
            try {
                for (CacheEntryEvent<?, ?> evt : evts) {
                    Integer key = (Integer)evt.getKey();
                    Integer val = (Integer)evt.getValue();

                    assertNotNull(key);
                    assertNotNull(val);

                    Integer prevVal = vals.get(key);

                    boolean dup = false;

                    if (prevVal != null && prevVal.equals(val))
                        dup = true;

                    if (!dup) {
                        vals.put(key, val);

                        List<CacheEntryEvent<?, ?>> keyEvts = this.evts.get(key);

                        if (keyEvts == null) {
                            keyEvts = Collections.synchronizedList(new ArrayList<CacheEntryEvent<?, ?>>());

                            this.evts.put(key, keyEvts);
                        }

                        keyEvts.add(evt);
                    }
                }
            }
            catch (Throwable e) {
                err = true;

                log.error("Unexpected error", e);
            }
        }
    }

    /**
     *
     */
    @IgniteAsyncCallback
    public static class CacheEventAsyncListener3 extends CacheEventListener3 {
        // No-op.
    }

    /**
     *
     */
    public static class CacheEventListener3 implements CacheEntryUpdatedListener<Object, Object>,
        CacheEntryEventSerializableFilter<Object, Object> {
        /** Keys. */
        GridConcurrentHashSet<Integer> keys = new GridConcurrentHashSet<>();

        /** Events. */
        private final ConcurrentHashMap<Object, CacheEntryEvent<?, ?>> evts = new ConcurrentHashMap<>();

        /** {@inheritDoc} */
        @Override public void onUpdated(Iterable<CacheEntryEvent<?, ?>> evts) throws CacheEntryListenerException {
            for (CacheEntryEvent<?, ?> e : evts) {
                Integer key = (Integer)e.getKey();

                keys.add(key);

                assert this.evts.put(key, e) == null;
            }
        }

        /** {@inheritDoc} */
        @Override public boolean evaluate(CacheEntryEvent<?, ?> e) throws CacheEntryListenerException {
            return (Integer)e.getValue() % 2 == 0;
        }
    }

    /**
     * Listener.
     */
    private static class CacheEventListener4 implements CacheEntryUpdatedListener<Integer, Integer> {
        /** Listener count. */
        private final AtomicLong cntr = new AtomicLong();

        /** Listener map. */
        private final Map<Integer, Integer> evtMap = new ConcurrentHashMap<>();

        /** Atomicity mode flag. */
        private final boolean atomicModeFlag;

        /** Constructor */
        public CacheEventListener4(boolean atomicModeFlag) {
            this.atomicModeFlag = atomicModeFlag;
        }

        /** {@inheritDoc} */
        @SuppressWarnings("EqualsBetweenInconvertibleTypes")
        @Override public void onUpdated(Iterable<CacheEntryEvent<? extends Integer, ? extends Integer>> evts)
            throws CacheEntryListenerException {
            for (CacheEntryEvent<? extends Integer, ? extends Integer> evt : evts) {
                Integer prev = evtMap.put(evt.getKey(), evt.getValue());

                //Atomic cache allows duplicate events if cache update operation fails, e.g. due to topology change.
                if (!atomicModeFlag || prev == null || !prev.equals(evt))
                    cntr.incrementAndGet();
            }
        }

        /**
         * @return Events count.
         */
        public long count() {
            return cntr.get();
        }

        /**
         * @return Event map.
         */
        Map<Integer, Integer> eventMap() {
            return evtMap;
        }
    }

    /**
     *
     */
    @IgniteAsyncCallback
    private static class CacheEventAsyncFilter extends CacheEventFilter {
        // No-op.
    }

    /**
     *
     */
    public static class CacheEventFilter implements CacheEntryEventSerializableFilter<Object, Object> {
        /** {@inheritDoc} */
        @Override public boolean evaluate(CacheEntryEvent<?, ?> evt) throws CacheEntryListenerException {
            return ((Integer)evt.getValue()) >= 0;
        }
    }

    /**
     *
     */
    private static class TestCommunicationSpi extends TcpCommunicationSpi {
        /** */
        @LoggerResource
        private IgniteLogger log;

        /** */
        private volatile boolean skipMsg;

        /** */
        private volatile boolean skipAllMsg;

        /** */
        private volatile AtomicBoolean sndFirstOnly;

        /** {@inheritDoc} */
        @Override public void sendMessage(ClusterNode node, Message msg, IgniteInClosure<IgniteException> ackC)
            throws IgniteSpiException {
            Object msg0 = ((GridIoMessage)msg).message();

            if (skipAllMsg)
                return;

            if (msg0 instanceof GridContinuousMessage) {
                if (skipMsg) {
                    if (log.isDebugEnabled())
                        log.debug("Skip continuous message: " + msg0);

                    return;
                }
                else {
                    AtomicBoolean sndFirstOnly = this.sndFirstOnly;

                    if (sndFirstOnly != null && !sndFirstOnly.compareAndSet(false, true)) {
                        if (log.isDebugEnabled())
                            log.debug("Skip continuous message: " + msg0);

                        return;
                    }
                }
            }

            super.sendMessage(node, msg, ackC);
        }
    }
}<|MERGE_RESOLUTION|>--- conflicted
+++ resolved
@@ -537,11 +537,7 @@
 
             Affinity<Object> aff = grid(i).affinity(null);
 
-<<<<<<< HEAD
-            Map<Integer, T2<Long, Long>> act = grid(i).cachex(null).context().topology().updateCounters();
-=======
-            Map<Integer, Long> act = grid(i).cachex(null).context().topology().updateCounters(false);
->>>>>>> 08606bd4
+            Map<Integer, T2<Long, Long>> act = grid(i).cachex(null).context().topology().updateCounters(false);
 
             for (Map.Entry<Integer, Long> e : updCntrs.entrySet()) {
                 if (aff.mapPartitionToPrimaryAndBackups(e.getKey()).contains(grid(i).localNode()))
