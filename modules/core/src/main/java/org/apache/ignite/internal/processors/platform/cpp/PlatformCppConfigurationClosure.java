/*
 * Licensed to the Apache Software Foundation (ASF) under one or more
 * contributor license agreements.  See the NOTICE file distributed with
 * this work for additional information regarding copyright ownership.
 * The ASF licenses this file to You under the Apache License, Version 2.0
 * (the "License"); you may not use this file except in compliance with
 * the License.  You may obtain a copy of the License at
 *
 *      http://www.apache.org/licenses/LICENSE-2.0
 *
 * Unless required by applicable law or agreed to in writing, software
 * distributed under the License is distributed on an "AS IS" BASIS,
 * WITHOUT WARRANTIES OR CONDITIONS OF ANY KIND, either express or implied.
 * See the License for the specific language governing permissions and
 * limitations under the License.
 */

package org.apache.ignite.internal.processors.platform.cpp;

import org.apache.ignite.IgniteCheckedException;
import org.apache.ignite.IgniteException;
import org.apache.ignite.configuration.IgniteConfiguration;
import org.apache.ignite.configuration.PlatformConfiguration;
import org.apache.ignite.internal.processors.platform.PlatformAbstractConfigurationClosure;
import org.apache.ignite.internal.processors.platform.memory.PlatformMemoryManagerImpl;
import org.apache.ignite.internal.util.typedef.internal.U;
import org.apache.ignite.marshaller.Marshaller;
import org.apache.ignite.marshaller.portable.BinaryMarshaller;
import org.apache.ignite.platform.cpp.PlatformCppConfiguration;

import java.util.Collections;

/**
 * Interop CPP configuration closure.
 */
public class PlatformCppConfigurationClosure extends PlatformAbstractConfigurationClosure {
    /** */
    private static final long serialVersionUID = 0L;

    /**
     * Constructor.
     *
     * @param envPtr Environment pointer.
     */
    public PlatformCppConfigurationClosure(long envPtr) {
        super(envPtr);
    }

    /** {@inheritDoc} */
    @SuppressWarnings("deprecation")
    @Override protected void apply0(IgniteConfiguration igniteCfg) {
        // 3. Validate and copy Interop configuration setting environment pointer along the way.
        PlatformConfiguration interopCfg = igniteCfg.getPlatformConfiguration();

        if (interopCfg != null && !(interopCfg instanceof PlatformCppConfiguration))
            throw new IgniteException("Illegal interop configuration (must be of type " +
                PlatformCppConfiguration.class.getName() + "): " + interopCfg.getClass().getName());

        PlatformCppConfiguration cppCfg = interopCfg != null ? (PlatformCppConfiguration)interopCfg : null;

        if (cppCfg == null)
            cppCfg = new PlatformCppConfiguration();

        PlatformMemoryManagerImpl memMgr = new PlatformMemoryManagerImpl(gate, 1024);

        PlatformCppConfigurationEx cppCfg0 = new PlatformCppConfigurationEx(cppCfg, gate, memMgr);

        igniteCfg.setPlatformConfiguration(cppCfg0);

        // Check marshaller
        Marshaller marsh = igniteCfg.getMarshaller();

        if (marsh == null) {
<<<<<<< HEAD
            igniteCfg.setMarshaller(new BinaryMarshaller());
=======
            PortableMarshaller marsh0 = new PortableMarshaller();

            marsh0.setCompactFooter(false);

            igniteCfg.setMarshaller(marsh0);
>>>>>>> 5ea0625b

            cppCfg0.warnings(Collections.singleton("Marshaller is automatically set to " +
                BinaryMarshaller.class.getName() + " (other nodes must have the same marshaller type)."));
        }
        else if (!(marsh instanceof BinaryMarshaller))
            throw new IgniteException("Unsupported marshaller (only " + BinaryMarshaller.class.getName() +
                " can be used when running Apache Ignite C++): " + marsh.getClass().getName());
        else if (((PortableMarshaller)marsh).isCompactFooter())
            throw new IgniteException("Unsupported " + PortableMarshaller.class.getName() +
                " \"compactFooter\" flag: must be false when running Apache Ignite C++.");

        // Set Ignite home so that marshaller context works.
        String ggHome = igniteCfg.getIgniteHome();

        if (ggHome == null)
            ggHome = U.getIgniteHome();
        else
            // If user provided IGNITE_HOME - set it as a system property.
            U.setIgniteHome(ggHome);

        try {
            U.setWorkDirectory(igniteCfg.getWorkDirectory(), ggHome);
        }
        catch (IgniteCheckedException e) {
            throw U.convertException(e);
        }
    }
}<|MERGE_RESOLUTION|>--- conflicted
+++ resolved
@@ -71,15 +71,11 @@
         Marshaller marsh = igniteCfg.getMarshaller();
 
         if (marsh == null) {
-<<<<<<< HEAD
-            igniteCfg.setMarshaller(new BinaryMarshaller());
-=======
-            PortableMarshaller marsh0 = new PortableMarshaller();
+            BinaryMarshaller marsh0 = new BinaryMarshaller();
 
             marsh0.setCompactFooter(false);
-
-            igniteCfg.setMarshaller(marsh0);
->>>>>>> 5ea0625b
+            
+            igniteCfg.setMarshaller(new BinaryMarshaller());
 
             cppCfg0.warnings(Collections.singleton("Marshaller is automatically set to " +
                 BinaryMarshaller.class.getName() + " (other nodes must have the same marshaller type)."));
@@ -87,8 +83,8 @@
         else if (!(marsh instanceof BinaryMarshaller))
             throw new IgniteException("Unsupported marshaller (only " + BinaryMarshaller.class.getName() +
                 " can be used when running Apache Ignite C++): " + marsh.getClass().getName());
-        else if (((PortableMarshaller)marsh).isCompactFooter())
-            throw new IgniteException("Unsupported " + PortableMarshaller.class.getName() +
+        else if (((BinaryMarshaller)marsh).isCompactFooter())
+            throw new IgniteException("Unsupported " + BinaryMarshaller.class.getName() +
                 " \"compactFooter\" flag: must be false when running Apache Ignite C++.");
 
         // Set Ignite home so that marshaller context works.
