--- conflicted
+++ resolved
@@ -88,14 +88,9 @@
         AffinityTopologyVersion topVer,
         DiscoCache discoCache
     ) {
-<<<<<<< HEAD
-=======
         this.topVer = topVer;
         this.grpId = grpDesc.groupId();
->>>>>>> db7a809c
         this.ctx = ctx;
-        cacheId = cacheDesc.cacheId();
-        this.topVer = topVer;
 
         id = idGen.getAndIncrement();
 
