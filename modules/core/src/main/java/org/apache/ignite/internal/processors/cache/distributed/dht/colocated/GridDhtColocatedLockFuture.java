/*
 * Licensed to the Apache Software Foundation (ASF) under one or more
 * contributor license agreements.  See the NOTICE file distributed with
 * this work for additional information regarding copyright ownership.
 * The ASF licenses this file to You under the Apache License, Version 2.0
 * (the "License"); you may not use this file except in compliance with
 * the License.  You may obtain a copy of the License at
 *
 *      http://www.apache.org/licenses/LICENSE-2.0
 *
 * Unless required by applicable law or agreed to in writing, software
 * distributed under the License is distributed on an "AS IS" BASIS,
 * WITHOUT WARRANTIES OR CONDITIONS OF ANY KIND, either express or implied.
 * See the License for the specific language governing permissions and
 * limitations under the License.
 */

package org.apache.ignite.internal.processors.cache.distributed.dht.colocated;

import java.util.ArrayDeque;
import java.util.ArrayList;
import java.util.Collection;
import java.util.Deque;
import java.util.Iterator;
import java.util.Map;
import java.util.UUID;
import java.util.concurrent.atomic.AtomicReference;
import org.apache.ignite.IgniteCheckedException;
import org.apache.ignite.IgniteLogger;
import org.apache.ignite.cluster.ClusterNode;
import org.apache.ignite.internal.IgniteInternalFuture;
import org.apache.ignite.internal.cluster.ClusterTopologyCheckedException;
import org.apache.ignite.internal.cluster.ClusterTopologyServerNotFoundException;
import org.apache.ignite.internal.processors.affinity.AffinityTopologyVersion;
import org.apache.ignite.internal.processors.cache.CacheEntryPredicate;
import org.apache.ignite.internal.processors.cache.CacheObject;
import org.apache.ignite.internal.processors.cache.GridCacheContext;
import org.apache.ignite.internal.processors.cache.GridCacheEntryEx;
import org.apache.ignite.internal.processors.cache.GridCacheEntryRemovedException;
import org.apache.ignite.internal.processors.cache.GridCacheLockTimeoutException;
import org.apache.ignite.internal.processors.cache.GridCacheMvccCandidate;
import org.apache.ignite.internal.processors.cache.GridCacheMvccFuture;
import org.apache.ignite.internal.processors.cache.KeyCacheObject;
import org.apache.ignite.internal.processors.cache.distributed.GridDistributedCacheEntry;
import org.apache.ignite.internal.processors.cache.distributed.dht.GridDhtCacheEntry;
import org.apache.ignite.internal.processors.cache.distributed.dht.GridDhtTopologyFuture;
import org.apache.ignite.internal.processors.cache.distributed.near.GridNearLockMapping;
import org.apache.ignite.internal.processors.cache.distributed.near.GridNearLockRequest;
import org.apache.ignite.internal.processors.cache.distributed.near.GridNearLockResponse;
import org.apache.ignite.internal.processors.cache.distributed.near.GridNearTxLocal;
import org.apache.ignite.internal.processors.cache.transactions.IgniteInternalTx;
import org.apache.ignite.internal.processors.cache.transactions.IgniteTxEntry;
import org.apache.ignite.internal.processors.cache.transactions.IgniteTxKey;
import org.apache.ignite.internal.processors.cache.version.GridCacheVersion;
import org.apache.ignite.internal.processors.timeout.GridTimeoutObjectAdapter;
import org.apache.ignite.internal.util.future.GridCompoundIdentityFuture;
import org.apache.ignite.internal.util.future.GridEmbeddedFuture;
import org.apache.ignite.internal.util.future.GridFutureAdapter;
import org.apache.ignite.internal.util.tostring.GridToStringExclude;
import org.apache.ignite.internal.util.tostring.GridToStringInclude;
import org.apache.ignite.internal.util.typedef.C1;
import org.apache.ignite.internal.util.typedef.C2;
import org.apache.ignite.internal.util.typedef.CI1;
import org.apache.ignite.internal.util.typedef.F;
import org.apache.ignite.internal.util.typedef.internal.CU;
import org.apache.ignite.internal.util.typedef.internal.S;
import org.apache.ignite.internal.util.typedef.internal.U;
import org.apache.ignite.lang.IgniteBiTuple;
import org.apache.ignite.lang.IgniteUuid;
import org.apache.ignite.transactions.TransactionIsolation;
import org.jetbrains.annotations.Nullable;
import org.jsr166.ConcurrentHashMap8;

import static org.apache.ignite.events.EventType.EVT_CACHE_OBJECT_READ;

/**
 * Colocated cache lock future.
 */
public final class GridDhtColocatedLockFuture extends GridCompoundIdentityFuture<Boolean>
    implements GridCacheMvccFuture<Boolean> {
    /** */
    private static final long serialVersionUID = 0L;

    /** Logger reference. */
    private static final AtomicReference<IgniteLogger> logRef = new AtomicReference<>();

    /** Logger. */
    private static IgniteLogger log;

    /** Cache registry. */
    @GridToStringExclude
    private GridCacheContext<?, ?> cctx;

    /** Lock owner thread. */
    @GridToStringInclude
    private long threadId;

    /** Keys to lock. */
    private Collection<KeyCacheObject> keys;

    /** Future ID. */
    private IgniteUuid futId;

    /** Lock version. */
    private GridCacheVersion lockVer;

    /** Read flag. */
    private boolean read;

    /** Flag to return value. */
    private boolean retval;

    /** Error. */
    private volatile Throwable err;

    /** Timeout object. */
    @GridToStringExclude
    private LockTimeoutObject timeoutObj;

    /** Lock timeout. */
    private long timeout;

    /** Filter. */
    private CacheEntryPredicate[] filter;

    /** Transaction. */
    @GridToStringExclude
    private GridNearTxLocal tx;

    /** Topology snapshot to operate on. */
    private volatile AffinityTopologyVersion topVer;

    /** Map of current values. */
    private Map<KeyCacheObject, IgniteBiTuple<GridCacheVersion, CacheObject>> valMap;

    /** Trackable flag (here may be non-volatile). */
    private boolean trackable;

    /** TTL for read operation. */
    private long accessTtl;

    /** Skip store flag. */
    private final boolean skipStore;

<<<<<<< HEAD
    /** */
    private Deque<GridNearLockMapping> mappings;
=======
    /** Keep binary. */
    private final boolean keepBinary;
>>>>>>> 15877a8b

    /**
     * @param cctx Registry.
     * @param keys Keys to lock.
     * @param tx Transaction.
     * @param read Read flag.
     * @param retval Flag to return value or not.
     * @param timeout Lock acquisition timeout.
     * @param accessTtl TTL for read operation.
     * @param filter Filter.
     * @param skipStore Skip store flag.
     */
    public GridDhtColocatedLockFuture(
        GridCacheContext<?, ?> cctx,
        Collection<KeyCacheObject> keys,
        @Nullable GridNearTxLocal tx,
        boolean read,
        boolean retval,
        long timeout,
        long accessTtl,
        CacheEntryPredicate[] filter,
        boolean skipStore,
        boolean keepBinary) {
        super(cctx.kernalContext(), CU.boolReducer());

        assert keys != null;

        this.cctx = cctx;
        this.keys = keys;
        this.tx = tx;
        this.read = read;
        this.retval = retval;
        this.timeout = timeout;
        this.accessTtl = accessTtl;
        this.filter = filter;
        this.skipStore = skipStore;
        this.keepBinary = keepBinary;

        ignoreInterrupts(true);

        threadId = tx == null ? Thread.currentThread().getId() : tx.threadId();

        lockVer = tx != null ? tx.xidVersion() : cctx.versions().next();

        futId = IgniteUuid.randomUuid();

        if (log == null)
            log = U.logger(cctx.kernalContext(), logRef, GridDhtColocatedLockFuture.class);

        if (timeout > 0) {
            timeoutObj = new LockTimeoutObject();

            cctx.time().addTimeoutObject(timeoutObj);
        }

        valMap = new ConcurrentHashMap8<>();
    }

    /** {@inheritDoc} */
    @Override public GridCacheVersion version() {
        return lockVer;
    }

    /** {@inheritDoc} */
    @Override public boolean onOwnerChanged(GridCacheEntryEx entry, GridCacheMvccCandidate owner) {
        return false;
    }

    /**
     * @return Future ID.
     */
    @Override public IgniteUuid futureId() {
        return futId;
    }

    /** {@inheritDoc} */
    @Override public boolean trackable() {
        return trackable;
    }

    /** {@inheritDoc} */
    @Override public void markNotTrackable() {
        trackable = false;
    }

    /**
     * @return {@code True} if transaction is not {@code null}.
     */
    private boolean inTx() {
        return tx != null;
    }

    /**
     * @return {@code True} if implicit-single-tx flag is set.
     */
    private boolean implicitSingleTx() {
        return tx != null && tx.implicitSingle();
    }

    /**
     * @return {@code True} if transaction is not {@code null} and has invalidate flag set.
     */
    private boolean isInvalidate() {
        return tx != null && tx.isInvalidate();
    }

    /**
     * @return {@code True} if commit is synchronous.
     */
    private boolean syncCommit() {
        return tx != null && tx.syncCommit();
    }

    /**
     * @return {@code True} if rollback is synchronous.
     */
    private boolean syncRollback() {
        return tx != null && tx.syncRollback();
    }

    /**
     * @return Transaction isolation or {@code null} if no transaction.
     */
    @Nullable private TransactionIsolation isolation() {
        return tx == null ? null : tx.isolation();
    }

    /**
     * @return {@code true} if related transaction is implicit.
     */
    private boolean implicitTx() {
        return tx != null && tx.implicit();
    }

    /**
     * Adds entry to future.
     *
     * @param entry Entry to add.
     * @return Non-reentry candidate if lock should be acquired on remote node,
     *      reentry candidate if locks has been already acquired and {@code null} if explicit locks is held and
     *      implicit transaction accesses locked entry.
     * @throws IgniteCheckedException If failed to add entry due to external locking.
     */
    @Nullable private GridCacheMvccCandidate addEntry(GridDistributedCacheEntry entry) throws IgniteCheckedException {
        IgniteTxKey txKey = entry.txKey();

        GridCacheMvccCandidate cand = cctx.mvcc().explicitLock(threadId, txKey);

        if (inTx()) {
            IgniteTxEntry txEntry = tx.entry(txKey);

            txEntry.cached(entry);

            if (cand != null) {
                if (!tx.implicit())
                    throw new IgniteCheckedException("Cannot access key within transaction if lock is " +
                        "externally held [key=" + entry.key() + ", entry=" + entry + ']');
                else
                    return null;
            }
            else {
                // Check transaction entries (corresponding tx entries must be enlisted in transaction).
                cand = new GridCacheMvccCandidate(entry,
                    cctx.localNodeId(),
                    null,
                    null,
                    threadId,
                    lockVer,
                    timeout,
                    true,
                    tx.entry(txKey).locked(),
                    inTx(),
                    inTx() && tx.implicitSingle(),
                    false,
                    false,
                    null);

                cand.topologyVersion(topVer);
            }
        }
        else {
            if (cand == null) {
                cand = new GridCacheMvccCandidate(entry,
                    cctx.localNodeId(),
                    null,
                    null,
                    threadId,
                    lockVer,
                    timeout,
                    true,
                    false,
                    inTx(),
                    inTx() && tx.implicitSingle(),
                    false,
                    false,
                    null);

                cand.topologyVersion(topVer);
            }
            else
                cand = cand.reenter();

            cctx.mvcc().addExplicitLock(threadId, cand, topVer);
        }

        return cand;
    }

    /**
     * Undoes all locks.
     *
     * @param dist If {@code true}, then remove locks from remote nodes as well.
     * @param rollback {@code True} if should rollback tx.
     */
    private void undoLocks(boolean dist, boolean rollback) {
        // Transactions will undo during rollback.
        if (dist && tx == null)
            cctx.colocated().removeLocks(threadId, lockVer, keys);
        else {
            if (rollback && tx != null) {
                if (tx.setRollbackOnly()) {
                    if (log.isDebugEnabled())
                        log.debug("Marked transaction as rollback only because locks could not be acquired: " + tx);
                }
                else if (log.isDebugEnabled())
                    log.debug("Transaction was not marked rollback-only while locks were not acquired: " + tx);
            }
        }

        cctx.mvcc().recheckPendingLocks();
    }

    /**
     * @param success Success flag.
     */
    public void complete(boolean success) {
        onComplete(success, true);
    }

    /**
     * @param nodeId Left node ID
     * @return {@code True} if node was in the list.
     */
    @Override public boolean onNodeLeft(UUID nodeId) {
        boolean found = false;

        for (IgniteInternalFuture<?> fut : futures()) {
            if (isMini(fut)) {
                MiniFuture f = (MiniFuture)fut;

                if (f.node().id().equals(nodeId)) {
                    if (log.isDebugEnabled())
                        log.debug("Found mini-future for left node [nodeId=" + nodeId + ", mini=" + f + ", fut=" +
                            this + ']');

                    f.onResult(newTopologyException(null, nodeId));

                    found = true;
                }
            }
        }

        if (log.isDebugEnabled())
            log.debug("Near lock future does not have mapping for left node (ignoring) [nodeId=" + nodeId + ", fut=" +
                this + ']');

        return found;
    }

    /**
     * @param nodeId Sender.
     * @param res Result.
     */
    void onResult(UUID nodeId, GridNearLockResponse res) {
        if (!isDone()) {
            if (log.isDebugEnabled())
                log.debug("Received lock response from node [nodeId=" + nodeId + ", res=" + res + ", fut=" +
                    this + ']');

            MiniFuture mini = miniFuture(res.miniId());

            if (mini != null) {
                assert mini.node().id().equals(nodeId);

                if (log.isDebugEnabled())
                    log.debug("Found mini future for response [mini=" + mini + ", res=" + res + ']');

                mini.onResult(res);

                if (log.isDebugEnabled())
                    log.debug("Future after processed lock response [fut=" + this + ", mini=" + mini +
                        ", res=" + res + ']');

                return;
            }

            U.warn(log, "Failed to find mini future for response (perhaps due to stale message) [res=" + res +
                ", fut=" + this + ']');
        }
        else if (log.isDebugEnabled())
            log.debug("Ignoring lock response from node (future is done) [nodeId=" + nodeId + ", res=" + res +
                ", fut=" + this + ']');
    }

    /**
     * Finds pending mini future by the given mini ID.
     *
     * @param miniId Mini ID to find.
     * @return Mini future.
     */
    @SuppressWarnings("ForLoopReplaceableByForEach")
    private MiniFuture miniFuture(IgniteUuid miniId) {
        // We iterate directly over the futs collection here to avoid copy.
        synchronized (futs) {
            // Avoid iterator creation.
            for (int i = 0; i < futs.size(); i++) {
                IgniteInternalFuture<Boolean> fut = futs.get(i);

                if (!isMini(fut))
                    continue;

                MiniFuture mini = (MiniFuture)fut;

                if (mini.futureId().equals(miniId)) {
                    if (!mini.isDone())
                        return mini;
                    else
                        return null;
                }
            }
        }

        return null;
    }

    /**
     * @param t Error.
     */
    private synchronized void onError(Throwable t) {
        if (err == null && !(t instanceof GridCacheLockTimeoutException))
            err = t;
    }

    /** {@inheritDoc} */
    @Override public boolean cancel() {
        if (onCancelled())
            onComplete(false, true);

        return isCancelled();
    }

    /** {@inheritDoc} */
    @Override public boolean onDone(Boolean success, Throwable err) {
        if (log.isDebugEnabled())
            log.debug("Received onDone(..) callback [success=" + success + ", err=" + err + ", fut=" + this + ']');

        if (isDone())
            return false;

        if (err != null)
            onError(err);

        if (err != null)
            success = false;

        return onComplete(success, true);
    }

    /**
     * Completeness callback.
     *
     * @param success {@code True} if lock was acquired.
     * @param distribute {@code True} if need to distribute lock removal in case of failure.
     * @return {@code True} if complete by this operation.
     */
    private boolean onComplete(boolean success, boolean distribute) {
        if (log.isDebugEnabled())
            log.debug("Received onComplete(..) callback [success=" + success + ", distribute=" + distribute +
                ", fut=" + this + ']');

        if (!success)
            undoLocks(distribute, true);

        if (tx != null)
            cctx.tm().txContext(tx);

        if (super.onDone(success, err)) {
            if (log.isDebugEnabled())
                log.debug("Completing future: " + this);

            // Clean up.
            cctx.mvcc().removeMvccFuture(this);

            if (timeoutObj != null)
                cctx.time().removeTimeoutObject(timeoutObj);

            return true;
        }

        return false;
    }

    /** {@inheritDoc} */
    @Override public int hashCode() {
        return futId.hashCode();
    }

    /** {@inheritDoc} */
    @Override public String toString() {
        Collection<String> futs = F.viewReadOnly(futures(), new C1<IgniteInternalFuture<?>, String>() {
            @Override public String apply(IgniteInternalFuture<?> f) {
                if (isMini(f)) {
                    MiniFuture m = (MiniFuture)f;

                    return "[node=" + m.node().id() + ", loc=" + m.node().isLocal() + ", done=" + f.isDone() + "]";
                }
                else
                    return "[loc=true, done=" + f.isDone() + "]";
            }
        });

        return S.toString(GridDhtColocatedLockFuture.class, this,
            "innerFuts", futs,
            "inTx", inTx(),
            "super", super.toString());
    }

    /**
     * @param f Future.
     * @return {@code True} if mini-future.
     */
    private boolean isMini(IgniteInternalFuture<?> f) {
        return f.getClass().equals(MiniFuture.class);
    }

    /**
     * Basically, future mapping consists from two parts. First, we must determine the topology version this future
     * will map on. Locking is performed within a user transaction, we must continue to map keys on the same
     * topology version as it started. If topology version is undefined, we get current topology future and wait
     * until it completes so the topology is ready to use.
     * <p/>
     * During the second part we map keys to primary nodes using topology snapshot we obtained during the first
     * part. Note that if primary node leaves grid, the future will fail and transaction will be rolled back.
     */
    void map() {
        // Obtain the topology version to use.
        AffinityTopologyVersion topVer = cctx.mvcc().lastExplicitLockTopologyVersion(threadId);

        // If there is another system transaction in progress, use it's topology version to prevent deadlock.
        if (topVer == null && tx != null && tx.system()) {
            IgniteInternalTx tx0 = cctx.tm().anyActiveThreadTx(tx);

            if (tx0 != null)
                topVer = tx0.topologyVersionSnapshot();
        }

        if (topVer != null && tx != null)
            tx.topologyVersion(topVer);

        if (topVer == null && tx != null)
            topVer = tx.topologyVersionSnapshot();

        if (topVer != null) {
            for (GridDhtTopologyFuture fut : cctx.shared().exchange().exchangeFutures()){
                if (fut.topologyVersion().equals(topVer)){
                    Throwable err = fut.validateCache(cctx);

                    if (err != null) {
                        onDone(err);

                        return;
                    }

                    break;
                }
            }

            // Continue mapping on the same topology version as it was before.
            synchronized (this) {
                if (this.topVer == null)
                    this.topVer = topVer;
            }

            map(keys, false, true);

            markInitialized();

            return;
        }

        // Must get topology snapshot and map on that version.
        mapOnTopology(false, null);
    }

    /**
     * Acquires topology future and checks it completeness under the read lock. If it is not complete,
     * will asynchronously wait for it's completeness and then try again.
     *
     * @param remap Remap flag.
     * @param c Optional closure to run after map.
     */
    private void mapOnTopology(final boolean remap, @Nullable final Runnable c) {
        // We must acquire topology snapshot from the topology version future.
        cctx.topology().readLock();

        try {
            if (cctx.topology().stopping()) {
                onDone(new IgniteCheckedException("Failed to perform cache operation (cache is stopped): " +
                    cctx.name()));

                return;
            }

            GridDhtTopologyFuture fut = cctx.topologyVersionFuture();

            if (fut.isDone()) {
                Throwable err = fut.validateCache(cctx);

                if (err != null) {
                    onDone(err);

                    return;
                }

                AffinityTopologyVersion topVer = fut.topologyVersion();

                if (remap) {
                    if (tx != null)
                        tx.onRemap(topVer);

                    synchronized (this) {
                        this.topVer = topVer;
                    }
                }
                else {
                    if (tx != null)
                        tx.topologyVersion(topVer);

                    synchronized (this) {
                        if (this.topVer == null)
                            this.topVer = topVer;
                    }
                }

                map(keys, remap, false);

                if (c != null)
                    c.run();

                markInitialized();
            }
            else {
                fut.listen(new CI1<IgniteInternalFuture<AffinityTopologyVersion>>() {
                    @Override public void apply(IgniteInternalFuture<AffinityTopologyVersion> fut) {
                        try {
                            fut.get();

                            mapOnTopology(remap, c);
                        }
                        catch (IgniteCheckedException e) {
                            onDone(e);
                        }
                        finally {
                            cctx.shared().txContextReset();
                        }
                    }
                });
            }
        }
        finally {
            cctx.topology().readUnlock();
        }
    }

    /**
     * Maps keys to nodes. Note that we can not simply group keys by nodes and send lock request as
     * such approach does not preserve order of lock acquisition. Instead, keys are split in continuous
     * groups belonging to one primary node and locks for these groups are acquired sequentially.
     *
     * @param keys Keys.
     * @param remap Remap flag.
     * @param topLocked {@code True} if thread already acquired lock preventing topology change.
     */
    private void map(Collection<KeyCacheObject> keys, boolean remap, boolean topLocked) {
        try {
            map0(
                keys,
                remap,
                topLocked);
        }
        catch (IgniteCheckedException ex) {
            onDone(false, ex);
        }
    }

    private synchronized void map0(
        Collection<KeyCacheObject> keys,
        boolean remap,
        boolean topLocked
    ) throws IgniteCheckedException {
        AffinityTopologyVersion topVer = this.topVer;

        assert topVer != null;

        assert topVer.topologyVersion() > 0;

        if (CU.affinityNodes(cctx, topVer).isEmpty()) {
            onDone(new ClusterTopologyServerNotFoundException("Failed to map keys for cache " +
                "(all partition nodes left the grid): " + cctx.name()));

            return;
        }

        boolean clientNode = cctx.kernalContext().clientNode();

        assert !remap || (clientNode && (tx == null || !tx.hasRemoteLocks()));

        // First assume this node is primary for all keys passed in.
        if (!clientNode && mapAsPrimary(keys, topVer))
            return;

        mappings = new ArrayDeque<>();

        // Assign keys to primary nodes.
        GridNearLockMapping map = null;

        for (KeyCacheObject key : keys) {
            GridNearLockMapping updated = map(key, map, topVer);

            // If new mapping was created, add to collection.
            if (updated != map) {
                mappings.add(updated);

                if (tx != null && updated.node().isLocal())
                    tx.colocatedLocallyMapped(true);
            }

            map = updated;
        }

        if (isDone()) {
            if (log.isDebugEnabled())
                log.debug("Abandoning (re)map because future is done: " + this);

            return;
        }

        if (log.isDebugEnabled())
            log.debug("Starting (re)map for mappings [mappings=" + mappings + ", fut=" + this + ']');

        boolean hasRmtNodes = false;

        boolean first = true;

        // Create mini futures.
        for (Iterator<GridNearLockMapping> iter = mappings.iterator(); iter.hasNext(); ) {
            GridNearLockMapping mapping = iter.next();

            ClusterNode node = mapping.node();
            Collection<KeyCacheObject> mappedKeys = mapping.mappedKeys();

            boolean loc = node.equals(cctx.localNode());

            assert !mappedKeys.isEmpty();

            GridNearLockRequest req = null;

            Collection<KeyCacheObject> distributedKeys = new ArrayList<>(mappedKeys.size());

            for (KeyCacheObject key : mappedKeys) {
                IgniteTxKey txKey = cctx.txKey(key);

                GridDistributedCacheEntry entry = null;

                if (tx != null) {
                    IgniteTxEntry txEntry = tx.entry(txKey);

                    if (txEntry != null) {
                        entry = (GridDistributedCacheEntry)txEntry.cached();

                        if (entry != null && !(loc ^ entry.detached())) {
                            entry = cctx.colocated().entryExx(key, topVer, true);

                            txEntry.cached(entry);
                        }
                    }
                }

                boolean explicit;

                while (true) {
                    try {
                        if (entry == null)
                            entry = cctx.colocated().entryExx(key, topVer, true);

                        if (!cctx.isAll(entry, filter)) {
                            if (log.isDebugEnabled())
                                log.debug("Entry being locked did not pass filter (will not lock): " + entry);

                            onComplete(false, false);

                            return;
                        }

                        assert loc ^ entry.detached() : "Invalid entry [loc=" + loc + ", entry=" + entry + ']';

                        GridCacheMvccCandidate cand = addEntry(entry);

                        // Will either return value from dht cache or null if this is a miss.
                        IgniteBiTuple<GridCacheVersion, CacheObject> val = entry.detached() ? null :
                            ((GridDhtCacheEntry)entry).versionedValue(topVer);

                        GridCacheVersion dhtVer = null;

                        if (val != null) {
                            dhtVer = val.get1();

                            valMap.put(key, val);
                        }

<<<<<<< HEAD
                        if (cand != null && !cand.reentry()) {
                            if (req == null) {
                                boolean clientFirst = false;
=======
                            if (cand != null && !cand.reentry()) {
                                if (req == null) {
                                    boolean clientFirst = false;

                                    if (first) {
                                        clientFirst = clientNode &&
                                            !topLocked &&
                                            (tx == null || !tx.hasRemoteLocks());

                                        first = false;
                                    }

                                    req = new GridNearLockRequest(
                                        cctx.cacheId(),
                                        topVer,
                                        cctx.nodeId(),
                                        threadId,
                                        futId,
                                        lockVer,
                                        inTx(),
                                        implicitTx(),
                                        implicitSingleTx(),
                                        read,
                                        retval,
                                        isolation(),
                                        isInvalidate(),
                                        timeout,
                                        mappedKeys.size(),
                                        inTx() ? tx.size() : mappedKeys.size(),
                                        inTx() && tx.syncCommit(),
                                        inTx() ? tx.subjectId() : null,
                                        inTx() ? tx.taskNameHash() : 0,
                                        read ? accessTtl : -1L,
                                        skipStore,
                                        keepBinary,
                                        clientFirst,
                                        cctx.deploymentEnabled());

                                    mapping.request(req);
                                }
>>>>>>> 15877a8b

                                if (first) {
                                    clientFirst = clientNode &&
                                        !topLocked &&
                                        (tx == null || !tx.hasRemoteLocks());

                                    first = false;
                                }

                                req = new GridNearLockRequest(
                                    cctx.cacheId(),
                                    topVer,
                                    cctx.nodeId(),
                                    threadId,
                                    futId,
                                    lockVer,
                                    inTx(),
                                    implicitTx(),
                                    implicitSingleTx(),
                                    read,
                                    retval,
                                    isolation(),
                                    isInvalidate(),
                                    timeout,
                                    mappedKeys.size(),
                                    inTx() ? tx.size() : mappedKeys.size(),
                                    inTx() && tx.syncCommit(),
                                    inTx() ? tx.subjectId() : null,
                                    inTx() ? tx.taskNameHash() : 0,
                                    read ? accessTtl : -1L,
                                    skipStore,
                                    clientFirst,
                                    cctx.deploymentEnabled());

                                mapping.request(req);
                            }

                            distributedKeys.add(key);

                            if (tx != null)
                                tx.addKeyMapping(txKey, mapping.node());

                            req.addKeyBytes(
                                key,
                                retval,
                                dhtVer, // Include DHT version to match remote DHT entry.
                                cctx);
                        }

                        explicit = inTx() && cand == null;

                        if (explicit)
                            tx.addKeyMapping(txKey, mapping.node());

                        break;
                    }
                    catch (GridCacheEntryRemovedException ignored) {
                        if (log.isDebugEnabled())
                            log.debug("Got removed entry in lockAsync(..) method (will retry): " + entry);

                        entry = null;
                    }
                }

                // Mark mapping explicit lock flag.
                if (explicit) {
                    boolean marked = tx != null && tx.markExplicit(node.id());

                    assert tx == null || marked;
                }
            }

            if (inTx() && req != null)
                req.hasTransforms(tx.hasTransforms());

            if (!distributedKeys.isEmpty()) {
                mapping.distributedKeys(distributedKeys);

                hasRmtNodes |= !mapping.node().isLocal();
            }
            else {
                assert mapping.request() == null;

                iter.remove();
            }
        }

        if (hasRmtNodes) {
            trackable = true;

            if (!remap && !cctx.mvcc().addFuture(this))
                throw new IllegalStateException("Duplicate future ID: " + this);
        }
        else
            trackable = false;

        proceedMapping();
    }

    /**
     * Gets next near lock mapping and either acquires dht locks locally or sends near lock request to
     * remote primary node.
     *
     * @throws IgniteCheckedException If mapping can not be completed.
     */
    private void proceedMapping()
        throws IgniteCheckedException {
        GridNearLockMapping map;

        synchronized (this) {
            map = mappings.poll();
        }

        // If there are no more mappings to process, complete the future.
        if (map == null)
            return;

        final GridNearLockRequest req = map.request();
        final Collection<KeyCacheObject> mappedKeys = map.distributedKeys();
        final ClusterNode node = map.node();

        if (filter != null && filter.length != 0)
            req.filter(filter, cctx);

        if (node.isLocal())
            lockLocally(mappedKeys, req.topologyVersion());
        else {
            final MiniFuture fut = new MiniFuture(node, mappedKeys);

            req.miniId(fut.futureId());

            add(fut); // Append new future.

            IgniteInternalFuture<?> txSync = null;

            if (inTx())
                txSync = cctx.tm().awaitFinishAckAsync(node.id(), tx.threadId());

            if (txSync == null || txSync.isDone()) {
                try {
                    if (log.isDebugEnabled())
                        log.debug("Sending near lock request [node=" + node.id() + ", req=" + req + ']');

                    cctx.io().send(node, req, cctx.ioPolicy());
                }
                catch (ClusterTopologyCheckedException ex) {
                    assert fut != null;

                    fut.onResult(ex);
                }
            }
            else {
                txSync.listen(new CI1<IgniteInternalFuture<?>>() {
                    @Override public void apply(IgniteInternalFuture<?> t) {
                        try {
                            if (log.isDebugEnabled())
                                log.debug("Sending near lock request [node=" + node.id() + ", req=" + req + ']');

                            cctx.io().send(node, req, cctx.ioPolicy());
                        }
                        catch (ClusterTopologyCheckedException ex) {
                            assert fut != null;

                            fut.onResult(ex);
                        }
                        catch (IgniteCheckedException e) {
                            onError(e);
                        }
                    }
                });
            }
        }
    }

    /**
     * Locks given keys directly through dht cache.
     *  @param keys Collection of keys.
     * @param topVer Topology version to lock on.
     */
    private void lockLocally(
        final Collection<KeyCacheObject> keys,
        AffinityTopologyVersion topVer
    ) {
        if (log.isDebugEnabled())
            log.debug("Before locally locking keys : " + keys);

        IgniteInternalFuture<Exception> fut = cctx.colocated().lockAllAsync(cctx,
            tx,
            threadId,
            lockVer,
            topVer,
            keys,
            read,
            retval,
            timeout,
            accessTtl,
            filter,
            skipStore,
            keepBinary);

        // Add new future.
        add(new GridEmbeddedFuture<>(
            new C2<Exception, Exception, Boolean>() {
                @Override public Boolean apply(Exception resEx, Exception e) {
                    if (CU.isLockTimeoutOrCancelled(e) ||
                        (resEx != null && CU.isLockTimeoutOrCancelled(resEx)))
                        return false;

                    if (e != null) {
                        onError(e);

                        return false;
                    }

                    if (resEx != null) {
                        onError(resEx);

                        return false;
                    }

                    if (log.isDebugEnabled())
                        log.debug("Acquired lock for local DHT mapping [locId=" + cctx.nodeId() +
                            ", mappedKeys=" + keys + ", fut=" + GridDhtColocatedLockFuture.this + ']');

                    if (inTx()) {
                        for (KeyCacheObject key : keys)
                            tx.entry(cctx.txKey(key)).markLocked();
                    }
                    else {
                        for (KeyCacheObject key : keys)
                            cctx.mvcc().markExplicitOwner(cctx.txKey(key), threadId);
                    }

                    try {
                        // Proceed and add new future (if any) before completing embedded future.
                        if (mappings != null)
                            proceedMapping();
                    }
                    catch (IgniteCheckedException ex) {
                        onError(ex);

                        return false;
                    }

                    return true;
                }
            },
            fut));
    }

    /**
     * Tries to map this future in assumption that local node is primary for all keys passed in.
     * If node is not primary for one of the keys, then mapping is reverted and full remote mapping is performed.
     *
     * @param keys Keys to lock.
     * @param topVer Topology version.
     * @return {@code True} if all keys were mapped locally, {@code false} if full mapping should be performed.
     * @throws IgniteCheckedException If key cannot be added to mapping.
     */
    private boolean mapAsPrimary(Collection<KeyCacheObject> keys, AffinityTopologyVersion topVer)
        throws IgniteCheckedException {
        // Assign keys to primary nodes.
        Collection<KeyCacheObject> distributedKeys = new ArrayList<>(keys.size());

        boolean explicit = false;

        for (KeyCacheObject key : keys) {
            if (!cctx.affinity().primary(cctx.localNode(), key, topVer)) {
                // Remove explicit locks added so far.
                for (KeyCacheObject k : keys)
                    cctx.mvcc().removeExplicitLock(threadId, cctx.txKey(k), lockVer);

                return false;
            }

            explicit |= addLocalKey(key, topVer, distributedKeys);

            if (isDone())
                return true;
        }

        trackable = false;

        if (tx != null) {
            if (explicit)
                tx.markExplicit(cctx.localNodeId());

            tx.colocatedLocallyMapped(true);
        }

        if (!distributedKeys.isEmpty()) {
            if (tx != null) {
                for (KeyCacheObject key : distributedKeys)
                    tx.addKeyMapping(cctx.txKey(key), cctx.localNode());
            }

            lockLocally(distributedKeys, topVer);
        }

        return true;
    }

    /**
     * Adds local key future.
     *
     * @param key Key to add.
     * @param topVer Topology version.
     * @param distributedKeys Collection of keys needs to be locked.
     * @return {@code True} if transaction accesses key that was explicitly locked before.
     * @throws IgniteCheckedException If lock is externally held and transaction is explicit.
     */
    private boolean addLocalKey(
        KeyCacheObject key,
        AffinityTopologyVersion topVer,
        Collection<KeyCacheObject> distributedKeys
    ) throws IgniteCheckedException {
        GridDistributedCacheEntry entry = cctx.colocated().entryExx(key, topVer, false);

        assert !entry.detached();

        if (!cctx.isAll(entry, filter)) {
            if (log.isDebugEnabled())
                log.debug("Entry being locked did not pass filter (will not lock): " + entry);

            onComplete(false, false);

            return false;
        }

        GridCacheMvccCandidate cand = addEntry(entry);

        if (cand != null && !cand.reentry())
            distributedKeys.add(key);

        return inTx() && cand == null;
    }

    /**
     * @param mapping Mappings.
     * @param key Key to map.
     * @param topVer Topology version.
     * @return Near lock mapping.
     * @throws IgniteCheckedException If mapping failed.
     */
    private GridNearLockMapping map(
        KeyCacheObject key,
        @Nullable GridNearLockMapping mapping,
        AffinityTopologyVersion topVer
    ) throws IgniteCheckedException {
        assert mapping == null || mapping.node() != null;

        ClusterNode primary = cctx.affinity().primary(key, topVer);

        if (primary == null)
            throw new ClusterTopologyServerNotFoundException("Failed to lock keys " +
                "(all partition nodes left the grid).");

        if (cctx.discovery().node(primary.id()) == null)
            // If primary node left the grid before lock acquisition, fail the whole future.
            throw newTopologyException(null, primary.id());

        if (mapping == null || !primary.id().equals(mapping.node().id()))
            mapping = new GridNearLockMapping(primary, key);
        else
            mapping.addKey(key);

        return mapping;
    }

    /**
     * Creates new topology exception for cases when primary node leaves grid during mapping.
     *
     * @param nested Optional nested exception.
     * @param nodeId Node ID.
     * @return Topology exception with user-friendly message.
     */
    private ClusterTopologyCheckedException newTopologyException(@Nullable Throwable nested, UUID nodeId) {
        ClusterTopologyCheckedException topEx = new ClusterTopologyCheckedException("Failed to acquire lock for keys " +
            "(primary node left grid, retry transaction if possible) [keys=" + keys + ", node=" + nodeId + ']', nested);

        topEx.retryReadyFuture(cctx.shared().nextAffinityReadyFuture(topVer));

        return topEx;
    }

    /**
     * Lock request timeout object.
     */
    private class LockTimeoutObject extends GridTimeoutObjectAdapter {
        /**
         * Default constructor.
         */
        LockTimeoutObject() {
            super(timeout);
        }

        /** {@inheritDoc} */
        @Override public void onTimeout() {
            if (log.isDebugEnabled())
                log.debug("Timed out waiting for lock response: " + this);

            onComplete(false, true);
        }

        /** {@inheritDoc} */
        @Override public String toString() {
            return S.toString(LockTimeoutObject.class, this);
        }
    }

    /**
     * Mini-future for get operations. Mini-futures are only waiting on a single
     * node as opposed to multiple nodes.
     */
    private class MiniFuture extends GridFutureAdapter<Boolean> {
        /** */
        private static final long serialVersionUID = 0L;

        /** */
        private final IgniteUuid futId = IgniteUuid.randomUuid();

        /** Node ID. */
        @GridToStringExclude
        private ClusterNode node;

        /** Keys. */
        @GridToStringInclude
        private Collection<KeyCacheObject> keys;

        /** Mappings to proceed. */
        @GridToStringExclude
        private Deque<GridNearLockMapping> mappings;

        /** */
        private boolean rcvRes;

        /**
         * @param node Node.
         * @param keys Keys.
         */
        MiniFuture(
            ClusterNode node,
            Collection<KeyCacheObject> keys
        ) {
            this.node = node;
            this.keys = keys;
        }

        /**
         * @return Future ID.
         */
        IgniteUuid futureId() {
            return futId;
        }

        /**
         * @return Node ID.
         */
        public ClusterNode node() {
            return node;
        }

        /**
         * @return Keys.
         */
        public Collection<KeyCacheObject> keys() {
            return keys;
        }

        /**
         * @param e Node left exception.
         */
        void onResult(ClusterTopologyCheckedException e) {
            if (isDone())
                return;

            synchronized (this) {
                if (rcvRes)
                    return;

                rcvRes = true;
            }

            if (log.isDebugEnabled())
                log.debug("Remote node left grid while sending or waiting for reply (will fail): " + this);

            if (tx != null)
                tx.removeMapping(node.id());

            // Primary node left the grid, so fail the future.
            GridDhtColocatedLockFuture.this.onDone(newTopologyException(e, node.id()));

            onDone(true);
        }

        /**
         * @param res Result callback.
         */
        void onResult(GridNearLockResponse res) {
            synchronized (this) {
                if (rcvRes)
                    return;

                rcvRes = true;
            }

            if (res.error() != null) {
                if (log.isDebugEnabled())
                    log.debug("Finishing mini future with an error due to error in response [miniFut=" + this +
                        ", res=" + res + ']');

                // Fail.
                if (res.error() instanceof GridCacheLockTimeoutException)
                    onDone(false);
                else
                    onDone(res.error());

                return;
            }

            if (res.clientRemapVersion() != null) {
                assert cctx.kernalContext().clientNode();

                IgniteInternalFuture<?> affFut =
                    cctx.shared().exchange().affinityReadyFuture(res.clientRemapVersion());

                if (affFut != null && !affFut.isDone()) {
                    affFut.listen(new CI1<IgniteInternalFuture<?>>() {
                        @Override public void apply(IgniteInternalFuture<?> fut) {
                            try {
                                fut.get();

                                remap();
                            }
                            catch (IgniteCheckedException e) {
                                onDone(e);
                            }
                            finally {
                                cctx.shared().txContextReset();
                            }
                        }
                    });
                }
                else
                    remap();
            }
            else  {
                int i = 0;

                for (KeyCacheObject k : keys) {
                    IgniteBiTuple<GridCacheVersion, CacheObject> oldValTup = valMap.get(k);

                    CacheObject newVal = res.value(i);

                    GridCacheVersion dhtVer = res.dhtVersion(i);

                    if (newVal == null) {
                        if (oldValTup != null) {
                            if (oldValTup.get1().equals(dhtVer))
                                newVal = oldValTup.get2();
                        }
                    }

                    if (inTx()) {
                        IgniteTxEntry txEntry = tx.entry(cctx.txKey(k));

                        // In colocated cache we must receive responses only for detached entries.
                        assert txEntry.cached().detached() : txEntry;

                        txEntry.markLocked();

                        GridDhtDetachedCacheEntry entry = (GridDhtDetachedCacheEntry)txEntry.cached();

<<<<<<< HEAD
                        if (res.dhtVersion(i) == null) {
                            onDone(new IgniteCheckedException("Failed to receive DHT version from remote node " +
                                "(will fail the lock): " + res));

                            return;
=======
                            if (log.isDebugEnabled())
                                log.debug("Processed response for entry [res=" + res + ", entry=" + entry + ']');
                        }
                        else
                            cctx.mvcc().markExplicitOwner(cctx.txKey(k), threadId);

                        if (retval && cctx.events().isRecordable(EVT_CACHE_OBJECT_READ)) {
                            cctx.events().addEvent(cctx.affinity().partition(k),
                                k,
                                tx,
                                null,
                                EVT_CACHE_OBJECT_READ,
                                newVal,
                                newVal != null,
                                null,
                                false,
                                CU.subjectId(tx, cctx.shared()),
                                null,
                                tx == null ? null : tx.resolveTaskName(),
                                keepBinary);
>>>>>>> 15877a8b
                        }

                        // Set value to detached entry.
                        entry.resetFromPrimary(newVal, dhtVer);

                        tx.hasRemoteLocks(true);

                        if (log.isDebugEnabled())
                            log.debug("Processed response for entry [res=" + res + ", entry=" + entry + ']');
                    }
                    else
                        cctx.mvcc().markExplicitOwner(cctx.txKey(k), threadId);

                    if (retval && cctx.events().isRecordable(EVT_CACHE_OBJECT_READ)) {
                        cctx.events().addEvent(cctx.affinity().partition(k),
                            k,
                            tx,
                            null,
                            EVT_CACHE_OBJECT_READ,
                            newVal,
                            newVal != null,
                            null,
                            false,
                            CU.subjectId(tx, cctx.shared()),
                            null,
                            tx == null ? null : tx.resolveTaskName());
                    }

                    i++;
                }

                try {
                    proceedMapping();
                }
                catch (IgniteCheckedException e) {
                    onDone(e);
                }

                onDone(true);
            }
        }

        /**
         *
         */
        private void remap() {
            undoLocks(false, false);

            for (KeyCacheObject key : GridDhtColocatedLockFuture.this.keys)
                cctx.mvcc().removeExplicitLock(threadId, cctx.txKey(key), lockVer);

            mapOnTopology(true, new Runnable() {
                @Override public void run() {
                    onDone(true);
                }
            });
        }

        /** {@inheritDoc} */
        @Override public String toString() {
            return S.toString(MiniFuture.class, this, "node", node.id(), "super", super.toString());
        }
    }
}<|MERGE_RESOLUTION|>--- conflicted
+++ resolved
@@ -142,13 +142,11 @@
     /** Skip store flag. */
     private final boolean skipStore;
 
-<<<<<<< HEAD
     /** */
     private Deque<GridNearLockMapping> mappings;
-=======
+
     /** Keep binary. */
     private final boolean keepBinary;
->>>>>>> 15877a8b
 
     /**
      * @param cctx Registry.
@@ -869,19 +867,14 @@
                             valMap.put(key, val);
                         }
 
-<<<<<<< HEAD
                         if (cand != null && !cand.reentry()) {
                             if (req == null) {
                                 boolean clientFirst = false;
-=======
-                            if (cand != null && !cand.reentry()) {
-                                if (req == null) {
-                                    boolean clientFirst = false;
-
-                                    if (first) {
-                                        clientFirst = clientNode &&
-                                            !topLocked &&
-                                            (tx == null || !tx.hasRemoteLocks());
+
+                                if (first) {
+                                    clientFirst = clientNode &&
+                                        !topLocked &&
+                                        (tx == null || !tx.hasRemoteLocks());
 
                                         first = false;
                                     }
@@ -914,15 +907,6 @@
 
                                     mapping.request(req);
                                 }
->>>>>>> 15877a8b
-
-                                if (first) {
-                                    clientFirst = clientNode &&
-                                        !topLocked &&
-                                        (tx == null || !tx.hasRemoteLocks());
-
-                                    first = false;
-                                }
 
                                 req = new GridNearLockRequest(
                                     cctx.cacheId(),
@@ -1488,34 +1472,11 @@
 
                         GridDhtDetachedCacheEntry entry = (GridDhtDetachedCacheEntry)txEntry.cached();
 
-<<<<<<< HEAD
                         if (res.dhtVersion(i) == null) {
                             onDone(new IgniteCheckedException("Failed to receive DHT version from remote node " +
                                 "(will fail the lock): " + res));
 
                             return;
-=======
-                            if (log.isDebugEnabled())
-                                log.debug("Processed response for entry [res=" + res + ", entry=" + entry + ']');
-                        }
-                        else
-                            cctx.mvcc().markExplicitOwner(cctx.txKey(k), threadId);
-
-                        if (retval && cctx.events().isRecordable(EVT_CACHE_OBJECT_READ)) {
-                            cctx.events().addEvent(cctx.affinity().partition(k),
-                                k,
-                                tx,
-                                null,
-                                EVT_CACHE_OBJECT_READ,
-                                newVal,
-                                newVal != null,
-                                null,
-                                false,
-                                CU.subjectId(tx, cctx.shared()),
-                                null,
-                                tx == null ? null : tx.resolveTaskName(),
-                                keepBinary);
->>>>>>> 15877a8b
                         }
 
                         // Set value to detached entry.
