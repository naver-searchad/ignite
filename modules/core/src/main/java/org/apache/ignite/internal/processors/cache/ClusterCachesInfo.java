--- conflicted
+++ resolved
@@ -46,10 +46,8 @@
 import org.apache.ignite.lang.IgniteInClosure;
 import org.apache.ignite.lang.IgniteUuid;
 import org.apache.ignite.spi.discovery.DiscoveryDataBag;
-<<<<<<< HEAD
+
 import org.jetbrains.annotations.Nullable;
-=======
->>>>>>> d20b76c4
 
 import static org.apache.ignite.cache.CacheMode.LOCAL;
 import static org.apache.ignite.cache.CacheMode.PARTITIONED;
@@ -732,15 +730,11 @@
         }
 
         for (CacheData cacheData : cachesData.caches().values()) {
-<<<<<<< HEAD
             CacheGroupDescriptor grpDesc = registeredCacheGrps.get(cacheData.groupId());
 
             assert grpDesc != null : cacheData.cacheConfiguration().getName();
 
-            CacheConfiguration cfg = cacheData.cacheConfiguration();
-=======
             CacheConfiguration<?, ?> cfg = cacheData.cacheConfiguration();
->>>>>>> d20b76c4
 
             DynamicCacheDescriptor desc = new DynamicCacheDescriptor(
                 ctx,
