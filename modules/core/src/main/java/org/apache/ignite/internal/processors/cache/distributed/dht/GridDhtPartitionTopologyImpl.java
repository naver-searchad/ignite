/*
 * Licensed to the Apache Software Foundation (ASF) under one or more
 * contributor license agreements.  See the NOTICE file distributed with
 * this work for additional information regarding copyright ownership.
 * The ASF licenses this file to You under the Apache License, Version 2.0
 * (the "License"); you may not use this file except in compliance with
 * the License.  You may obtain a copy of the License at
 *
 *      http://www.apache.org/licenses/LICENSE-2.0
 *
 * Unless required by applicable law or agreed to in writing, software
 * distributed under the License is distributed on an "AS IS" BASIS,
 * WITHOUT WARRANTIES OR CONDITIONS OF ANY KIND, either express or implied.
 * See the License for the specific language governing permissions and
 * limitations under the License.
 */

package org.apache.ignite.internal.processors.cache.distributed.dht;

import java.util.ArrayList;
import java.util.Collection;
import java.util.Collections;
import java.util.HashMap;
import java.util.HashSet;
import java.util.Iterator;
import java.util.List;
import java.util.Map;
import java.util.NoSuchElementException;
import java.util.Set;
import java.util.UUID;
import java.util.concurrent.atomic.AtomicReferenceArray;
import org.apache.ignite.IgniteCheckedException;
import org.apache.ignite.IgniteException;
import org.apache.ignite.IgniteLogger;
import org.apache.ignite.cache.PartitionLossPolicy;
import org.apache.ignite.cluster.ClusterNode;
import org.apache.ignite.events.DiscoveryEvent;
import org.apache.ignite.events.EventType;
import org.apache.ignite.internal.IgniteInterruptedCheckedException;
import org.apache.ignite.internal.managers.discovery.DiscoCache;
import org.apache.ignite.internal.processors.affinity.AffinityAssignment;
import org.apache.ignite.internal.processors.affinity.AffinityTopologyVersion;
import org.apache.ignite.internal.processors.cache.CacheGroupInfrastructure;
import org.apache.ignite.internal.processors.cache.ClusterState;
import org.apache.ignite.internal.processors.cache.GridCacheContext;
import org.apache.ignite.internal.processors.cache.GridCacheMapEntryFactory;
import org.apache.ignite.internal.processors.cache.GridCacheSharedContext;
import org.apache.ignite.internal.processors.cache.distributed.dht.preloader.GridDhtPartitionExchangeId;
import org.apache.ignite.internal.processors.cache.distributed.dht.preloader.GridDhtPartitionFullMap;
import org.apache.ignite.internal.processors.cache.distributed.dht.preloader.GridDhtPartitionMap;
import org.apache.ignite.internal.processors.cache.distributed.dht.preloader.GridDhtPartitionsExchangeFuture;
import org.apache.ignite.internal.util.F0;
import org.apache.ignite.internal.util.GridAtomicLong;
import org.apache.ignite.internal.util.StripedCompositeReadWriteLock;
import org.apache.ignite.internal.util.tostring.GridToStringExclude;
import org.apache.ignite.internal.util.typedef.F;
import org.apache.ignite.internal.util.typedef.T2;
import org.apache.ignite.internal.util.typedef.X;
import org.apache.ignite.internal.util.typedef.internal.CU;
import org.apache.ignite.internal.util.typedef.internal.U;
import org.jetbrains.annotations.Nullable;

import static org.apache.ignite.events.EventType.EVT_CACHE_REBALANCE_PART_DATA_LOST;
import static org.apache.ignite.internal.processors.cache.distributed.dht.GridDhtPartitionState.EVICTED;
import static org.apache.ignite.internal.processors.cache.distributed.dht.GridDhtPartitionState.LOST;
import static org.apache.ignite.internal.processors.cache.distributed.dht.GridDhtPartitionState.MOVING;
import static org.apache.ignite.internal.processors.cache.distributed.dht.GridDhtPartitionState.OWNING;
import static org.apache.ignite.internal.processors.cache.distributed.dht.GridDhtPartitionState.RENTING;

/**
 * Partition topology.
 */
<<<<<<< HEAD
@GridToStringExclude class GridDhtPartitionTopologyImpl implements GridDhtPartitionTopology {
=======
@GridToStringExclude
public class GridDhtPartitionTopologyImpl implements GridDhtPartitionTopology {
>>>>>>> db7a809c
    /** If true, then check consistency. */
    private static final boolean CONSISTENCY_CHECK = false;

    /** Flag to control amount of output for full map. */
    private static final boolean FULL_MAP_DEBUG = false;

    /** */
    private static final Long ZERO = 0L;

    /** */
    private final GridCacheSharedContext ctx;

    /** */
    private final CacheGroupInfrastructure grp;

    /** Logger. */
    private final IgniteLogger log;

    /** */
    private final AtomicReferenceArray<GridDhtLocalPartition> locParts;

    /** Node to partition map. */
    private GridDhtPartitionFullMap node2part;

    /** Partition to node map. */
    private final Map<Integer, Set<UUID>> part2node;

    /** */
    private GridDhtPartitionExchangeId lastExchangeId;

    /** */
    private volatile AffinityTopologyVersion topVer = AffinityTopologyVersion.NONE;

    /** Discovery cache. */
    private volatile DiscoCache discoCache;

    /** */
    private volatile boolean stopping;

    /** A future that will be completed when topology with version topVer will be ready to use. */
    private volatile GridDhtTopologyFuture topReadyFut;

    /** */
    private final GridAtomicLong updateSeq = new GridAtomicLong(1);

    /** Lock. */
    private final StripedCompositeReadWriteLock lock = new StripedCompositeReadWriteLock(16);

    /** */
    private final GridCacheMapEntryFactory entryFactory;

    /** Partition update counter. */
    private Map<Integer, T2<Long, Long>> cntrMap = new HashMap<>();

    /** */
    private volatile AffinityTopologyVersion rebalancedTopVer = AffinityTopologyVersion.NONE;

    /** */
    private volatile boolean treatAllPartAsLoc;

    /**
     * @param ctx Cache shared context.
     * @param grp Cache group.
     * @param entryFactory Entry factory.
     */
    public GridDhtPartitionTopologyImpl(GridCacheSharedContext ctx,
        CacheGroupInfrastructure grp,
        GridCacheMapEntryFactory entryFactory) {
        assert ctx != null;
        assert grp != null;
        assert entryFactory != null;

        this.ctx = ctx;
        this.grp = grp;
        this.entryFactory = entryFactory;

        log = ctx.logger(getClass());

<<<<<<< HEAD
        locParts = new AtomicReferenceArray<>(cctx.config().getAffinity().partitions());

        part2node = new HashMap<>(cctx.config().getAffinity().partitions(), 1.0f);
=======
        locParts = new AtomicReferenceArray<>(grp.affinityFunction().partitions());
>>>>>>> db7a809c
    }

    /** {@inheritDoc} */
    @Override public int groupId() {
        return grp.groupId();
    }

    /**
     *
     */
    public void onReconnected() {
        lock.writeLock().lock();

        try {
            node2part = null;

            part2node.clear();

            lastExchangeId = null;

            updateSeq.set(1);

            topReadyFut = null;

            rebalancedTopVer = AffinityTopologyVersion.NONE;

            topVer = AffinityTopologyVersion.NONE;

            discoCache = ctx.discovery().discoCache();
        }
        finally {
            lock.writeLock().unlock();
        }
    }

    /**
     * @return Full map string representation.
     */
    @SuppressWarnings({"ConstantConditions"})
    private String fullMapString() {
        return node2part == null ? "null" : FULL_MAP_DEBUG ? node2part.toFullString() : node2part.toString();
    }

    /**
     * @param map Map to get string for.
     * @return Full map string representation.
     */
    @SuppressWarnings({"ConstantConditions"})
    private String mapString(GridDhtPartitionMap map) {
        return map == null ? "null" : FULL_MAP_DEBUG ? map.toFullString() : map.toString();
    }

<<<<<<< HEAD
=======
    /**
     * Waits for renting partitions.
     *
     * @return {@code True} if mapping was changed.
     * @throws IgniteCheckedException If failed.
     */
    private boolean waitForRent() throws IgniteCheckedException {
        final long longOpDumpTimeout =
            IgniteSystemProperties.getLong(IgniteSystemProperties.IGNITE_LONG_OPERATIONS_DUMP_TIMEOUT, 60_000);

        int dumpCnt = 0;

        GridDhtLocalPartition part;

        for (int i = 0; i < locParts.length(); i++) {
            part = locParts.get(i);

            if (part == null)
                continue;

            GridDhtPartitionState state = part.state();

            if (state == RENTING || state == EVICTED) {
                if (log.isDebugEnabled())
                    log.debug("Waiting for renting partition: " + part);

                part.tryEvictAsync(false);

                // Wait for partition to empty out.
                if (longOpDumpTimeout > 0) {
                    while (true) {
                        try {
                            part.rent(true).get(longOpDumpTimeout);

                            break;
                        }
                        catch (IgniteFutureTimeoutCheckedException ignored) {
                            if (dumpCnt++ < GridDhtPartitionsExchangeFuture.DUMP_PENDING_OBJECTS_THRESHOLD) {
                                U.warn(log, "Failed to wait for partition eviction [" +
                                    "topVer=" + topVer +
                                    ", group=" + grp.cacheOrGroupName() +
                                    ", part=" + part.id() +
                                    ", partState=" + part.state() +
                                    ", size=" + part.internalSize() +
                                    ", reservations=" + part.reservations() +
                                    ", grpReservations=" + part.groupReserved() +
                                    ", node=" + ctx.localNodeId() + "]");

                                if (IgniteSystemProperties.getBoolean(IGNITE_THREAD_DUMP_ON_EXCHANGE_TIMEOUT, false))
                                    U.dumpThreads(log);
                            }
                        }
                    }
                }
                else
                    part.rent(true).get();

                if (log.isDebugEnabled())
                    log.debug("Finished waiting for renting partition: " + part);
            }
        }

        // Remove evicted partition.
        lock.writeLock().lock();

        try {
            boolean changed = false;

            for (int i = 0; i < locParts.length(); i++) {
                part = locParts.get(i);

                if (part == null)
                    continue;

                if (part.state() == EVICTED) {
                    locParts.set(i, null);
                    changed = true;
                }
            }

            return changed;
        }
        finally {
            lock.writeLock().unlock();
        }
    }

>>>>>>> db7a809c
    /** {@inheritDoc} */
    @SuppressWarnings({"LockAcquiredButNotSafelyReleased"})
    @Override public void readLock() {
        lock.readLock().lock();
    }

    /** {@inheritDoc} */
    @Override public void readUnlock() {
        lock.readLock().unlock();
    }

    /** {@inheritDoc} */
    @Override public void updateTopologyVersion(
        GridDhtPartitionExchangeId exchId,
        GridDhtPartitionsExchangeFuture exchFut,
        long updSeq,
        boolean stopping
    ) throws IgniteInterruptedCheckedException {
        U.writeLock(lock);

        try {
            assert exchId.topologyVersion().compareTo(topVer) > 0 : "Invalid topology version [topVer=" + topVer +
                ", exchId=" + exchId +
                ", fut=" + exchFut + ']';

            this.stopping = stopping;

            updateSeq.setIfGreater(updSeq);

            topReadyFut = exchFut;

            rebalancedTopVer = AffinityTopologyVersion.NONE;

            topVer = exchId.topologyVersion();

            discoCache = exchFut.discoCache();
        }
        finally {
            lock.writeLock().unlock();
        }
    }

    /** {@inheritDoc} */
    @Override public AffinityTopologyVersion topologyVersion() {
        AffinityTopologyVersion topVer = this.topVer;

        assert topVer.topologyVersion() > 0 : "Invalid topology version [topVer=" + topVer +
            ", group=" + grp.cacheOrGroupName() + ']';

        return topVer;
    }

    /** {@inheritDoc} */
    @Override public GridDhtTopologyFuture topologyVersionFuture() {
        assert topReadyFut != null;

        return topReadyFut;
    }

    /** {@inheritDoc} */
    @Override public boolean stopping() {
        return stopping;
    }

    /** {@inheritDoc} */
    @Override public void initPartitions(
        GridDhtPartitionsExchangeFuture exchFut) throws IgniteInterruptedCheckedException {
        U.writeLock(lock);

        try {
            if (stopping)
                return;

            long updateSeq = this.updateSeq.incrementAndGet();

            initPartitions0(exchFut, updateSeq);

            consistencyCheck();
        }
        finally {
            lock.writeLock().unlock();
        }
    }

    /**
     * @param exchFut Exchange future.
     * @param updateSeq Update sequence.
     */
    private void initPartitions0(GridDhtPartitionsExchangeFuture exchFut, long updateSeq) {
        ClusterNode loc = ctx.localNode();

        ClusterNode oldest = discoCache.oldestAliveServerNodeWithCache();

        GridDhtPartitionExchangeId exchId = exchFut.exchangeId();

        assert topVer.equals(exchFut.topologyVersion()) :
            "Invalid topology [topVer=" + topVer +
                ", grp=" + grp.cacheOrGroupName() +
                ", futVer=" + exchFut.topologyVersion() +
                ", fut=" + exchFut + ']';
        assert grp.affinity().lastVersion().equals(exchFut.topologyVersion()) :
            "Invalid affinity [topVer=" + grp.affinity().lastVersion() +
                ", grp=" + grp.cacheOrGroupName() +
                ", futVer=" + exchFut.topologyVersion() +
                ", fut=" + exchFut + ']';

        List<List<ClusterNode>> aff = grp.affinity().assignments(exchFut.topologyVersion());

        int num = grp.affinity().partitions();

        if (grp.rebalanceEnabled()) {
            boolean added = exchFut.cacheGroupAddedOnExchange(grp.groupId(), grp.receivedFrom());

            boolean first = added || (loc.equals(oldest) && loc.id().equals(exchId.nodeId()) && exchId.isJoined());

            if (first) {
                assert exchId.isJoined() || added;

                for (int p = 0; p < num; p++) {
                    if (localNode(p, aff)) {
                        GridDhtLocalPartition locPart = createPartition(p);

                        boolean owned = locPart.own();

                        assert owned : "Failed to own partition for oldest node [grp=" + grp.cacheOrGroupName() +
                            ", part=" + locPart + ']';

                        if (log.isDebugEnabled())
                            log.debug("Owned partition for oldest node: " + locPart);

                        updateSeq = updateLocal(p, locPart.state(), updateSeq);
                    }
                }
            }
            else
                createPartitions(aff, updateSeq);
        }
        else {
            // If preloader is disabled, then we simply clear out
            // the partitions this node is not responsible for.
            for (int p = 0; p < num; p++) {
                GridDhtLocalPartition locPart = localPartition0(p, topVer, false, true, false);

                boolean belongs = localNode(p, aff);

                if (locPart != null) {
                    if (!belongs) {
                        GridDhtPartitionState state = locPart.state();

                        if (state.active()) {
                            locPart.rent(false);

                            updateSeq = updateLocal(p, locPart.state(), updateSeq);

                            if (log.isDebugEnabled())
                                log.debug("Evicting partition with rebalancing disabled " +
                                    "(it does not belong to affinity): " + locPart);
                        }
                    }
                    else
                        locPart.own();
                }
                else if (belongs) {
                    locPart = createPartition(p);

                    locPart.own();

                    updateLocal(p, locPart.state(), updateSeq);
                }
            }
        }

        if (node2part != null && node2part.valid())
            checkEvictions(updateSeq, aff);

        updateRebalanceVersion(aff);
    }

    /**
     * @param aff Affinity assignments.
     * @param updateSeq Update sequence.
     */
    private void createPartitions(List<List<ClusterNode>> aff, long updateSeq) {
        int num = grp.affinity().partitions();

        for (int p = 0; p < num; p++) {
            if (node2part != null && node2part.valid()) {
                if (localNode(p, aff)) {
                    // This will make sure that all non-existing partitions
                    // will be created in MOVING state.
                    GridDhtLocalPartition locPart = createPartition(p);

                    updateSeq = updateLocal(p, locPart.state(), updateSeq);
                }
            }
            // If this node's map is empty, we pre-create local partitions,
            // so local map will be sent correctly during exchange.
            else if (localNode(p, aff))
                createPartition(p);
        }
    }

    /** {@inheritDoc} */
    @Override public void beforeExchange(GridDhtPartitionsExchangeFuture exchFut, boolean affReady)
        throws IgniteCheckedException {
        DiscoveryEvent discoEvt = exchFut.discoveryEvent();

        ClusterState newState = exchFut.newClusterState();

        treatAllPartAsLoc = (newState != null && newState == ClusterState.ACTIVE)
            || (ctx.kernalContext().state().active()
            && discoEvt.type() == EventType.EVT_NODE_JOINED
            && discoEvt.eventNode().isLocal()
            && !ctx.kernalContext().clientNode()
        );

<<<<<<< HEAD
        ClusterNode loc = cctx.localNode();
=======
        // Wait for rent outside of checkpoint lock.
        waitForRent();

        ClusterNode loc = ctx.localNode();
>>>>>>> db7a809c

        ctx.database().checkpointReadLock();

<<<<<<< HEAD
        try {
            synchronized (cctx.shared().exchange().interruptLock()) {
                if (Thread.currentThread().isInterrupted())
                    throw new IgniteInterruptedCheckedException("Thread is interrupted: " + Thread.currentThread());
=======
        synchronized (ctx.exchange().interruptLock()) {
            if (Thread.currentThread().isInterrupted())
                throw new IgniteInterruptedCheckedException("Thread is interrupted: " + Thread.currentThread());
>>>>>>> db7a809c

                U.writeLock(lock);
<<<<<<< HEAD
=======
            }
            catch (IgniteInterruptedCheckedException e) {
                ctx.database().checkpointReadUnlock();
>>>>>>> db7a809c

                try {
                    GridDhtPartitionExchangeId exchId = exchFut.exchangeId();

                    if (stopping)
                        return;

                    assert topVer.equals(exchId.topologyVersion()) : "Invalid topology version [topVer=" +
                        topVer + ", exchId=" + exchId + ']';

                    if (exchId.isLeft())
                        removeNode(exchId.nodeId());

                    ClusterNode oldest = discoCache.oldestAliveServerNodeWithCache();

                    if (log.isDebugEnabled())
                        log.debug("Partition map beforeExchange [exchId=" + exchId + ", fullMap=" + fullMapString() + ']');

                    long updateSeq = this.updateSeq.incrementAndGet();

                    cntrMap.clear();

                    // If this is the oldest node.
                    if (oldest != null && (loc.equals(oldest) || exchFut.cacheAddedOnExchange(cctx.cacheId(), cctx.receivedFrom()))) {
                        if (node2part == null) {
                            node2part = new GridDhtPartitionFullMap(oldest.id(), oldest.order(), updateSeq);

<<<<<<< HEAD
                            if (log.isDebugEnabled())
                                log.debug("Created brand new full topology map on oldest node [exchId=" +
                                    exchId + ", fullMap=" + fullMapString() + ']');
                        }
                        else if (!node2part.valid()) {
                            node2part = new GridDhtPartitionFullMap(oldest.id(), oldest.order(), updateSeq, node2part, false);
=======
                // If this is the oldest node.
                if (oldest != null && (loc.equals(oldest) || exchFut.cacheGroupAddedOnExchange(grp.groupId(), grp.receivedFrom()))) {
                    if (node2part == null) {
                        node2part = new GridDhtPartitionFullMap(oldest.id(), oldest.order(), updateSeq);
>>>>>>> db7a809c

                            if (log.isDebugEnabled())
                                log.debug("Created new full topology map on oldest node [exchId=" + exchId + ", fullMap=" +
                                    node2part + ']');
                        }
                        else if (!node2part.nodeId().equals(loc.id())) {
                            node2part = new GridDhtPartitionFullMap(oldest.id(), oldest.order(), updateSeq, node2part, false);

                            if (log.isDebugEnabled())
                                log.debug("Copied old map into new map on oldest node (previous oldest node left) [exchId=" +
                                    exchId + ", fullMap=" + fullMapString() + ']');
                        }
                    }

                    if (affReady)
                        initPartitions0(exchFut, updateSeq);
                    else {
                        List<List<ClusterNode>> aff = cctx.affinity().idealAssignment();

                        createPartitions(aff, updateSeq);
                    }

<<<<<<< HEAD
                    consistencyCheck();
=======
                if (affReady)
                    initPartitions0(exchFut, updateSeq);
                else {
                    List<List<ClusterNode>> aff = grp.affinity().idealAssignment();
>>>>>>> db7a809c

                    if (log.isDebugEnabled())
                        log.debug("Partition map after beforeExchange [exchId=" + exchId + ", fullMap=" +
                            fullMapString() + ']');
                }
                finally {
                    lock.writeLock().unlock();
                }
<<<<<<< HEAD
=======

                consistencyCheck();

                if (log.isDebugEnabled())
                    log.debug("Partition map after beforeExchange [exchId=" + exchId + ", fullMap=" +
                        fullMapString() + ']');
            }
            finally {
                lock.writeLock().unlock();

                ctx.database().checkpointReadUnlock();
>>>>>>> db7a809c
            }
        }
        finally {
            cctx.shared().database().checkpointReadUnlock();
        }
    }

    /**
     * @param p Partition number.
     * @param topVer Topology version.
     * @return {@code True} if given partition belongs to local node.
     */
    private boolean partitionLocalNode(int p, AffinityTopologyVersion topVer) {
        return grp.affinity().nodes(p, topVer).contains(ctx.localNode());
    }

    /** {@inheritDoc} */
    @Override public boolean afterExchange(GridDhtPartitionsExchangeFuture exchFut) throws IgniteCheckedException {
        treatAllPartAsLoc = false;

        boolean changed = false;

        int num = grp.affinity().partitions();

        AffinityTopologyVersion topVer = exchFut.topologyVersion();

        assert grp.affinity().lastVersion().equals(topVer) : "Affinity is not initialized " +
            "[topVer=" + topVer +
            ", affVer=" + grp.affinity().lastVersion() +
            ", fut=" + exchFut + ']';

        lock.writeLock().lock();

        try {
            if (stopping)
                return false;

            assert topVer.equals(exchFut.topologyVersion()) : "Invalid topology version [topVer=" +
                topVer + ", exchId=" + exchFut.exchangeId() + ']';

            if (log.isDebugEnabled())
                log.debug("Partition map before afterExchange [exchId=" + exchFut.exchangeId() + ", fullMap=" +
                    fullMapString() + ']');

            long updateSeq = this.updateSeq.incrementAndGet();

            for (int p = 0; p < num; p++) {
                GridDhtLocalPartition locPart = localPartition0(p, topVer, false, false, false);

                if (partitionLocalNode(p, topVer)) {
                    // This partition will be created during next topology event,
                    // which obviously has not happened at this point.
                    if (locPart == null) {
                        if (log.isDebugEnabled())
                            log.debug("Skipping local partition afterExchange (will not create): " + p);

                        continue;
                    }

                    GridDhtPartitionState state = locPart.state();

                    if (state == MOVING) {
                        if (grp.rebalanceEnabled()) {
                            Collection<ClusterNode> owners = owners(p);

                            // If there are no other owners, then become an owner.
                            if (F.isEmpty(owners)) {
                                boolean owned = locPart.own();

                                assert owned : "Failed to own partition [grp=" + grp.cacheOrGroupName() + ", locPart=" +
                                    locPart + ']';

                                updateSeq = updateLocal(p, locPart.state(), updateSeq);

                                changed = true;

                                if (grp.eventRecordable(EVT_CACHE_REBALANCE_PART_DATA_LOST)) {
                                    DiscoveryEvent discoEvt = exchFut.discoveryEvent();

                                    grp.addRebalanceEvent(p,
                                        EVT_CACHE_REBALANCE_PART_DATA_LOST,
                                        discoEvt.eventNode(),
                                        discoEvt.type(),
                                        discoEvt.timestamp());
                                }

                                if (log.isDebugEnabled())
                                    log.debug("Owned partition: " + locPart);
                            }
                            else if (log.isDebugEnabled())
                                log.debug("Will not own partition (there are owners to rebalance from) [locPart=" +
                                    locPart + ", owners = " + owners + ']');
                        }
                        else
                            updateSeq = updateLocal(p, locPart.state(), updateSeq);
                    }
                }
                else {
                    if (locPart != null) {
                        GridDhtPartitionState state = locPart.state();

                        if (state == MOVING && ctx.kernalContext().state().active()) {
                            locPart.rent(false);

                            updateSeq = updateLocal(p, locPart.state(), updateSeq);

                            changed = true;

                            if (log.isDebugEnabled())
                                log.debug("Evicting moving partition (it does not belong to affinity): " + locPart);
                        }
                    }
                }
            }

            updateRebalanceVersion(grp.affinity().assignments(topVer));

            consistencyCheck();
        }
        finally {
            lock.writeLock().unlock();
        }

        return changed;
    }

    /** {@inheritDoc} */
    @Nullable @Override public GridDhtLocalPartition localPartition(int p, AffinityTopologyVersion topVer,
        boolean create)
        throws GridDhtInvalidPartitionException {
        return localPartition0(p, topVer, create, false, true);
    }

    /** {@inheritDoc} */
    @Nullable @Override public GridDhtLocalPartition localPartition(int p, AffinityTopologyVersion topVer,
        boolean create, boolean showRenting) throws GridDhtInvalidPartitionException {
        return localPartition0(p, topVer, create, showRenting, true);
    }

    /**
     * @param p Partition number.
     * @return Partition.
     */
    private GridDhtLocalPartition createPartition(int p) {
        assert lock.isWriteLockedByCurrentThread();

        GridDhtLocalPartition loc = locParts.get(p);

        if (loc == null || loc.state() == EVICTED) {
            locParts.set(p, loc = new GridDhtLocalPartition(ctx, grp, p, entryFactory));

            if (ctx.pageStore() != null) {
                try {
                    // TODO IGNITE-5075.
                    ctx.pageStore().onPartitionCreated(grp.groupId(), p);
                }
                catch (IgniteCheckedException e) {
                    // TODO ignite-db
                    throw new IgniteException(e);
                }
            }
        }

        return loc;
    }

    /**
     * @param p Partition number.
     * @param topVer Topology version.
     * @param create Create flag.
     * @param updateSeq Update sequence.
     * @return Local partition.
     */
    @SuppressWarnings("TooBroadScope")
    private GridDhtLocalPartition localPartition0(int p,
        AffinityTopologyVersion topVer,
        boolean create,
        boolean showRenting,
        boolean updateSeq) {
        GridDhtLocalPartition loc;

        loc = locParts.get(p);

        GridDhtPartitionState state = loc != null ? loc.state() : null;

<<<<<<< HEAD
        if (loc != null && state != EVICTED && (state != RENTING || showRenting))
=======
        if (loc != null && state != EVICTED && (state != RENTING || !grp.allowFastEviction()))
>>>>>>> db7a809c
            return loc;

        if (!create)
            return null;

        boolean created = false;

        lock.writeLock().lock();

        try {
            loc = locParts.get(p);

            state = loc != null ? loc.state() : null;

            boolean belongs = partitionLocalNode(p, topVer);

            if (loc != null && state == EVICTED) {
                locParts.set(p, loc = null);

                if (!treatAllPartAsLoc && !belongs)
                    throw new GridDhtInvalidPartitionException(p, "Adding entry to evicted partition " +
                        "(often may be caused by inconsistent 'key.hashCode()' implementation) " +
                        "[part=" + p + ", topVer=" + topVer + ", this.topVer=" + this.topVer + ']');
            }
<<<<<<< HEAD
            else if (loc != null && state == RENTING && !showRenting)
                throw new GridDhtInvalidPartitionException(p, "Adding entry to partition that is concurrently evicted " +
                    "[part=" + p + ", shouldBeMoving=" + loc.reload() + "]");
=======
            else if (loc != null && state == RENTING && grp.allowFastEviction())
                throw new GridDhtInvalidPartitionException(p, "Adding entry to partition that is concurrently evicted.");
>>>>>>> db7a809c

            if (loc == null) {
                if (!treatAllPartAsLoc && !belongs)
                    throw new GridDhtInvalidPartitionException(p, "Creating partition which does not belong to " +
                        "local node (often may be caused by inconsistent 'key.hashCode()' implementation) " +
                        "[part=" + p + ", topVer=" + topVer + ", this.topVer=" + this.topVer + ']');

                locParts.set(p, loc = new GridDhtLocalPartition(ctx, grp, p, entryFactory));

                if (updateSeq)
                    this.updateSeq.incrementAndGet();

                created = true;

                if (log.isDebugEnabled())
                    log.debug("Created local partition: " + loc);
            }
        }
        finally {
            lock.writeLock().unlock();
        }

        if (created && ctx.pageStore() != null) {
            try {
                // TODO IGNITE-5075.
                ctx.pageStore().onPartitionCreated(grp.groupId(), p);
            }
            catch (IgniteCheckedException e) {
                // TODO ignite-db
                throw new IgniteException(e);
            }
        }

        return loc;
    }

    /** {@inheritDoc} */
    @Override public void releasePartitions(int... parts) {
        assert parts != null;
        assert parts.length > 0;

        for (int i = 0; i < parts.length; i++) {
            GridDhtLocalPartition part = locParts.get(parts[i]);

            if (part != null)
                part.release();
        }
    }

    /** {@inheritDoc} */
    @Override public GridDhtLocalPartition localPartition(int part) {
        return locParts.get(part);
    }

    /** {@inheritDoc} */
    @Override public List<GridDhtLocalPartition> localPartitions() {
        List<GridDhtLocalPartition> list = new ArrayList<>(locParts.length());

        for (int i = 0; i < locParts.length(); i++) {
            GridDhtLocalPartition part = locParts.get(i);

            if (part != null && part.state().active())
                list.add(part);
        }

        return list;
    }

    /** {@inheritDoc} */
    @Override public Iterable<GridDhtLocalPartition> currentLocalPartitions() {
        return new Iterable<GridDhtLocalPartition>() {
            @Override public Iterator<GridDhtLocalPartition> iterator() {
                return new CurrentPartitionsIterator();
            }
        };
    }

    /** {@inheritDoc} */
    @Override public void onRemoved(GridDhtCacheEntry e) {
        /*
         * Make sure not to acquire any locks here as this method
         * may be called from sensitive synchronization blocks.
         * ===================================================
         */

        GridDhtLocalPartition loc = localPartition(e.partition(), topologyVersion(), false);

        if (loc != null)
            loc.onRemoved(e);
    }

    /** {@inheritDoc} */
    @Override public GridDhtPartitionMap localPartitionMap() {
        Map<Integer, GridDhtPartitionState> map = new HashMap<>();

        lock.readLock().lock();

        try {
            for (int i = 0; i < locParts.length(); i++) {
                GridDhtLocalPartition part = locParts.get(i);

                if (part == null)
                    continue;

                map.put(i, part.state());
            }

            return new GridDhtPartitionMap(ctx.localNodeId(),
                updateSeq.get(),
                topVer,
                Collections.unmodifiableMap(map),
                true);
        }
        finally {
            lock.readLock().unlock();
        }
    }

    /** {@inheritDoc} */
    @Override public GridDhtPartitionState partitionState(UUID nodeId, int part) {
        lock.readLock().lock();

        try {
            GridDhtPartitionMap partMap = node2part.get(nodeId);

            if (partMap != null) {
                GridDhtPartitionState state = partMap.get(part);

                return state == null ? EVICTED : state;
            }

            return EVICTED;
        }
        finally {
            lock.readLock().unlock();
        }
    }

    /** {@inheritDoc} */
    @Nullable @Override public List<ClusterNode> nodes(int p,
        AffinityAssignment affAssignment,
        List<ClusterNode> affNodes) {
        return nodes0(p, affAssignment, affNodes);
    }

    /** {@inheritDoc} */
    @Override public List<ClusterNode> nodes(int p, AffinityTopologyVersion topVer) {
        AffinityAssignment affAssignment = grp.affinity().cachedAffinity(topVer);

        List<ClusterNode> affNodes = affAssignment.get(p);

        List<ClusterNode> nodes = nodes0(p, affAssignment, affNodes);

        return nodes != null ? nodes : affNodes;
    }

    /**
     * @param p Partition.
     * @param affAssignment Assignments.
     * @param affNodes Node assigned for given partition by affinity.
     * @return Nodes responsible for given partition (primary is first).
     */
    @Nullable private List<ClusterNode> nodes0(int p, AffinityAssignment affAssignment, List<ClusterNode> affNodes) {
        AffinityTopologyVersion topVer = affAssignment.topologyVersion();

        lock.readLock().lock();

        try {
            assert node2part != null && node2part.valid() : "Invalid node-to-partitions map [topVer1=" + topVer +
                ", topVer2=" + this.topVer +
                ", node=" + ctx.igniteInstanceName() +
                ", grp=" + grp.cacheOrGroupName() +
                ", node2part=" + node2part + ']';

            List<ClusterNode> nodes = null;

            Collection<UUID> nodeIds = part2node.get(p);

            if (!F.isEmpty(nodeIds)) {
                for (UUID nodeId : nodeIds) {
                    HashSet<UUID> affIds = affAssignment.getIds(p);

<<<<<<< HEAD
                    if (!affIds.contains(nodeId) && hasState(p, nodeId, OWNING, MOVING)) {
                        ClusterNode n = cctx.discovery().node(nodeId);
=======
                    if (!affIds.contains(nodeId) && hasState(p, nodeId, OWNING, MOVING, RENTING)) {
                        ClusterNode n = ctx.discovery().node(nodeId);
>>>>>>> db7a809c

                        if (n != null && (topVer.topologyVersion() < 0 || n.order() <= topVer.topologyVersion())) {
                            if (nodes == null) {
                                nodes = new ArrayList<>(affNodes.size() + 2);

                                nodes.addAll(affNodes);
                            }

                            nodes.add(n);
                        }
                    }
                }
            }

            return nodes;
        }
        finally {
            lock.readLock().unlock();
        }
    }

    /**
     * @param p Partition.
     * @param topVer Topology version ({@code -1} for all nodes).
     * @param state Partition state.
     * @param states Additional partition states.
     * @return List of nodes for the partition.
     */
    private List<ClusterNode> nodes(int p,
        AffinityTopologyVersion topVer,
        GridDhtPartitionState state,
        GridDhtPartitionState... states) {
        Collection<UUID> allIds = topVer.topologyVersion() > 0 ?
            F.nodeIds(discoCache.cacheGroupAffinityNodes(grp.groupId())) :
            null;

        lock.readLock().lock();

        try {
            assert node2part != null && node2part.valid() : "Invalid node-to-partitions map [topVer=" + topVer +
                ", allIds=" + allIds +
                ", node2part=" + node2part +
                ", grp=" + grp.cacheOrGroupName() + ']';

            Collection<UUID> nodeIds = part2node.get(p);

            // Node IDs can be null if both, primary and backup, nodes disappear.
            int size = nodeIds == null ? 0 : nodeIds.size();

            if (size == 0)
                return Collections.emptyList();

            List<ClusterNode> nodes = new ArrayList<>(size);

            for (UUID id : nodeIds) {
                if (topVer.topologyVersion() > 0 && !F.contains(allIds, id))
                    continue;

                if (hasState(p, id, state, states)) {
                    ClusterNode n = ctx.discovery().node(id);

                    if (n != null && (topVer.topologyVersion() < 0 || n.order() <= topVer.topologyVersion()))
                        nodes.add(n);
                }
            }

            return nodes;
        }
        finally {
            lock.readLock().unlock();
        }
    }

    /** {@inheritDoc} */
    @Override public List<ClusterNode> owners(int p, AffinityTopologyVersion topVer) {
        if (!grp.rebalanceEnabled())
            return ownersAndMoving(p, topVer);

        return nodes(p, topVer, OWNING);
    }

    /** {@inheritDoc} */
    @Override public List<ClusterNode> owners(int p) {
        return owners(p, AffinityTopologyVersion.NONE);
    }

    /** {@inheritDoc} */
    @Override public List<ClusterNode> moving(int p) {
        if (!grp.rebalanceEnabled())
            return ownersAndMoving(p, AffinityTopologyVersion.NONE);

        return nodes(p, AffinityTopologyVersion.NONE, MOVING);
    }

    /**
     * @param p Partition.
     * @param topVer Topology version.
     * @return List of nodes in state OWNING or MOVING.
     */
    private List<ClusterNode> ownersAndMoving(int p, AffinityTopologyVersion topVer) {
        return nodes(p, topVer, OWNING, MOVING);
    }

    /** {@inheritDoc} */
    @Override public long updateSequence() {
        return updateSeq.get();
    }

    /** {@inheritDoc} */
    @Override public GridDhtPartitionFullMap partitionMap(boolean onlyActive) {
        lock.readLock().lock();

        try {
            if (node2part == null || stopping)
                return null;

            assert node2part.valid() : "Invalid node2part [node2part=" + node2part +
                ", grp=" + grp.cacheOrGroupName() +
                ", stopping=" + stopping +
                ", locNodeId=" + ctx.localNode().id() +
                ", locName=" + ctx.igniteInstanceName() + ']';

            GridDhtPartitionFullMap m = node2part;

            return new GridDhtPartitionFullMap(m.nodeId(), m.nodeOrder(), m.updateSequence(), m, onlyActive);
        }
        finally {
            lock.readLock().unlock();
        }
    }

    /** {@inheritDoc} */
    @SuppressWarnings({"MismatchedQueryAndUpdateOfCollection"})
    @Override public GridDhtPartitionMap update(
        @Nullable GridDhtPartitionsExchangeFuture exchFut,
        GridDhtPartitionFullMap partMap,
        @Nullable Map<Integer, T2<Long, Long>> cntrMap,
        Set<Integer> partsToReload
    ) {
        GridDhtPartitionExchangeId exchId = exchFut != null ? exchFut.exchangeId() : null;

        if (log.isDebugEnabled())
            log.debug("Updating full partition map [exchId=" + exchId + ", parts=" + fullMapString() + ']');

        assert partMap != null;

        lock.writeLock().lock();

        try {
            if (stopping)
                return null;

            if (cntrMap != null) {
                // update local map partition counters
                for (Map.Entry<Integer, T2<Long, Long>> e : cntrMap.entrySet()) {
                    T2<Long, Long> cntr = this.cntrMap.get(e.getKey());

                    if (cntr == null || cntr.get2() < e.getValue().get2())
                        this.cntrMap.put(e.getKey(), e.getValue());
                }

                // update local counters in partitions
                for (int i = 0; i < locParts.length(); i++) {
                    GridDhtLocalPartition part = locParts.get(i);

                    if (part == null)
                        continue;

                    T2<Long, Long> cntr = cntrMap.get(part.id());

                    if (cntr != null)
                        part.updateCounter(cntr.get2());
                }
            }

            //if need skip
            if (exchId != null && lastExchangeId != null && lastExchangeId.compareTo(exchId) >= 0) {
                if (log.isDebugEnabled())
                    log.debug("Stale exchange id for full partition map update (will ignore) [lastExchId=" +
                        lastExchangeId + ", exchId=" + exchId + ']');

                return null;
            }

            if (node2part != null && node2part.compareTo(partMap) >= 0) {
                if (log.isDebugEnabled())
                    log.debug("Stale partition map for full partition map update (will ignore) [lastExchId=" +
                        lastExchangeId + ", exchId=" + exchId + ", curMap=" + node2part + ", newMap=" + partMap + ']');

                return null;
            }

            if (exchId != null)
                lastExchangeId = exchId;

            if (node2part != null) {
                for (GridDhtPartitionMap part : node2part.values()) {
                    GridDhtPartitionMap newPart = partMap.get(part.nodeId());

                    // If for some nodes current partition has a newer map,
                    // then we keep the newer value.
                    if (newPart != null &&
                        (newPart.updateSequence() < part.updateSequence() ||
                        (grp.localStartVersion().compareTo(newPart.topologyVersion()) > 0))
                        ) {
                        if (log.isDebugEnabled())
                            log.debug("Overriding partition map in full update map [exchId=" + exchId + ", curPart=" +
                                mapString(part) + ", newPart=" + mapString(newPart) + ']');

                        partMap.put(part.nodeId(), part);
                    }
                }

                // Remove entry if node left.
                for (Iterator<UUID> it = partMap.keySet().iterator(); it.hasNext(); ) {
                    UUID nodeId = it.next();

                    if (!ctx.discovery().alive(nodeId)) {
                        if (log.isDebugEnabled())
                            log.debug("Removing left node from full map update [nodeId=" + nodeId + ", partMap=" +
                                partMap + ']');

                        it.remove();
                    }
                }
            }

            node2part = partMap;

<<<<<<< HEAD
            part2node.clear();
=======
            Map<Integer, Set<UUID>> p2n = new HashMap<>(grp.affinity().partitions(), 1.0f);
>>>>>>> db7a809c

            for (Map.Entry<UUID, GridDhtPartitionMap> e : partMap.entrySet()) {
                for (Map.Entry<Integer, GridDhtPartitionState> e0 : e.getValue().entrySet()) {
                    if (e0.getValue() != MOVING && e0.getValue() != OWNING)
                        continue;

                    int p = e0.getKey();

                    Set<UUID> ids = part2node.get(p);

                    if (ids == null)
                        // Initialize HashSet to size 3 in anticipation that there won't be
                        // more than 3 nodes per partitions.
                        part2node.put(p, ids = U.newHashSet(3));

                    ids.add(e.getKey());
                }
            }

            boolean changed = false;

            AffinityTopologyVersion affVer = grp.affinity().lastVersion();

            GridDhtPartitionMap nodeMap = partMap.get(ctx.localNodeId());

            if (nodeMap != null && ctx.database().persistenceEnabled()) {
                for (Map.Entry<Integer, GridDhtPartitionState> e : nodeMap.entrySet()) {
                    int p = e.getKey();
                    GridDhtPartitionState state = e.getValue();

                    if (state == OWNING) {
                        GridDhtLocalPartition locPart = locParts.get(p);

                        assert locPart != null;

                        if (cntrMap != null) {
                            T2<Long, Long> cntr = cntrMap.get(p);

                            if (cntr != null && cntr.get2() > locPart.updateCounter())
                                locPart.updateCounter(cntr.get2());
                        }

                        if (locPart.state() == MOVING) {
                            boolean success = locPart.own();

                            assert success : locPart;

                            changed |= success;
                        }
                    }
                    else if (state == MOVING) {
                        GridDhtLocalPartition locPart = locParts.get(p);

                        if (locPart == null || locPart.state() == EVICTED)
                            locPart = createPartition(p);

                        if (locPart.state() == OWNING) {
                            locPart.moving();

                            changed = true;
                        }

                        if (cntrMap != null) {
                            T2<Long, Long> cntr = cntrMap.get(p);

                            if (cntr != null && cntr.get2() > locPart.updateCounter())
                                locPart.updateCounter(cntr.get2());
                        }
                    }
                    else if (state == RENTING && partsToReload.contains(p)) {
                        GridDhtLocalPartition locPart = locParts.get(p);

                        if (locPart == null || locPart.state() == EVICTED) {
                            createPartition(p);

                            changed = true;
                        }
                        else if (locPart.state() == OWNING || locPart.state() == MOVING) {
                            locPart.reload(true);

                            locPart.rent(false);

                            changed = true;
                        }
                        else {
                            locPart.reload(true);
                        }
                    }
                }
            }

            long updateSeq = this.updateSeq.incrementAndGet();

            if (!affVer.equals(AffinityTopologyVersion.NONE) && affVer.compareTo(topVer) >= 0) {
                List<List<ClusterNode>> aff = grp.affinity().assignments(topVer);

                changed |= checkEvictions(updateSeq, aff);

                updateRebalanceVersion(aff);
            }

            consistencyCheck();

            if (log.isDebugEnabled())
                log.debug("Partition map after full update: " + fullMapString());

            if (changed)
                ctx.exchange().scheduleResendPartitions();

            return changed ? localPartitionMap() : null;
        }
        finally {
            lock.writeLock().unlock();
        }
    }

    /** {@inheritDoc} */
    @SuppressWarnings({"MismatchedQueryAndUpdateOfCollection"})
    @Nullable @Override public GridDhtPartitionMap update(
        @Nullable GridDhtPartitionExchangeId exchId,
        GridDhtPartitionMap parts,
        @Nullable Map<Integer, T2<Long, Long>> cntrMap
    ) {
        if (log.isDebugEnabled())
            log.debug("Updating single partition map [exchId=" + exchId + ", parts=" + mapString(parts) + ']');

        if (!ctx.discovery().alive(parts.nodeId())) {
            if (log.isDebugEnabled())
                log.debug("Received partition update for non-existing node (will ignore) [exchId=" + exchId +
                    ", parts=" + parts + ']');

            return null;
        }

        lock.writeLock().lock();

        try {
            if (stopping)
                return null;

            if (cntrMap != null) {
                for (Map.Entry<Integer, T2<Long, Long>> e : cntrMap.entrySet()) {
                    T2<Long, Long> cntr = this.cntrMap.get(e.getKey());

                    if (cntr == null || cntr.get2() < e.getValue().get2())
                        this.cntrMap.put(e.getKey(), e.getValue());
                }

                for (int i = 0; i < locParts.length(); i++) {
                    GridDhtLocalPartition part = locParts.get(i);

                    if (part == null)
                        continue;

                    T2<Long, Long> cntr = cntrMap.get(part.id());

                    if (cntr != null && cntr.get2() > part.updateCounter())
                        part.updateCounter(cntr.get2());
                }
            }

            if (lastExchangeId != null && exchId != null && lastExchangeId.compareTo(exchId) > 0) {
                if (log.isDebugEnabled())
                    log.debug("Stale exchange id for single partition map update (will ignore) [lastExchId=" +
                        lastExchangeId + ", exchId=" + exchId + ']');

                return null;
            }

            if (exchId != null)
                lastExchangeId = exchId;

            if (node2part == null)
                // Create invalid partition map.
                node2part = new GridDhtPartitionFullMap();

            GridDhtPartitionMap cur = node2part.get(parts.nodeId());

            if (cur != null && cur.updateSequence() >= parts.updateSequence()) {
                if (log.isDebugEnabled())
                    log.debug("Stale update sequence for single partition map update (will ignore) [exchId=" + exchId +
                        ", curSeq=" + cur.updateSequence() + ", newSeq=" + parts.updateSequence() + ']');

                return null;
            }

            long updateSeq = this.updateSeq.incrementAndGet();

            node2part = new GridDhtPartitionFullMap(node2part, updateSeq);

            boolean changed = false;

            if (cur == null || !cur.equals(parts))
                changed = true;

            node2part.put(parts.nodeId(), parts);

            // Add new mappings.
            for (Map.Entry<Integer,GridDhtPartitionState> e : parts.entrySet()) {
                int p = e.getKey();

                Set<UUID> ids = part2node.get(p);

                if (e.getValue() == MOVING || e.getValue() == OWNING) {
                    if (ids == null)
                        // Initialize HashSet to size 3 in anticipation that there won't be
                        // more than 3 nodes per partition.
                        part2node.put(p, ids = U.newHashSet(3));

                    changed |= ids.add(parts.nodeId());
                }
                else {
                    if (ids != null)
                        changed |= ids.remove(parts.nodeId());
                }
            }

            // Remove obsolete mappings.
            if (cur != null) {
                for (Integer p : F.view(cur.keySet(), F0.notIn(parts.keySet()))) {
                    Set<UUID> ids = part2node.get(p);

                    if (ids != null)
                        changed |= ids.remove(parts.nodeId());
                }
            }

            AffinityTopologyVersion affVer = grp.affinity().lastVersion();

            if (!affVer.equals(AffinityTopologyVersion.NONE) && affVer.compareTo(topVer) >= 0) {
                List<List<ClusterNode>> aff = grp.affinity().assignments(topVer);

                changed |= checkEvictions(updateSeq, aff);

                updateRebalanceVersion(aff);
            }

            consistencyCheck();

            if (log.isDebugEnabled())
                log.debug("Partition map after single update: " + fullMapString());

            if (changed)
                ctx.exchange().scheduleResendPartitions();

            return changed ? localPartitionMap() : null;
        }
        finally {
            lock.writeLock().unlock();
        }
    }

    /** {@inheritDoc} */
    @Override public boolean detectLostPartitions(DiscoveryEvent discoEvt) {
        lock.writeLock().lock();

        try {
            int parts = grp.affinity().partitions();

            Collection<Integer> lost = null;

            for (int p = 0; p < parts; p++) {
                boolean foundOwner = false;

                Set<UUID> nodeIds = part2node.get(p);

                if (nodeIds != null) {
                    for (UUID nodeId : nodeIds) {
                        GridDhtPartitionMap partMap = node2part.get(nodeId);

                        GridDhtPartitionState state = partMap.get(p);

                        if (state == OWNING) {
                            foundOwner = true;

                            break;
                        }
                    }
                }

                if (!foundOwner) {
                    if (lost == null)
                        lost = new HashSet<>(parts - p, 1.0f);

                    lost.add(p);
                }
            }

            boolean changed = false;

            if (lost != null) {
                PartitionLossPolicy plc = grp.config().getPartitionLossPolicy();

                assert plc != null;

                // Update partition state on all nodes.
                for (Integer part : lost) {
                    long updSeq = updateSeq.incrementAndGet();

                    GridDhtLocalPartition locPart = localPartition(part, topVer, false);

                    if (locPart != null) {
                        boolean marked = plc == PartitionLossPolicy.IGNORE ? locPart.own() : locPart.markLost();

                        if (marked)
                            updateLocal(locPart.id(), locPart.state(), updSeq);

                        changed |= marked;
                    }
                    // Update map for remote node.
                    else if (plc != PartitionLossPolicy.IGNORE) {
                        Set<UUID> nodeIds = part2node.get(part);

                        if (nodeIds != null) {
                            for (UUID nodeId : nodeIds) {
                                GridDhtPartitionMap nodeMap = node2part.get(nodeId);

                                if (nodeMap.get(part) != EVICTED)
                                    nodeMap.put(part, LOST);
                            }
                        }
                    }

                    if (grp.eventRecordable(EventType.EVT_CACHE_REBALANCE_PART_DATA_LOST)) {
                        grp.addRebalanceEvent(part,
                            EVT_CACHE_REBALANCE_PART_DATA_LOST,
                            discoEvt.eventNode(),
                            discoEvt.type(),
                            discoEvt.timestamp());
                    }
                }

                if (plc != PartitionLossPolicy.IGNORE)
                    grp.needsRecovery(true);
            }

            return changed;
        }
        finally {
            lock.writeLock().unlock();
        }
    }

    /** {@inheritDoc} */
    @Override public void resetLostPartitions() {
        lock.writeLock().lock();

        try {
            int parts = grp.affinity().partitions();
            long updSeq = updateSeq.incrementAndGet();

            for (int part = 0; part < parts; part++) {
                Set<UUID> nodeIds = part2node.get(part);

                if (nodeIds != null) {
                    boolean lost = false;

                    for (UUID node : nodeIds) {
                        GridDhtPartitionMap map = node2part.get(node);

                        if (map.get(part) == LOST) {
                            lost = true;

                            break;
                        }
                    }

                    if (lost) {
                        GridDhtLocalPartition locPart = localPartition(part, topVer, false);

                        if (locPart != null) {
                            boolean marked = locPart.own();

                            if (marked)
                                updateLocal(locPart.id(), locPart.state(), updSeq);
                        }

                        for (UUID nodeId : nodeIds) {
                            GridDhtPartitionMap nodeMap = node2part.get(nodeId);

                            if (nodeMap.get(part) == LOST)
                                nodeMap.put(part, OWNING);
                        }
                    }
                }
            }

            checkEvictions(updSeq, grp.affinity().assignments(topVer));

            grp.needsRecovery(false);
        }
        finally {
            lock.writeLock().unlock();
        }
    }

    /** {@inheritDoc} */
    @Override public Collection<Integer> lostPartitions() {
        lock.readLock().lock();

        try {
            Collection<Integer> res = null;

            int parts = grp.affinity().partitions();

            for (int part = 0; part < parts; part++) {
                Set<UUID> nodeIds = part2node.get(part);

                if (nodeIds != null) {
                    for (UUID node : nodeIds) {
                        GridDhtPartitionMap map = node2part.get(node);

                        if (map.get(part) == LOST) {
                            if (res == null)
                                res = new ArrayList<>(parts - part);

                            res.add(part);

                            break;
                        }
                    }
                }
            }

            return res == null ? Collections.<Integer>emptyList() : res;
        }
        finally {
            lock.readLock().unlock();
        }
    }

    /** {@inheritDoc} */
    @Override public Set<UUID> setOwners(int p, Set<UUID> owners, boolean haveHistory, boolean updateSeq) {
        Set<UUID> result = haveHistory ? Collections.<UUID>emptySet() : new HashSet<UUID>();

        lock.writeLock().lock();

        try {
            GridDhtLocalPartition locPart = locParts.get(p);

            if (locPart != null) {
<<<<<<< HEAD
                if (locPart.state() == OWNING && !owners.contains(cctx.localNodeId())) {
                    if (haveHistory)
                        locPart.moving();
                    else {
                        locPart.rent(false);

                        locPart.reload(true);

                        result.add(cctx.localNodeId());
                    }

                }
=======
                if (locPart.state() == OWNING && !owners.contains(ctx.localNodeId()))
                    locPart.moving();
>>>>>>> db7a809c
            }

            for (Map.Entry<UUID, GridDhtPartitionMap> e : node2part.entrySet()) {
                if (!e.getValue().containsKey(p))
                    continue;

                if (e.getValue().get(p) == OWNING && !owners.contains(e.getKey())) {
                    if (haveHistory)
                        e.getValue().put(p, MOVING);
                    else {
                        e.getValue().put(p, RENTING);

                        result.add(e.getKey());
                    }
                }
            }

            if (updateSeq)
                node2part = new GridDhtPartitionFullMap(node2part, this.updateSeq.incrementAndGet());
        }
        finally {
            lock.writeLock().unlock();
        }

        return result;
    }

    /**
     * @param updateSeq Update sequence.
     * @return {@code True} if state changed.
     */
    private boolean checkEvictions(long updateSeq) {
        AffinityTopologyVersion affVer = grp.affinity().lastVersion();

        boolean changed = false;

        if (!affVer.equals(AffinityTopologyVersion.NONE) && affVer.compareTo(topVer) >= 0) {
            List<List<ClusterNode>> aff = grp.affinity().assignments(topVer);

            changed = checkEvictions(updateSeq, aff);

            updateRebalanceVersion(aff);
        }

        return changed;
    }

    /** {@inheritDoc} */
    @Override public void checkEvictions() {
        lock.writeLock().lock();

        try {
            long updateSeq = this.updateSeq.incrementAndGet();

            node2part.newUpdateSequence(updateSeq);

            checkEvictions(updateSeq);
        }
        finally {
            lock.writeLock().unlock();
        }
    }

    /**
     * @param updateSeq Update sequence.
     * @param aff Affinity assignments.
     * @return Checks if any of the local partitions need to be evicted.
     */
    private boolean checkEvictions(long updateSeq, List<List<ClusterNode>> aff) {
        if (!ctx.kernalContext().state().active())
            return false;

        boolean changed = false;

        UUID locId = ctx.localNodeId();

        for (int p = 0; p < locParts.length(); p++) {
            GridDhtLocalPartition part = locParts.get(p);

            if (part == null)
                continue;

            GridDhtPartitionState state = part.state();

            if (state.active()) {
                List<ClusterNode> affNodes = aff.get(p);

                if (!affNodes.contains(ctx.localNode())) {
                    List<ClusterNode> nodes = nodes(p, topVer, OWNING);
                    Collection<UUID> nodeIds = F.nodeIds(nodes);

                    // If all affinity nodes are owners, then evict partition from local node.
                    if (nodeIds.containsAll(F.nodeIds(affNodes))) {
                        part.reload(false);

                        part.rent(false);

                        updateSeq = updateLocal(part.id(), part.state(), updateSeq);

                        changed = true;

                        if (log.isDebugEnabled())
                            log.debug("Evicted local partition (all affinity nodes are owners): " + part);
                    }
                    else {
                        int ownerCnt = nodeIds.size();
                        int affCnt = affNodes.size();

                        if (ownerCnt > affCnt) {
                            // Sort by node orders in ascending order.
                            Collections.sort(nodes, CU.nodeComparator(true));

                            int diff = nodes.size() - affCnt;

                            for (int i = 0; i < diff; i++) {
                                ClusterNode n = nodes.get(i);

                                if (locId.equals(n.id())) {
                                    part.reload(false);

                                    part.rent(false);

                                    updateSeq = updateLocal(part.id(), part.state(), updateSeq);

                                    changed = true;

                                    if (log.isDebugEnabled())
                                        log.debug("Evicted local partition (this node is oldest non-affinity node): " +
                                            part);

                                    break;
                                }
                            }
                        }
                    }
                }
            }
        }

        return changed;
    }

    /**
     * Updates value for single partition.
     *
     * @param p Partition.
     * @param state State.
     * @param updateSeq Update sequence.
     * @return Update sequence.
     */
    @SuppressWarnings({"MismatchedQueryAndUpdateOfCollection"})
    private long updateLocal(int p, GridDhtPartitionState state, long updateSeq) {
        ClusterNode oldest = discoCache.oldestAliveServerNodeWithCache();

        assert oldest != null || ctx.kernalContext().clientNode();

        // If this node became the oldest node.
        if (ctx.localNode().equals(oldest)) {
            long seq = node2part.updateSequence();

            if (seq != updateSeq) {
                if (seq > updateSeq) {
                    long seq0 = this.updateSeq.get();

                    if (seq0 < seq) {
                        // Update global counter if necessary.
                        boolean b = this.updateSeq.compareAndSet(seq0, seq + 1);

                        assert b : "Invalid update sequence [updateSeq=" + updateSeq +
                            ", seq=" + seq +
                            ", curUpdateSeq=" + this.updateSeq.get() +
                            ", node2part=" + node2part.toFullString() + ']';

                        updateSeq = seq + 1;
                    }
                    else
                        updateSeq = seq;
                }

                node2part.updateSequence(updateSeq);
            }
        }

        if (node2part != null) {
            UUID locNodeId = ctx.localNodeId();

        GridDhtPartitionMap map = node2part.get(locNodeId);

            if (map == null) {
                map = new GridDhtPartitionMap(locNodeId,
                    updateSeq,
                    topVer,
                    Collections.<Integer, GridDhtPartitionState>emptyMap(),
                    false);

                node2part.put(locNodeId, map);
            }

            map.updateSequence(updateSeq, topVer);

            map.put(p, state);

            Set<UUID> ids = part2node.get(p);

            if (ids == null)
                part2node.put(p, ids = U.newHashSet(3));

            ids.add(locNodeId);
        }

        return updateSeq;
    }

    /**
     * @param nodeId Node to remove.
     */
    private void removeNode(UUID nodeId) {
        assert nodeId != null;

        ClusterNode oldest = discoCache.oldestAliveServerNode();

        assert oldest != null || ctx.kernalContext().clientNode();

        ClusterNode loc = ctx.localNode();

        if (node2part != null) {
            if (loc.equals(oldest) && !node2part.nodeId().equals(loc.id())) {
                updateSeq.setIfGreater(node2part.updateSequence());

                node2part = new GridDhtPartitionFullMap(loc.id(), loc.order(), updateSeq.incrementAndGet(),
                    node2part, false);
            }
            else
                node2part = new GridDhtPartitionFullMap(node2part, node2part.updateSequence());

            GridDhtPartitionMap parts = node2part.remove(nodeId);

            if (parts != null) {
                for (Integer p : parts.keySet()) {
                    Set<UUID> nodeIds = part2node.get(p);

                    if (nodeIds != null) {
                        nodeIds.remove(nodeId);

                        if (nodeIds.isEmpty())
                            part2node.remove(p);
                    }
                }
            }

            consistencyCheck();
        }
    }

    /** {@inheritDoc} */
    @Override public boolean own(GridDhtLocalPartition part) {
        lock.writeLock().lock();

        try {
            if (part.own()) {
                updateLocal(part.id(), part.state(), updateSeq.incrementAndGet());

                consistencyCheck();

                return true;
            }

            consistencyCheck();

            return false;
        }
        finally {
            lock.writeLock().unlock();
        }
    }

    /** {@inheritDoc} */
    @Override public void onEvicted(GridDhtLocalPartition part, boolean updateSeq) {
        lock.writeLock().lock();

        try {
            if (stopping)
                return;

            assert part.state() == EVICTED;

            long seq = updateSeq ? this.updateSeq.incrementAndGet() : this.updateSeq.get();

            if (part.reload())
                part = createPartition(part.id());

            updateLocal(part.id(), part.state(), seq);

            consistencyCheck();
        }
        finally {
            lock.writeLock().unlock();
        }
    }

    /** {@inheritDoc} */
    @Nullable @Override public GridDhtPartitionMap partitions(UUID nodeId) {
        lock.readLock().lock();

        try {
            return node2part.get(nodeId);
        }
        finally {
            lock.readLock().unlock();
        }
    }

    /** {@inheritDoc} */
    @Override public Map<Integer, T2<Long, Long>> updateCounters(boolean skipZeros) {
        lock.readLock().lock();

        try {
            Map<Integer, T2<Long, Long>> res;

            if (skipZeros) {
                res = U.newHashMap(cntrMap.size());

                for (Map.Entry<Integer, T2<Long, Long>> e : cntrMap.entrySet()) {
                    Long cntr = e.getValue().get2();

                    if (ZERO.equals(cntr))
                        continue;

                    res.put(e.getKey(), e.getValue());
                }
            }
            else
                res = new HashMap<>(cntrMap);

            for (int i = 0; i < locParts.length(); i++) {
                GridDhtLocalPartition part = locParts.get(i);

                if (part == null)
                    continue;

                T2<Long, Long> cntr0 = res.get(part.id());
                Long initCntr = part.initialUpdateCounter();

                if (cntr0 == null || initCntr >= cntr0.get1()) {
                    if (skipZeros && initCntr == 0L && part.updateCounter() == 0L)
                        continue;

                    res.put(part.id(), new T2<>(initCntr, part.updateCounter()));
                }
            }

            return res;
        }
        finally {
            lock.readLock().unlock();
        }
    }

    /** {@inheritDoc} */
    @Override public boolean rebalanceFinished(AffinityTopologyVersion topVer) {
        AffinityTopologyVersion curTopVer = this.topVer;

        return curTopVer.equals(topVer) && curTopVer.equals(rebalancedTopVer);
    }

    /** {@inheritDoc} */
    @Override public boolean hasMovingPartitions() {
        lock.readLock().lock();

        try {
            assert node2part != null && node2part.valid() : "Invalid node2part [node2part: " + node2part +
                ", grp=" + grp.cacheOrGroupName() +
                ", stopping=" + stopping +
                ", locNodeId=" + ctx.localNodeId() +
                ", locName=" + ctx.igniteInstanceName() + ']';

            for (GridDhtPartitionMap map : node2part.values()) {
                if (map.hasMovingPartitions())
                    return true;
            }

            return false;
        }
        finally {
            lock.readLock().unlock();
        }
    }

    /**
     * @param cacheId Cache ID.
     */
    public void onCacheStopped(int cacheId) {
        if (!grp.sharedGroup())
            return;

        for (int i = 0; i < locParts.length(); i++) {
            GridDhtLocalPartition part = locParts.get(i);

            if (part != null)
                part.onCacheStopped(cacheId);
        }
    }

    /** {@inheritDoc} */
    @Override public void printMemoryStats(int threshold) {
        X.println(">>>  Cache partition topology stats [igniteInstanceName=" + ctx.igniteInstanceName() +
            ", grp=" + grp.cacheOrGroupName() + ']');

        lock.readLock().lock();

        try {
            for (int i = 0; i < locParts.length(); i++) {
                GridDhtLocalPartition part = locParts.get(i);

                if (part == null)
                    continue;

                int size = part.dataStore().fullSize();

                if (size >= threshold)
                    X.println(">>>   Local partition [part=" + part.id() + ", size=" + size + ']');
            }
        }
        finally {
            lock.readLock().unlock();
        }
    }

    /**
     * @param part Partition.
     * @param aff Affinity assignments.
     * @return {@code True} if given partition belongs to local node.
     */
    private boolean localNode(int part, List<List<ClusterNode>> aff) {
        return aff.get(part).contains(ctx.localNode());
    }

    /**
     * @param aff Affinity assignments.
     */
    private void updateRebalanceVersion(List<List<ClusterNode>> aff) {
        if (!rebalancedTopVer.equals(topVer)) {
            if (node2part == null || !node2part.valid())
                return;

            for (int i = 0; i < grp.affinity().partitions(); i++) {
                List<ClusterNode> affNodes = aff.get(i);

                // Topology doesn't contain server nodes (just clients).
                if (affNodes.isEmpty())
                    continue;

                List<ClusterNode> owners = owners(i);

                if (affNodes.size() != owners.size() || !owners.containsAll(affNodes))
                    return;
            }

            rebalancedTopVer = topVer;

            if (log.isDebugEnabled())
                log.debug("Updated rebalanced version [cache=" + grp.cacheOrGroupName() + ", ver=" + rebalancedTopVer + ']');
        }
    }

    /**
     * @param p Partition.
     * @param nodeId Node ID.
     * @param match State to match.
     * @param matches Additional states.
     * @return Filter for owners of this partition.
     */
    private boolean hasState(final int p, @Nullable UUID nodeId, final GridDhtPartitionState match,
        final GridDhtPartitionState... matches) {
        if (nodeId == null)
            return false;

        GridDhtPartitionMap parts = node2part.get(nodeId);

        // Set can be null if node has been removed.
        if (parts != null) {
            GridDhtPartitionState state = parts.get(p);

            if (state == match)
                return true;

            if (matches != null && matches.length > 0) {
                for (GridDhtPartitionState s : matches) {
                    if (state == s)
                        return true;
                }
            }
        }

        return false;
    }

    /**
     * Checks consistency after all operations.
     */
    private void consistencyCheck() {
        if (CONSISTENCY_CHECK) {
            if (node2part == null)
                return;

            for (Map.Entry<UUID, GridDhtPartitionMap> e : node2part.entrySet()) {
                for (Integer p : e.getValue().keySet()) {
                    Set<UUID> nodeIds = part2node.get(p);

                    assert nodeIds != null : "Failed consistency check [part=" + p + ", nodeId=" + e.getKey() + ']';
                    assert nodeIds.contains(e.getKey()) : "Failed consistency check [part=" + p + ", nodeId=" +
                        e.getKey() + ", nodeIds=" + nodeIds + ']';
                }
            }

            for (Map.Entry<Integer, Set<UUID>> e : part2node.entrySet()) {
                for (UUID nodeId : e.getValue()) {
                    GridDhtPartitionMap map = node2part.get(nodeId);

                    assert map != null : "Failed consistency check [part=" + e.getKey() + ", nodeId=" + nodeId + ']';
                    assert map.containsKey(e.getKey()) : "Failed consistency check [part=" + e.getKey() +
                        ", nodeId=" + nodeId + ']';
                }
            }
        }
    }

    /**
     * Iterator over current local partitions.
     */
    private class CurrentPartitionsIterator implements Iterator<GridDhtLocalPartition> {
        /** Next index. */
        private int nextIdx;

        /** Next partition. */
        private GridDhtLocalPartition nextPart;

        /**
         * Constructor
         */
        private CurrentPartitionsIterator() {
            advance();
        }

        /**
         * Try to advance to next partition.
         */
        private void advance() {
            while (nextIdx < locParts.length()) {
                GridDhtLocalPartition part = locParts.get(nextIdx);

                if (part != null && part.state().active()) {
                    nextPart = part;
                    return;
                }

                nextIdx++;
            }
        }

        /** {@inheritDoc} */
        @Override public boolean hasNext() {
            return nextPart != null;
        }

        /** {@inheritDoc} */
        @Override public GridDhtLocalPartition next() {
            if (nextPart == null)
                throw new NoSuchElementException();

            GridDhtLocalPartition retVal = nextPart;

            nextPart = null;
            nextIdx++;

            advance();

            return retVal;
        }

        /** {@inheritDoc} */
        @Override public void remove() {
            throw new UnsupportedOperationException("remove");
        }
    }
}<|MERGE_RESOLUTION|>--- conflicted
+++ resolved
@@ -70,12 +70,8 @@
 /**
  * Partition topology.
  */
-<<<<<<< HEAD
-@GridToStringExclude class GridDhtPartitionTopologyImpl implements GridDhtPartitionTopology {
-=======
 @GridToStringExclude
-public class GridDhtPartitionTopologyImpl implements GridDhtPartitionTopology {
->>>>>>> db7a809c
+publicclass GridDhtPartitionTopologyImpl implements GridDhtPartitionTopology {
     /** If true, then check consistency. */
     private static final boolean CONSISTENCY_CHECK = false;
 
@@ -154,13 +150,9 @@
 
         log = ctx.logger(getClass());
 
-<<<<<<< HEAD
-        locParts = new AtomicReferenceArray<>(cctx.config().getAffinity().partitions());
+        locParts = new AtomicReferenceArray<>(grp.affinityFunction().partitions());
 
         part2node = new HashMap<>(cctx.config().getAffinity().partitions(), 1.0f);
-=======
-        locParts = new AtomicReferenceArray<>(grp.affinityFunction().partitions());
->>>>>>> db7a809c
     }
 
     /** {@inheritDoc} */
@@ -213,96 +205,6 @@
         return map == null ? "null" : FULL_MAP_DEBUG ? map.toFullString() : map.toString();
     }
 
-<<<<<<< HEAD
-=======
-    /**
-     * Waits for renting partitions.
-     *
-     * @return {@code True} if mapping was changed.
-     * @throws IgniteCheckedException If failed.
-     */
-    private boolean waitForRent() throws IgniteCheckedException {
-        final long longOpDumpTimeout =
-            IgniteSystemProperties.getLong(IgniteSystemProperties.IGNITE_LONG_OPERATIONS_DUMP_TIMEOUT, 60_000);
-
-        int dumpCnt = 0;
-
-        GridDhtLocalPartition part;
-
-        for (int i = 0; i < locParts.length(); i++) {
-            part = locParts.get(i);
-
-            if (part == null)
-                continue;
-
-            GridDhtPartitionState state = part.state();
-
-            if (state == RENTING || state == EVICTED) {
-                if (log.isDebugEnabled())
-                    log.debug("Waiting for renting partition: " + part);
-
-                part.tryEvictAsync(false);
-
-                // Wait for partition to empty out.
-                if (longOpDumpTimeout > 0) {
-                    while (true) {
-                        try {
-                            part.rent(true).get(longOpDumpTimeout);
-
-                            break;
-                        }
-                        catch (IgniteFutureTimeoutCheckedException ignored) {
-                            if (dumpCnt++ < GridDhtPartitionsExchangeFuture.DUMP_PENDING_OBJECTS_THRESHOLD) {
-                                U.warn(log, "Failed to wait for partition eviction [" +
-                                    "topVer=" + topVer +
-                                    ", group=" + grp.cacheOrGroupName() +
-                                    ", part=" + part.id() +
-                                    ", partState=" + part.state() +
-                                    ", size=" + part.internalSize() +
-                                    ", reservations=" + part.reservations() +
-                                    ", grpReservations=" + part.groupReserved() +
-                                    ", node=" + ctx.localNodeId() + "]");
-
-                                if (IgniteSystemProperties.getBoolean(IGNITE_THREAD_DUMP_ON_EXCHANGE_TIMEOUT, false))
-                                    U.dumpThreads(log);
-                            }
-                        }
-                    }
-                }
-                else
-                    part.rent(true).get();
-
-                if (log.isDebugEnabled())
-                    log.debug("Finished waiting for renting partition: " + part);
-            }
-        }
-
-        // Remove evicted partition.
-        lock.writeLock().lock();
-
-        try {
-            boolean changed = false;
-
-            for (int i = 0; i < locParts.length(); i++) {
-                part = locParts.get(i);
-
-                if (part == null)
-                    continue;
-
-                if (part.state() == EVICTED) {
-                    locParts.set(i, null);
-                    changed = true;
-                }
-            }
-
-            return changed;
-        }
-        finally {
-            lock.writeLock().unlock();
-        }
-    }
-
->>>>>>> db7a809c
     /** {@inheritDoc} */
     @SuppressWarnings({"LockAcquiredButNotSafelyReleased"})
     @Override public void readLock() {
@@ -519,35 +421,16 @@
             && !ctx.kernalContext().clientNode()
         );
 
-<<<<<<< HEAD
-        ClusterNode loc = cctx.localNode();
-=======
-        // Wait for rent outside of checkpoint lock.
-        waitForRent();
-
         ClusterNode loc = ctx.localNode();
->>>>>>> db7a809c
 
         ctx.database().checkpointReadLock();
 
-<<<<<<< HEAD
-        try {
-            synchronized (cctx.shared().exchange().interruptLock()) {
+        try {
+            synchronized (ctx.exchange().interruptLock()) {
                 if (Thread.currentThread().isInterrupted())
                     throw new IgniteInterruptedCheckedException("Thread is interrupted: " + Thread.currentThread());
-=======
-        synchronized (ctx.exchange().interruptLock()) {
-            if (Thread.currentThread().isInterrupted())
-                throw new IgniteInterruptedCheckedException("Thread is interrupted: " + Thread.currentThread());
->>>>>>> db7a809c
 
                 U.writeLock(lock);
-<<<<<<< HEAD
-=======
-            }
-            catch (IgniteInterruptedCheckedException e) {
-                ctx.database().checkpointReadUnlock();
->>>>>>> db7a809c
 
                 try {
                     GridDhtPartitionExchangeId exchId = exchFut.exchangeId();
@@ -571,23 +454,16 @@
                     cntrMap.clear();
 
                     // If this is the oldest node.
-                    if (oldest != null && (loc.equals(oldest) || exchFut.cacheAddedOnExchange(cctx.cacheId(), cctx.receivedFrom()))) {
+                    if (oldest != null && (loc.equals(oldest) || exchFut.cacheGroupAddedOnExchange(grp.groupId(), grp.receivedFrom()))) {
                         if (node2part == null) {
                             node2part = new GridDhtPartitionFullMap(oldest.id(), oldest.order(), updateSeq);
 
-<<<<<<< HEAD
                             if (log.isDebugEnabled())
                                 log.debug("Created brand new full topology map on oldest node [exchId=" +
                                     exchId + ", fullMap=" + fullMapString() + ']');
                         }
                         else if (!node2part.valid()) {
                             node2part = new GridDhtPartitionFullMap(oldest.id(), oldest.order(), updateSeq, node2part, false);
-=======
-                // If this is the oldest node.
-                if (oldest != null && (loc.equals(oldest) || exchFut.cacheGroupAddedOnExchange(grp.groupId(), grp.receivedFrom()))) {
-                    if (node2part == null) {
-                        node2part = new GridDhtPartitionFullMap(oldest.id(), oldest.order(), updateSeq);
->>>>>>> db7a809c
 
                             if (log.isDebugEnabled())
                                 log.debug("Created new full topology map on oldest node [exchId=" + exchId + ", fullMap=" +
@@ -605,19 +481,12 @@
                     if (affReady)
                         initPartitions0(exchFut, updateSeq);
                     else {
-                        List<List<ClusterNode>> aff = cctx.affinity().idealAssignment();
+                        List<List<ClusterNode>> aff = grp.affinity().idealAssignment();
 
                         createPartitions(aff, updateSeq);
                     }
 
-<<<<<<< HEAD
                     consistencyCheck();
-=======
-                if (affReady)
-                    initPartitions0(exchFut, updateSeq);
-                else {
-                    List<List<ClusterNode>> aff = grp.affinity().idealAssignment();
->>>>>>> db7a809c
 
                     if (log.isDebugEnabled())
                         log.debug("Partition map after beforeExchange [exchId=" + exchId + ", fullMap=" +
@@ -626,24 +495,10 @@
                 finally {
                     lock.writeLock().unlock();
                 }
-<<<<<<< HEAD
-=======
-
-                consistencyCheck();
-
-                if (log.isDebugEnabled())
-                    log.debug("Partition map after beforeExchange [exchId=" + exchId + ", fullMap=" +
-                        fullMapString() + ']');
-            }
-            finally {
-                lock.writeLock().unlock();
-
-                ctx.database().checkpointReadUnlock();
->>>>>>> db7a809c
-            }
-        }
-        finally {
-            cctx.shared().database().checkpointReadUnlock();
+            }
+        }
+        finally {
+            ctx.database().checkpointReadUnlock();
         }
     }
 
@@ -825,11 +680,7 @@
 
         GridDhtPartitionState state = loc != null ? loc.state() : null;
 
-<<<<<<< HEAD
         if (loc != null && state != EVICTED && (state != RENTING || showRenting))
-=======
-        if (loc != null && state != EVICTED && (state != RENTING || !grp.allowFastEviction()))
->>>>>>> db7a809c
             return loc;
 
         if (!create)
@@ -854,14 +705,9 @@
                         "(often may be caused by inconsistent 'key.hashCode()' implementation) " +
                         "[part=" + p + ", topVer=" + topVer + ", this.topVer=" + this.topVer + ']');
             }
-<<<<<<< HEAD
             else if (loc != null && state == RENTING && !showRenting)
                 throw new GridDhtInvalidPartitionException(p, "Adding entry to partition that is concurrently evicted " +
                     "[part=" + p + ", shouldBeMoving=" + loc.reload() + "]");
-=======
-            else if (loc != null && state == RENTING && grp.allowFastEviction())
-                throw new GridDhtInvalidPartitionException(p, "Adding entry to partition that is concurrently evicted.");
->>>>>>> db7a809c
 
             if (loc == null) {
                 if (!treatAllPartAsLoc && !belongs)
@@ -1044,13 +890,8 @@
                 for (UUID nodeId : nodeIds) {
                     HashSet<UUID> affIds = affAssignment.getIds(p);
 
-<<<<<<< HEAD
                     if (!affIds.contains(nodeId) && hasState(p, nodeId, OWNING, MOVING)) {
-                        ClusterNode n = cctx.discovery().node(nodeId);
-=======
-                    if (!affIds.contains(nodeId) && hasState(p, nodeId, OWNING, MOVING, RENTING)) {
                         ClusterNode n = ctx.discovery().node(nodeId);
->>>>>>> db7a809c
 
                         if (n != null && (topVer.topologyVersion() < 0 || n.order() <= topVer.topologyVersion())) {
                             if (nodes == null) {
@@ -1280,11 +1121,7 @@
 
             node2part = partMap;
 
-<<<<<<< HEAD
             part2node.clear();
-=======
-            Map<Integer, Set<UUID>> p2n = new HashMap<>(grp.affinity().partitions(), 1.0f);
->>>>>>> db7a809c
 
             for (Map.Entry<UUID, GridDhtPartitionMap> e : partMap.entrySet()) {
                 for (Map.Entry<Integer, GridDhtPartitionState> e0 : e.getValue().entrySet()) {
@@ -1726,8 +1563,7 @@
             GridDhtLocalPartition locPart = locParts.get(p);
 
             if (locPart != null) {
-<<<<<<< HEAD
-                if (locPart.state() == OWNING && !owners.contains(cctx.localNodeId())) {
+                if (locPart.state() == OWNING && !owners.contains(ctx.localNodeId())) {
                     if (haveHistory)
                         locPart.moving();
                     else {
@@ -1739,10 +1575,6 @@
                     }
 
                 }
-=======
-                if (locPart.state() == OWNING && !owners.contains(ctx.localNodeId()))
-                    locPart.moving();
->>>>>>> db7a809c
             }
 
             for (Map.Entry<UUID, GridDhtPartitionMap> e : node2part.entrySet()) {
