--- conflicted
+++ resolved
@@ -137,56 +137,6 @@
     }
 
     /**
-<<<<<<< HEAD
-     *
-     */
-    public void unwindOffheapEvicts() {
-        if (!unwindOffheapEvicts)
-            return;
-
-        Collection<IgniteBiTuple<byte[], byte[]>> evicts = offheapEvicts.get();
-
-        if (evicts != null) {
-            GridCacheVersion obsoleteVer = cctx.versions().next();
-
-            for (IgniteBiTuple<byte[], byte[]> t : evicts) {
-                try {
-                    byte[] kb = t.get1();
-                    byte[] vb = t.get2();
-
-                    GridCacheVersion evictVer = GridCacheSwapEntryImpl.version(vb);
-
-                    KeyCacheObject key = cctx.toCacheKeyObject(kb);
-
-                    while (true) {
-                        GridCacheEntryEx entry = cctx.cache().entryEx(key);
-
-                        try {
-                            if (entry.onOffheapEvict(vb, evictVer, obsoleteVer))
-                                cctx.cache().removeEntry(entry);
-
-                            break;
-                        }
-                        catch (GridCacheEntryRemovedException ignore) {
-                            // Retry.
-                        }
-                    }
-                }
-                catch (GridDhtInvalidPartitionException e) {
-                    // Skip entry.
-                }
-                catch (IgniteCheckedException e) {
-                    U.error(log, "Failed to unmarshal off-heap entry", e);
-                }
-            }
-
-            offheapEvicts.set(null);
-        }
-    }
-
-    /**
-=======
->>>>>>> 4a8fb8f3
      * Initializes off-heap space.
      */
     private void initOffHeap() {
@@ -269,97 +219,6 @@
     }
 
     /**
-<<<<<<< HEAD
-     * @return Swap size.
-     * @throws IgniteCheckedException If failed.
-     */
-    public long swapSize() throws IgniteCheckedException {
-        return enabled ? swapMgr.swapSize(spaceName) : -1;
-    }
-
-    /**
-     * @param primary If {@code true} includes primary entries.
-     * @param backup If {@code true} includes backup entries.
-     * @param topVer Topology version.
-     * @return Number of swap entries.
-     * @throws IgniteCheckedException If failed.
-     */
-    public int swapEntriesCount(boolean primary, boolean backup, AffinityTopologyVersion topVer) throws IgniteCheckedException {
-        assert primary || backup;
-
-        if (!swapEnabled)
-            return 0;
-
-        if (!(primary && backup)) {
-            Set<Integer> parts = primary ? cctx.affinity().primaryPartitions(cctx.localNodeId(), topVer) :
-                cctx.affinity().backupPartitions(cctx.localNodeId(), topVer);
-
-            return (int)swapMgr.swapKeys(spaceName, parts);
-        }
-        else
-            return (int)swapMgr.swapKeys(spaceName);
-    }
-
-    /**
-     * @param partId Partition ID to get swap entries count for.
-     * @return Number of swap entries.
-     * @throws IgniteCheckedException If failed.
-     */
-    public long swapEntriesCount(int partId) throws IgniteCheckedException {
-        if (!swapEnabled)
-            return 0;
-
-        return swapMgr.swapKeys(spaceName, Collections.singleton(partId));
-    }
-
-    /**
-     * @param primary If {@code true} includes primary entries.
-     * @param backup If {@code true} includes backup entries.
-     * @param topVer Topology version.
-     * @return Number of offheap entries.
-     * @throws IgniteCheckedException If failed.
-     */
-    public int offheapEntriesCount(boolean primary, boolean backup, AffinityTopologyVersion topVer) throws IgniteCheckedException {
-        assert primary || backup;
-
-        if (!offheapEnabled)
-            return 0;
-
-        if (!(primary && backup)) {
-            Set<Integer> parts = primary ? cctx.affinity().primaryPartitions(cctx.localNodeId(), topVer) :
-                cctx.affinity().backupPartitions(cctx.localNodeId(), topVer);
-
-            return (int)offheap.entriesCount(spaceName, parts);
-        }
-        else
-            return (int)offheap.entriesCount(spaceName);
-    }
-
-    /**
-     * @param partId Partition ID to get entries count for.
-     * @return Number of offheap entries.
-     * @throws IgniteCheckedException If failed.
-     */
-    public long offheapEntriesCount(int partId) throws IgniteCheckedException {
-        if (!offheapEnabled)
-            return 0;
-
-        return offheap.entriesCount(spaceName, Collections.singleton(partId));
-    }
-
-    /**
-     * Gets number of swap entries (keys).
-     *
-     * @return Swap keys count.
-     * @throws IgniteCheckedException If failed.
-     */
-    public long swapKeys() throws IgniteCheckedException {
-        return enabled ? swapMgr.swapKeys(spaceName) : -1;
-    }
-
-    /**
-=======
->>>>>>> 4a8fb8f3
      * @param part Partition.
      * @param key Cache key.
      * @param e Entry.
@@ -1888,157 +1747,6 @@
     }
 
     /**
-<<<<<<< HEAD
-     * @param primary If {@code true} includes primary entries.
-     * @param backup If {@code true} includes backup entries.
-     * @param topVer Topology version.
-     * @return Swap entries iterator.
-     * @throws IgniteCheckedException If failed.
-     */
-    public <K, V> Iterator<Cache.Entry<K, V>> swapIterator(boolean primary, boolean backup, AffinityTopologyVersion topVer)
-        throws IgniteCheckedException
-    {
-        assert primary || backup;
-
-        if (!swapEnabled)
-            return new GridEmptyIterator<>();
-
-        if (primary && backup)
-            return cacheEntryIterator(this.<K, V>lazySwapIterator());
-
-        Set<Integer> parts = primary ? cctx.affinity().primaryPartitions(cctx.localNodeId(), topVer) :
-            cctx.affinity().backupPartitions(cctx.localNodeId(), topVer);
-
-        return new PartitionsIterator<K, V>(parts) {
-            @Override protected GridCloseableIterator<? extends Map.Entry<byte[], byte[]>> nextPartition(int part)
-                throws IgniteCheckedException
-            {
-                return swapMgr.rawIterator(spaceName, part);
-            }
-        };
-    }
-
-    /**
-     * @param primary If {@code true} includes primary entries.
-     * @param backup If {@code true} includes backup entries.
-     * @param topVer Topology version.
-     * @return Offheap entries iterator.
-     * @throws IgniteCheckedException If failed.
-     */
-    public <K, V> Iterator<Cache.Entry<K, V>> offheapIterator(boolean primary,
-        boolean backup,
-        AffinityTopologyVersion topVer)
-        throws IgniteCheckedException
-    {
-        assert primary || backup;
-
-        if (!offheapEnabled)
-            return new GridEmptyIterator<>();
-
-        if (primary && backup)
-            return cacheEntryIterator(this.<K, V>lazyOffHeapIterator());
-
-        Set<Integer> parts = primary ? cctx.affinity().primaryPartitions(cctx.localNodeId(), topVer) :
-            cctx.affinity().backupPartitions(cctx.localNodeId(), topVer);
-
-        return new PartitionsIterator<K, V>(parts) {
-            @Override protected GridCloseableIterator<? extends Map.Entry<byte[], byte[]>> nextPartition(int part) {
-                return offheap.iterator(spaceName, part);
-            }
-        };
-    }
-
-    /**
-     * @param ldr Undeployed class loader.
-     * @return Undeploy count.
-     */
-    public int onUndeploy(ClassLoader ldr) {
-        IgniteUuid ldrId = cctx.deploy().getClassLoaderId(ldr);
-
-        assert ldrId != null;
-
-        checkIteratorQueue();
-
-        try {
-            GridCloseableIterator<Map.Entry<byte[], byte[]>> iter = rawIterator();
-
-            if (iter != null) {
-                int undeployCnt = 0;
-
-                try {
-                    for (Map.Entry<byte[], byte[]> e : iter) {
-                        try {
-                            GridCacheSwapEntry swapEntry = unmarshalSwapEntry(e.getValue(), false);
-
-                            IgniteUuid valLdrId = swapEntry.valueClassLoaderId();
-
-                            if (ldrId.equals(swapEntry.keyClassLoaderId())) {
-                                iter.removeX();
-
-                                undeployCnt++;
-                            }
-                            else {
-                                if (valLdrId == null &&
-                                    swapEntry.value() == null &&
-                                    swapEntry.type() != CacheObject.TYPE_BYTE_ARR) {
-                                    // We need value here only for classloading purposes.
-                                    Object val =  cctx.cacheObjects().unmarshal(cctx.cacheObjectContext(),
-                                        swapEntry.valueBytes(),
-                                        cctx.deploy().globalLoader());
-
-                                    if (val != null)
-                                        valLdrId = cctx.deploy().getClassLoaderId(val.getClass().getClassLoader());
-                                }
-
-                                if (ldrId.equals(valLdrId)) {
-                                    iter.removeX();
-
-                                    undeployCnt++;
-                                }
-                            }
-                        }
-                        catch (Exception ex) {
-                            U.error(log, "Failed to process swap entry.", ex);
-                        }
-                    }
-                }
-                finally {
-                    iter.close();
-                }
-
-                return undeployCnt;
-            }
-        }
-        catch (IgniteCheckedException e) {
-            U.error(log, "Failed to clear cache swap space on undeploy.", e);
-        }
-
-        return 0;
-    }
-
-    /**
-     * @return Swap space name.
-     */
-    public String spaceName() {
-        return spaceName;
-    }
-
-    /**
-=======
->>>>>>> 4a8fb8f3
-     * @param bytes Bytes to unmarshal.
-     * @return Unmarshalled values.
-     * @throws IgniteCheckedException If failed.
-     */
-    public CacheObject unmarshalSwapEntryValue(byte[] bytes) throws IgniteCheckedException {
-        GridCacheSwapEntry swapEntry = swapEntry(GridCacheSwapEntryImpl.unmarshal(bytes, true));
-
-        assert swapEntry != null && swapEntry.value() != null : swapEntry;
-
-        return swapEntry.value();
-    }
-
-    /**
      * @param bytes Bytes to unmarshal.
      * @param valOnly If {@code true} unmarshalls only value.
      * @return Unmarshalled entry.
