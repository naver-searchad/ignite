/*
 * Licensed to the Apache Software Foundation (ASF) under one or more
 * contributor license agreements.  See the NOTICE file distributed with
 * this work for additional information regarding copyright ownership.
 * The ASF licenses this file to You under the Apache License, Version 2.0
 * (the "License"); you may not use this file except in compliance with
 * the License.  You may obtain a copy of the License at
 *
 *      http://www.apache.org/licenses/LICENSE-2.0
 *
 * Unless required by applicable law or agreed to in writing, software
 * distributed under the License is distributed on an "AS IS" BASIS,
 * WITHOUT WARRANTIES OR CONDITIONS OF ANY KIND, either express or implied.
 * See the License for the specific language governing permissions and
 * limitations under the License.
 */

package org.apache.ignite.internal.processors.platform;

import org.apache.ignite.Ignite;
import org.apache.ignite.IgniteAtomicSequence;
import org.apache.ignite.IgniteCheckedException;
import org.apache.ignite.IgniteDataStreamer;
import org.apache.ignite.IgniteException;
import org.apache.ignite.IgniteLogger;
import org.apache.ignite.configuration.CacheConfiguration;
import org.apache.ignite.configuration.NearCacheConfiguration;
import org.apache.ignite.configuration.PlatformConfiguration;
import org.apache.ignite.internal.GridKernalContext;
import org.apache.ignite.internal.IgniteInternalFuture;
import org.apache.ignite.internal.binary.BinaryRawReaderEx;
import org.apache.ignite.internal.binary.BinaryRawWriterEx;
import org.apache.ignite.internal.logger.platform.PlatformLogger;
import org.apache.ignite.internal.processors.GridProcessorAdapter;
import org.apache.ignite.internal.processors.cache.IgniteCacheProxy;
import org.apache.ignite.internal.processors.datastreamer.DataStreamerImpl;
import org.apache.ignite.internal.processors.datastructures.GridCacheAtomicLongImpl;
import org.apache.ignite.internal.processors.platform.binary.PlatformBinaryProcessor;
import org.apache.ignite.internal.processors.platform.cache.PlatformCache;
import org.apache.ignite.internal.processors.platform.cache.PlatformCacheExtension;
import org.apache.ignite.internal.processors.platform.cache.affinity.PlatformAffinity;
import org.apache.ignite.internal.processors.platform.cache.store.PlatformCacheStore;
import org.apache.ignite.internal.processors.platform.cluster.PlatformClusterGroup;
import org.apache.ignite.internal.processors.platform.compute.PlatformCompute;
import org.apache.ignite.internal.processors.platform.datastreamer.PlatformDataStreamer;
import org.apache.ignite.internal.processors.platform.datastructures.PlatformAtomicLong;
import org.apache.ignite.internal.processors.platform.datastructures.PlatformAtomicReference;
import org.apache.ignite.internal.processors.platform.datastructures.PlatformAtomicSequence;
import org.apache.ignite.internal.processors.platform.dotnet.PlatformDotNetCacheStore;
import org.apache.ignite.internal.processors.platform.events.PlatformEvents;
import org.apache.ignite.internal.processors.platform.memory.PlatformMemory;
import org.apache.ignite.internal.processors.platform.memory.PlatformOutputStream;
import org.apache.ignite.internal.processors.platform.messaging.PlatformMessaging;
import org.apache.ignite.internal.processors.platform.services.PlatformServices;
import org.apache.ignite.internal.processors.platform.transactions.PlatformTransactions;
import org.apache.ignite.internal.processors.platform.utils.PlatformConfigurationUtils;
import org.apache.ignite.internal.processors.platform.utils.PlatformUtils;
import org.apache.ignite.internal.util.typedef.CI1;
import org.apache.ignite.internal.util.typedef.F;
import org.apache.ignite.internal.util.typedef.internal.U;
import org.apache.ignite.lang.IgniteFuture;
import org.jetbrains.annotations.Nullable;

import java.util.Collection;
import java.util.Collections;
import java.util.HashMap;
import java.util.Map;
import java.util.concurrent.ConcurrentHashMap;
import java.util.concurrent.CountDownLatch;
import java.util.concurrent.locks.ReadWriteLock;
import java.util.concurrent.locks.ReentrantReadWriteLock;

/**
 * GridGain platform processor.
 */
public class PlatformProcessorImpl extends GridProcessorAdapter implements PlatformProcessor {
    /** Start latch. */
    private final CountDownLatch startLatch = new CountDownLatch(1);

    /** Stores pending initialization. */
    private final Collection<StoreInfo> pendingStores =
        Collections.newSetFromMap(new ConcurrentHashMap<StoreInfo, Boolean>());

    /** Lock for store lifecycle operations. */
    private final ReadWriteLock storeLock = new ReentrantReadWriteLock();

    /** Logger. */
    @SuppressWarnings("FieldCanBeLocal")
    private final IgniteLogger log;

    /** Context. */
    private final PlatformContext platformCtx;

    /** Interop configuration. */
    private final PlatformConfigurationEx interopCfg;

    /** Whether processor is started. */
    private boolean started;

    /** Whether processor if stopped (or stopping). */
    private volatile boolean stopped;

    /** Cache extensions. */
    private final PlatformCacheExtension[] cacheExts;

    /** Cluster restart flag for the reconnect callback. */
    private volatile boolean clusterRestarted;

    /**
     * Constructor.
     *
     * @param ctx Kernal context.
     */
    public PlatformProcessorImpl(GridKernalContext ctx) {
        super(ctx);

        log = ctx.log(PlatformProcessorImpl.class);

        PlatformConfiguration interopCfg0 = ctx.config().getPlatformConfiguration();

        assert interopCfg0 != null : "Must be checked earlier during component creation.";

        if (!(interopCfg0 instanceof PlatformConfigurationEx))
            throw new IgniteException("Unsupported platform configuration: " + interopCfg0.getClass().getName());

        interopCfg = (PlatformConfigurationEx)interopCfg0;

        if (!F.isEmpty(interopCfg.warnings())) {
            for (String w : interopCfg.warnings())
                U.warn(log, w);
        }

        platformCtx = new PlatformContextImpl(ctx, interopCfg.gate(), interopCfg.memory(), interopCfg.platform());

        // Initialize cache extensions (if any).
        cacheExts = prepareCacheExtensions(interopCfg.cacheExtensions());

        if (interopCfg.logger() != null)
            interopCfg.logger().setContext(platformCtx);
    }

    /** {@inheritDoc} */
    @Override public void start(boolean activeOnStart) throws IgniteCheckedException {
        try (PlatformMemory mem = platformCtx.memory().allocate()) {
            PlatformOutputStream out = mem.output();

            BinaryRawWriterEx writer = platformCtx.writer(out);

            writer.writeString(ctx.gridName());

            out.synchronize();

            platformCtx.gateway().onStart(this, mem.pointer());
        }

        // At this moment all necessary native libraries must be loaded, so we can process with store creation.
        storeLock.writeLock().lock();

        try {
            for (StoreInfo store : pendingStores)
                registerStore0(store.store, store.convertBinary);

            pendingStores.clear();

            started = true;
        }
        finally {
            storeLock.writeLock().unlock();
        }

        // Add Interop node attributes.
        ctx.addNodeAttribute(PlatformUtils.ATTR_PLATFORM, interopCfg.platform());
    }

    /** {@inheritDoc} */
    @Override public void onKernalStop(boolean cancel) {
        startLatch.countDown();
    }

    /** {@inheritDoc} */
    @Override public void stop(boolean cancel) throws IgniteCheckedException {
        if (platformCtx != null) {
            stopped = true;
            platformCtx.gateway().onStop();
        }
    }

    /** {@inheritDoc} */
    @Override public Ignite ignite() {
        return ctx.grid();
    }

    /** {@inheritDoc} */
    @Override public long environmentPointer() {
        return platformCtx.gateway().environmentPointer();
    }

    /** {@inheritDoc} */
    @Override public void releaseStart() {
        startLatch.countDown();
    }

    /** {@inheritDoc} */
    @Override public void awaitStart() throws IgniteCheckedException {
        U.await(startLatch);
    }

    /** {@inheritDoc} */
    @Override public PlatformContext context() {
        // This method is a single point of entry for all remote closures
        // CPP platform does not currently support remote code execution
        // Therefore, all remote execution attempts come from .NET
        // Throw an error if current platform is not .NET
        if (!PlatformUtils.PLATFORM_DOTNET.equals(interopCfg.platform())) {
            throw new IgniteException(".NET platform is not available [nodeId=" + ctx.grid().localNode().id() + "] " +
                "(Use Apache.Ignite.Core.Ignition.Start() or Apache.Ignite.exe to start Ignite.NET nodes).");
        }

        return platformCtx;
    }

    /** {@inheritDoc} */
    @Override public PlatformTargetProxy cache(@Nullable String name) throws IgniteCheckedException {
        IgniteCacheProxy cache = (IgniteCacheProxy)ctx.grid().cache(name);

        if (cache == null)
            throw new IllegalArgumentException("Cache doesn't exist: " + name);

        return createPlatformCache(cache);
    }

    /** {@inheritDoc} */
    @Override public PlatformTargetProxy createCache(@Nullable String name) throws IgniteCheckedException {
        IgniteCacheProxy cache = (IgniteCacheProxy)ctx.grid().createCache(name);

        assert cache != null;

        return createPlatformCache(cache);
    }

    /** {@inheritDoc} */
    @Override public PlatformTargetProxy getOrCreateCache(@Nullable String name) throws IgniteCheckedException {
        IgniteCacheProxy cache = (IgniteCacheProxy)ctx.grid().getOrCreateCache(name);

        assert cache != null;

        return createPlatformCache(cache);
    }

    /** {@inheritDoc} */
    @Override public PlatformTargetProxy createCacheFromConfig(long memPtr) throws IgniteCheckedException {
        BinaryRawReaderEx reader = platformCtx.reader(platformCtx.memory().get(memPtr));
        CacheConfiguration cfg = PlatformConfigurationUtils.readCacheConfiguration(reader);

        IgniteCacheProxy cache = reader.readBoolean()
            ? (IgniteCacheProxy)ctx.grid().createCache(cfg, PlatformConfigurationUtils.readNearConfiguration(reader))
            : (IgniteCacheProxy)ctx.grid().createCache(cfg);

        return createPlatformCache(cache);
    }

    /** {@inheritDoc} */
    @Override public PlatformTargetProxy getOrCreateCacheFromConfig(long memPtr) throws IgniteCheckedException {
        BinaryRawReaderEx reader = platformCtx.reader(platformCtx.memory().get(memPtr));
        CacheConfiguration cfg = PlatformConfigurationUtils.readCacheConfiguration(reader);

        IgniteCacheProxy cache = reader.readBoolean()
            ? (IgniteCacheProxy)ctx.grid().getOrCreateCache(cfg,
                    PlatformConfigurationUtils.readNearConfiguration(reader))
            : (IgniteCacheProxy)ctx.grid().getOrCreateCache(cfg);

        return createPlatformCache(cache);
    }

    /** {@inheritDoc} */
    @Override public void destroyCache(@Nullable String name) throws IgniteCheckedException {
        ctx.grid().destroyCache(name);
    }

    /** {@inheritDoc} */
    @Override public PlatformTargetProxy affinity(@Nullable String name) throws IgniteCheckedException {
        return proxy(new PlatformAffinity(platformCtx, ctx, name));
    }

    /** {@inheritDoc} */
    @Override public PlatformTargetProxy dataStreamer(@Nullable String cacheName, boolean keepBinary)
        throws IgniteCheckedException {
        IgniteDataStreamer ldr = ctx.dataStream().dataStreamer(cacheName);

        ldr.keepBinary(true);

        return proxy(new PlatformDataStreamer(platformCtx, cacheName, (DataStreamerImpl)ldr, keepBinary));
    }

    /** {@inheritDoc} */
    @Override public PlatformTargetProxy transactions() {
        return proxy(new PlatformTransactions(platformCtx));
    }

    /** {@inheritDoc} */
    @Override public PlatformTargetProxy projection() throws IgniteCheckedException {
        return proxy(new PlatformClusterGroup(platformCtx, ctx.grid().cluster()));
    }

    /** {@inheritDoc} */
    @Override public PlatformTargetProxy compute(PlatformTargetProxy grp) {
        PlatformClusterGroup grp0 = (PlatformClusterGroup)grp.unwrap();

        return proxy(new PlatformCompute(platformCtx, grp0.projection(), PlatformUtils.ATTR_PLATFORM));
    }

    /** {@inheritDoc} */
    @Override public PlatformTargetProxy message(PlatformTargetProxy grp) {
        PlatformClusterGroup grp0 = (PlatformClusterGroup)grp.unwrap();

        return proxy(new PlatformMessaging(platformCtx, grp0.projection().ignite().message(grp0.projection())));
    }

    /** {@inheritDoc} */
    @Override public PlatformTargetProxy events(PlatformTargetProxy grp) {
        PlatformClusterGroup grp0 = (PlatformClusterGroup)grp.unwrap();

        return proxy(new PlatformEvents(platformCtx, grp0.projection().ignite().events(grp0.projection())));
    }

    /** {@inheritDoc} */
    @Override public PlatformTargetProxy services(PlatformTargetProxy grp) {
        PlatformClusterGroup grp0 = (PlatformClusterGroup)grp.unwrap();

        return proxy(new PlatformServices(platformCtx, grp0.projection().ignite().services(grp0.projection()), false));
    }

    /** {@inheritDoc} */
    @Override public PlatformTargetProxy extensions() {
        return null;
    }

    /** {@inheritDoc} */
    @Override public void registerStore(PlatformCacheStore store, boolean convertBinary)
        throws IgniteCheckedException {
        storeLock.readLock().lock();

        try {
            if (stopped)
                throw new IgniteCheckedException("Failed to initialize interop store because node is stopping: " +
                    store);

            if (started)
                registerStore0(store, convertBinary);
            else
                pendingStores.add(new StoreInfo(store, convertBinary));
        }
        finally {
            storeLock.readLock().unlock();
        }
    }

    /** {@inheritDoc} */
    @Override public PlatformTargetProxy atomicLong(String name, long initVal, boolean create) throws IgniteException {
        GridCacheAtomicLongImpl atomicLong = (GridCacheAtomicLongImpl)ignite().atomicLong(name, initVal, create);

        if (atomicLong == null)
            return null;

        return proxy(new PlatformAtomicLong(platformCtx, atomicLong));
    }

    /** {@inheritDoc} */
    @Override public PlatformTargetProxy atomicSequence(String name, long initVal, boolean create)
        throws IgniteException {
        IgniteAtomicSequence atomicSeq = ignite().atomicSequence(name, initVal, create);

        if (atomicSeq == null)
            return null;

        return proxy(new PlatformAtomicSequence(platformCtx, atomicSeq));
    }

    /** {@inheritDoc} */
    @Override public PlatformTargetProxy atomicReference(String name, long memPtr, boolean create)
        throws IgniteException {
        PlatformAtomicReference ref = PlatformAtomicReference.createInstance(platformCtx, name, memPtr, create);

        return ref != null ? proxy(ref) : null;
    }

    /** {@inheritDoc} */
    @Override public void onDisconnected(IgniteFuture<?> reconnectFut) throws IgniteCheckedException {
        platformCtx.gateway().onClientDisconnected();

        // 1) onReconnected is called on all grid components.
        // 2) After all of grid components have completed their reconnection, reconnectFut is completed.
        reconnectFut.listen(new CI1<IgniteFuture<?>>() {
            @Override public void apply(IgniteFuture<?> future) {
                platformCtx.gateway().onClientReconnected(clusterRestarted);
            }
        });
    }

    /** {@inheritDoc} */
    @Override public IgniteInternalFuture<?> onReconnected(boolean clusterRestarted) throws IgniteCheckedException {
        // Save the flag value for callback of reconnectFut.
        this.clusterRestarted = clusterRestarted;

        return null;
    }

    /** {@inheritDoc} */
    @Override public void getIgniteConfiguration(long memPtr) {
        PlatformOutputStream stream = platformCtx.memory().get(memPtr).output();
        BinaryRawWriterEx writer = platformCtx.writer(stream);

        PlatformConfigurationUtils.writeIgniteConfiguration(writer, ignite().configuration());

        stream.synchronize();
    }

    /** {@inheritDoc} */
    @Override public void getCacheNames(long memPtr) {
        PlatformOutputStream stream = platformCtx.memory().get(memPtr).output();
        BinaryRawWriterEx writer = platformCtx.writer(stream);

        Collection<String> names = ignite().cacheNames();

        writer.writeInt(names.size());

        for (String name : names)
            writer.writeString(name);

        stream.synchronize();
    }

    /** {@inheritDoc} */
    @Override public PlatformTargetProxy createNearCache(@Nullable String cacheName, long memPtr) {
        NearCacheConfiguration cfg = getNearCacheConfiguration(memPtr);

        IgniteCacheProxy cache = (IgniteCacheProxy)ctx.grid().createNearCache(cacheName, cfg);

        return createPlatformCache(cache);
    }

    /** {@inheritDoc} */
    @Override public PlatformTargetProxy getOrCreateNearCache(@Nullable String cacheName, long memPtr) {
        NearCacheConfiguration cfg = getNearCacheConfiguration(memPtr);

        IgniteCacheProxy cache = (IgniteCacheProxy)ctx.grid().getOrCreateNearCache(cacheName, cfg);

        return createPlatformCache(cache);
    }

    /**
     * Creates new platform cache.
     */
<<<<<<< HEAD
    private PlatformTarget createPlatformCache(IgniteCacheProxy cache) {
        return new PlatformCache(platformCtx, cache, false, cacheExts);
=======
    private PlatformTargetProxy createPlatformCache(IgniteCacheProxy cache) {
        return proxy(new PlatformCache(platformCtx, cache, false, cacheExts));
>>>>>>> f7d89fdb
    }

    /** {@inheritDoc} */
    @Override public boolean loggerIsLevelEnabled(int level) {
        IgniteLogger log = ctx.grid().log();

        switch (level) {
            case PlatformLogger.LVL_TRACE:
                return log.isTraceEnabled();
            case PlatformLogger.LVL_DEBUG:
                return log.isDebugEnabled();
            case PlatformLogger.LVL_INFO:
                return log.isInfoEnabled();
            case PlatformLogger.LVL_WARN:
                return true;
            case PlatformLogger.LVL_ERROR:
                return true;
            default:
                assert false;
        }

        return false;
    }

    /** {@inheritDoc} */
    @Override public void loggerLog(int level, String message, String category, String errorInfo) {
        IgniteLogger log = ctx.grid().log();

        if (category != null)
            log = log.getLogger(category);

        Throwable err = errorInfo == null ? null : new IgniteException("Platform error:" + errorInfo);

        switch (level) {
            case PlatformLogger.LVL_TRACE:
                log.trace(message);
                break;
            case PlatformLogger.LVL_DEBUG:
                log.debug(message);
                break;
            case PlatformLogger.LVL_INFO:
                log.info(message);
                break;
            case PlatformLogger.LVL_WARN:
                log.warning(message, err);
                break;
            case PlatformLogger.LVL_ERROR:
                log.error(message, err);
                break;
            default:
                assert false;
        }
    }

    /** {@inheritDoc} */
<<<<<<< HEAD
    @Override public PlatformTarget binaryProcessor() {
        return new PlatformBinaryProcessor(platformCtx);
=======
    @Override public PlatformTargetProxy binaryProcessor() {
        return proxy(new PlatformBinaryProcessor(platformCtx));
>>>>>>> f7d89fdb
    }

    /**
     * Gets the near cache config.
     *
     * @param memPtr Memory pointer.
     * @return Near config.
     */
    private NearCacheConfiguration getNearCacheConfiguration(long memPtr) {
        assert memPtr != 0;

        BinaryRawReaderEx reader = platformCtx.reader(platformCtx.memory().get(memPtr));
        return PlatformConfigurationUtils.readNearConfiguration(reader);
    }

    /**
     * Internal store initialization routine.
     *
     * @param store Store.
     * @param convertBinary Convert binary flag.
     * @throws IgniteCheckedException If failed.
     */
    private void registerStore0(PlatformCacheStore store, boolean convertBinary) throws IgniteCheckedException {
        if (store instanceof PlatformDotNetCacheStore) {
            PlatformDotNetCacheStore store0 = (PlatformDotNetCacheStore)store;

            store0.initialize(ctx, convertBinary);
        }
        else
            throw new IgniteCheckedException("Unsupported interop store: " + store);
    }

    /**
     * Prepare cache extensions.
     *
     * @param cacheExts Original extensions.
     * @return Prepared extensions.
     */
    private static PlatformCacheExtension[] prepareCacheExtensions(Collection<PlatformCacheExtension> cacheExts) {
        if (!F.isEmpty(cacheExts)) {
            int maxExtId = 0;

            Map<Integer, PlatformCacheExtension> idToExt = new HashMap<>();

            for (PlatformCacheExtension cacheExt : cacheExts) {
                if (cacheExt == null)
                    throw new IgniteException("Platform cache extension cannot be null.");

                if (cacheExt.id() < 0)
                    throw new IgniteException("Platform cache extension ID cannot be negative: " + cacheExt);

                PlatformCacheExtension oldCacheExt = idToExt.put(cacheExt.id(), cacheExt);

                if (oldCacheExt != null)
                    throw new IgniteException("Platform cache extensions cannot have the same ID [" +
                        "id=" + cacheExt.id() + ", first=" + oldCacheExt + ", second=" + cacheExt + ']');

                if (cacheExt.id() > maxExtId)
                    maxExtId = cacheExt.id();
            }

            PlatformCacheExtension[] res = new PlatformCacheExtension[maxExtId + 1];

            for (PlatformCacheExtension cacheExt : cacheExts)
                res[cacheExt.id()]= cacheExt;

            return res;
        }
        else
            //noinspection ZeroLengthArrayAllocation
            return new PlatformCacheExtension[0];
    }

    /**
<<<<<<< HEAD
=======
     * Wraps target in a proxy.
     */
    private PlatformTargetProxy proxy(PlatformTarget target) {
        return new PlatformTargetProxyImpl(target, platformCtx);
    }

    /**
>>>>>>> f7d89fdb
     * Store and manager pair.
     */
    private static class StoreInfo {
        /** Store. */
        private final PlatformCacheStore store;

        /** Convert binary flag. */
        private final boolean convertBinary;

        /**
         * Constructor.
         *
         * @param store Store.
         * @param convertBinary Convert binary flag.
         */
        private StoreInfo(PlatformCacheStore store, boolean convertBinary) {
            this.store = store;
            this.convertBinary = convertBinary;
        }
    }
}<|MERGE_RESOLUTION|>--- conflicted
+++ resolved
@@ -451,13 +451,8 @@
     /**
      * Creates new platform cache.
      */
-<<<<<<< HEAD
-    private PlatformTarget createPlatformCache(IgniteCacheProxy cache) {
-        return new PlatformCache(platformCtx, cache, false, cacheExts);
-=======
     private PlatformTargetProxy createPlatformCache(IgniteCacheProxy cache) {
         return proxy(new PlatformCache(platformCtx, cache, false, cacheExts));
->>>>>>> f7d89fdb
     }
 
     /** {@inheritDoc} */
@@ -513,13 +508,8 @@
     }
 
     /** {@inheritDoc} */
-<<<<<<< HEAD
-    @Override public PlatformTarget binaryProcessor() {
-        return new PlatformBinaryProcessor(platformCtx);
-=======
     @Override public PlatformTargetProxy binaryProcessor() {
         return proxy(new PlatformBinaryProcessor(platformCtx));
->>>>>>> f7d89fdb
     }
 
     /**
@@ -594,8 +584,6 @@
     }
 
     /**
-<<<<<<< HEAD
-=======
      * Wraps target in a proxy.
      */
     private PlatformTargetProxy proxy(PlatformTarget target) {
@@ -603,7 +591,6 @@
     }
 
     /**
->>>>>>> f7d89fdb
      * Store and manager pair.
      */
     private static class StoreInfo {
