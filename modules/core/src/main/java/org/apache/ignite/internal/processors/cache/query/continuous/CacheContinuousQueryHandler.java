/*
 * Licensed to the Apache Software Foundation (ASF) under one or more
 * contributor license agreements.  See the NOTICE file distributed with
 * this work for additional information regarding copyright ownership.
 * The ASF licenses this file to You under the Apache License, Version 2.0
 * (the "License"); you may not use this file except in compliance with
 * the License.  You may obtain a copy of the License at
 *
 *      http://www.apache.org/licenses/LICENSE-2.0
 *
 * Unless required by applicable law or agreed to in writing, software
 * distributed under the License is distributed on an "AS IS" BASIS,
 * WITHOUT WARRANTIES OR CONDITIONS OF ANY KIND, either express or implied.
 * See the License for the specific language governing permissions and
 * limitations under the License.
 */

package org.apache.ignite.internal.processors.cache.query.continuous;

import java.io.Externalizable;
import java.io.IOException;
import java.io.ObjectInput;
import java.io.ObjectOutput;
import java.util.ArrayList;
import java.util.Collection;
import java.util.Collections;
import java.util.List;
import java.util.Map;
import java.util.Set;
import java.util.UUID;
import java.util.concurrent.ConcurrentHashMap;
import java.util.concurrent.ConcurrentMap;
import javax.cache.event.CacheEntryEvent;
import javax.cache.event.CacheEntryEventFilter;
import javax.cache.event.CacheEntryUpdatedListener;
import javax.cache.event.EventType;
import org.apache.ignite.IgniteCache;
import org.apache.ignite.IgniteCheckedException;
import org.apache.ignite.IgniteLogger;
import org.apache.ignite.IgniteSystemProperties;
import org.apache.ignite.cache.CacheEntryEventSerializableFilter;
import org.apache.ignite.cluster.ClusterNode;
import org.apache.ignite.events.CacheQueryExecutedEvent;
import org.apache.ignite.events.CacheQueryReadEvent;
import org.apache.ignite.internal.GridKernalContext;
import org.apache.ignite.internal.IgniteInternalFuture;
import org.apache.ignite.internal.cluster.ClusterTopologyCheckedException;
import org.apache.ignite.internal.managers.communication.GridIoPolicy;
import org.apache.ignite.internal.managers.deployment.GridDeploymentInfo;
import org.apache.ignite.internal.processors.affinity.AffinityTopologyVersion;
import org.apache.ignite.internal.processors.cache.GridCacheAdapter;
import org.apache.ignite.internal.processors.cache.GridCacheAffinityManager;
import org.apache.ignite.internal.processors.cache.GridCacheContext;
import org.apache.ignite.internal.processors.cache.GridCacheDeploymentManager;
import org.apache.ignite.internal.processors.cache.distributed.dht.GridDhtLocalPartition;
import org.apache.ignite.internal.processors.cache.distributed.dht.atomic.GridDhtAtomicAbstractUpdateFuture;
import org.apache.ignite.internal.processors.cache.query.CacheQueryType;
import org.apache.ignite.internal.processors.cache.query.continuous.CacheContinuousQueryManager.JCacheQueryLocalListener;
import org.apache.ignite.internal.processors.cache.query.continuous.CacheContinuousQueryManager.JCacheQueryRemoteFilter;
import org.apache.ignite.internal.processors.continuous.GridContinuousBatch;
import org.apache.ignite.internal.processors.continuous.GridContinuousHandler;
import org.apache.ignite.internal.processors.continuous.GridContinuousQueryBatch;
import org.apache.ignite.internal.processors.platform.cache.query.PlatformContinuousQueryFilter;
import org.apache.ignite.internal.util.typedef.CI1;
import org.apache.ignite.internal.util.typedef.F;
import org.apache.ignite.internal.util.typedef.T2;
import org.apache.ignite.internal.util.typedef.internal.CU;
import org.apache.ignite.internal.util.typedef.internal.S;
import org.apache.ignite.internal.util.typedef.internal.U;
import org.apache.ignite.lang.IgniteAsyncCallback;
import org.apache.ignite.lang.IgniteBiTuple;
import org.apache.ignite.spi.communication.tcp.TestDebugLog;
import org.apache.ignite.thread.IgniteStripedThreadPoolExecutor;
import org.jetbrains.annotations.NotNull;
import org.jetbrains.annotations.Nullable;

import static org.apache.ignite.events.EventType.EVT_CACHE_QUERY_EXECUTED;
import static org.apache.ignite.events.EventType.EVT_CACHE_QUERY_OBJECT_READ;

/**
 * Continuous query handler.
 */
public class CacheContinuousQueryHandler<K, V> implements GridContinuousHandler {
    /** */
    private static final long serialVersionUID = 0L;

    /** */
    static final int BACKUP_ACK_THRESHOLD =
        IgniteSystemProperties.getInteger("IGNITE_CONTINUOUS_QUERY_BACKUP_ACK_THRESHOLD", 100);

    /** */
    static final int LSNR_MAX_BUF_SIZE =
        IgniteSystemProperties.getInteger("IGNITE_CONTINUOUS_QUERY_LISTENER_MAX_BUFFER_SIZE", 10_000);

    /** Cache name. */
    private String cacheName;

    /** Topic for ordered messages. */
    private Object topic;

    /** Local listener. */
    private transient CacheEntryUpdatedListener<K, V> locLsnr;

    /** Remote filter. */
    private CacheEntryEventSerializableFilter<K, V> rmtFilter;

    /** Deployable object for filter. */
    private CacheContinuousQueryDeployableObject rmtFilterDep;

    /** Internal flag. */
    private boolean internal;

    /** Notify existing flag. */
    private boolean notifyExisting;

    /** Old value required flag. */
    private boolean oldValRequired;

    /** Synchronous flag. */
    private boolean sync;

    /** Ignore expired events flag. */
    private boolean ignoreExpired;

    /** Task name hash code. */
    private int taskHash;

    /** Whether to skip primary check for REPLICATED cache. */
    private transient boolean skipPrimaryCheck;

    /** */
    private boolean locCache;

    /** */
    private boolean keepBinary;

    /** */
    private transient ConcurrentMap<Integer, CacheContinuousQueryPartitionRecovery> rcvs;

    /** */
    private transient ConcurrentMap<Integer, CacheContinuousQueryEventBuffer> entryBufs;

    /** */
    private transient CacheContinuousQueryAcknowledgeBuffer ackBuf;

    /** */
    private transient int cacheId;

    /** */
    private transient volatile Map<Integer, T2<Long, Long>> initUpdCntrs;

    /** */
    private transient volatile Map<UUID, Map<Integer, T2<Long, Long>>> initUpdCntrsPerNode;

    /** */
    private transient volatile AffinityTopologyVersion initTopVer;

    /** */
    private transient volatile boolean nodeLeft;

    /** */
    private transient boolean ignoreClsNotFound;

    /** */
    private transient boolean asyncCb;

    /** */
    private transient UUID nodeId;

    /** */
    private transient UUID routineId;

    /** */
    private transient GridKernalContext ctx;

    /** */
    private transient IgniteLogger log;

    /**
     * Required by {@link Externalizable}.
     */
    public CacheContinuousQueryHandler() {
        // No-op.
    }

    /**
     * Constructor.
     *
     * @param cacheName Cache name.
     * @param topic Topic for ordered messages.
     * @param locLsnr Local listener.
     * @param rmtFilter Remote filter.
     * @param oldValRequired Old value required flag.
     * @param sync Synchronous flag.
     * @param ignoreExpired Ignore expired events flag.
     */
    public CacheContinuousQueryHandler(
        String cacheName,
        Object topic,
        CacheEntryUpdatedListener<K, V> locLsnr,
        CacheEntryEventSerializableFilter<K, V> rmtFilter,
        boolean oldValRequired,
        boolean sync,
        boolean ignoreExpired,
        boolean ignoreClsNotFound) {
        assert topic != null;
        assert locLsnr != null;

        this.cacheName = cacheName;
        this.topic = topic;
        this.locLsnr = locLsnr;
        this.rmtFilter = rmtFilter;
        this.oldValRequired = oldValRequired;
        this.sync = sync;
        this.ignoreExpired = ignoreExpired;
        this.ignoreClsNotFound = ignoreClsNotFound;

        cacheId = CU.cacheId(cacheName);
    }

    /**
     * @param internal Internal query.
     */
    public void internal(boolean internal) {
        this.internal = internal;
    }

    /**
     * @param notifyExisting Notify existing.
     */
    public void notifyExisting(boolean notifyExisting) {
        this.notifyExisting = notifyExisting;
    }

    /**
     * @param locCache Local cache.
     */
    public void localCache(boolean locCache) {
        this.locCache = locCache;
    }

    /**
     * @param taskHash Task hash.
     */
    public void taskNameHash(int taskHash) {
        this.taskHash = taskHash;
    }

    /**
     * @param skipPrimaryCheck Whether to skip primary check for REPLICATED cache.
     */
    public void skipPrimaryCheck(boolean skipPrimaryCheck) {
        this.skipPrimaryCheck = skipPrimaryCheck;
    }

    /** {@inheritDoc} */
    @Override public boolean isEvents() {
        return false;
    }

    /** {@inheritDoc} */
    @Override public boolean isMessaging() {
        return false;
    }

    /** {@inheritDoc} */
    @Override public boolean isQuery() {
        return true;
    }

    /** {@inheritDoc} */
    @Override public boolean keepBinary() {
        return keepBinary;
    }

    /**
     * @param keepBinary Keep binary flag.
     */
    public void keepBinary(boolean keepBinary) {
        this.keepBinary = keepBinary;
    }

    /** {@inheritDoc} */
    @Override public String cacheName() {
        return cacheName;
    }

    /** {@inheritDoc} */
    @Override public void updateCounters(AffinityTopologyVersion topVer, Map<UUID, Map<Integer, T2<Long, Long>>> cntrsPerNode,
        Map<Integer, T2<Long, Long>> cntrs) {
        this.initUpdCntrsPerNode = cntrsPerNode;
        this.initUpdCntrs = cntrs;
        this.initTopVer = topVer;
    }

    /** {@inheritDoc} */
    @Override public RegisterStatus register(final UUID nodeId, final UUID routineId, final GridKernalContext ctx)
        throws IgniteCheckedException {
        assert nodeId != null;
        assert routineId != null;
        assert ctx != null;

        if (locLsnr != null) {
            if (locLsnr instanceof JCacheQueryLocalListener) {
                ctx.resource().injectGeneric(((JCacheQueryLocalListener)locLsnr).impl);

                asyncCb = ((JCacheQueryLocalListener)locLsnr).async();
            }
            else {
                ctx.resource().injectGeneric(locLsnr);

                asyncCb = U.hasAnnotation(locLsnr, IgniteAsyncCallback.class);
            }
        }

        final CacheEntryEventFilter filter = getEventFilter();

        if (filter != null) {
            if (filter instanceof JCacheQueryRemoteFilter) {
                if (((JCacheQueryRemoteFilter)filter).impl != null)
                    ctx.resource().injectGeneric(((JCacheQueryRemoteFilter)filter).impl);

                if (!asyncCb)
                    asyncCb = ((JCacheQueryRemoteFilter)filter).async();
            }
            else {
                ctx.resource().injectGeneric(filter);

                if (!asyncCb)
                    asyncCb = U.hasAnnotation(filter, IgniteAsyncCallback.class);
            }
        }

        entryBufs = new ConcurrentHashMap<>();

        ackBuf = new CacheContinuousQueryAcknowledgeBuffer();

        rcvs = new ConcurrentHashMap<>();

        this.nodeId = nodeId;

        this.routineId = routineId;

        this.ctx = ctx;

        final boolean loc = nodeId.equals(ctx.localNodeId());

        assert !skipPrimaryCheck || loc;

        log = ctx.log(CU.CONTINUOUS_QRY_LOG_CATEGORY);

        CacheContinuousQueryListener<K, V> lsnr = new CacheContinuousQueryListener<K, V>() {
            @Override public void onExecution() {
                if (ctx.event().isRecordable(EVT_CACHE_QUERY_EXECUTED)) {
                    ctx.event().record(new CacheQueryExecutedEvent<>(
                        ctx.discovery().localNode(),
                        "Continuous query executed.",
                        EVT_CACHE_QUERY_EXECUTED,
                        CacheQueryType.CONTINUOUS.name(),
                        cacheName,
                        null,
                        null,
                        null,
                        filter instanceof CacheEntryEventSerializableFilter ?
                            (CacheEntryEventSerializableFilter)filter : null,
                        null,
                        nodeId,
                        taskName()
                    ));
                }
            }

            @Override public boolean keepBinary() {
                return keepBinary;
            }

            @Override public void onEntryUpdated(final CacheContinuousQueryEvent<K, V> evt,
                boolean primary,
                final boolean recordIgniteEvt,
                GridDhtAtomicAbstractUpdateFuture fut) {
                if (ignoreExpired && evt.getEventType() == EventType.EXPIRED)
                    return;

                if (log.isDebugEnabled())
                    log.debug("Entry updated on affinity node [evt=" + evt + ", primary=" + primary + ']');

                final GridCacheContext<K, V> cctx = cacheContext(ctx);

                // Check that cache stopped.
                if (cctx == null)
                    return;

                // skipPrimaryCheck is set only when listen locally for replicated cache events.
                assert !skipPrimaryCheck || (cctx.isReplicated() && ctx.localNodeId().equals(nodeId));

                if (asyncCb) {
                    ContinuousQueryAsyncClosure clsr = new ContinuousQueryAsyncClosure(
                        primary,
                        evt,
                        recordIgniteEvt,
                        fut);

                    ctx.asyncCallbackPool().execute(clsr, evt.partitionId());
                }
                else {
                    final boolean notify = filter(evt);

                    if (log.isDebugEnabled())
                        log.debug("Filter invoked for event [evt=" + evt + ", primary=" + primary
                            + ", notify=" + notify + ']');

                    if (primary || skipPrimaryCheck) {
                        if (fut == null)
                            onEntryUpdate(evt, notify, loc, recordIgniteEvt);
                        else {
                            fut.addContinuousQueryClosure(new CI1<Boolean>() {
                                @Override public void apply(Boolean suc) {
                                    if (!suc)
                                        evt.entry().markFiltered();

                                    onEntryUpdate(evt, notify, loc, recordIgniteEvt);
                                }
                            }, sync);
                        }
                    }
                    else
                        handleBackupEntry(cctx, evt.entry());
                }
            }

            @Override public void onUnregister() {
                if (filter instanceof PlatformContinuousQueryFilter)
                    ((PlatformContinuousQueryFilter)filter).onQueryUnregister();
            }

            @Override public void cleanupBackupQueue(Map<Integer, Long> updateCntrs) {
                for (Map.Entry<Integer, Long> e : updateCntrs.entrySet()) {
                    CacheContinuousQueryEventBuffer buf = entryBufs.get(e.getKey());

                    if (buf != null)
                        buf.cleanupBackupQueue(e.getValue());
                }
            }

            @Override public void flushBackupQueue(GridKernalContext ctx, AffinityTopologyVersion topVer) {
                assert topVer != null;

                try {
                    GridCacheContext<K, V> cctx = cacheContext(ctx);

                    ClusterNode node = ctx.discovery().node(nodeId);

                    for (Map.Entry<Integer, CacheContinuousQueryEventBuffer> bufE : entryBufs.entrySet()) {
                        CacheContinuousQueryEventBuffer buf = bufE.getValue();

                        Collection<CacheContinuousQueryEntry> backupQueue = buf.resetBackupQueue();

                        if (backupQueue != null && node != null) {
                            for (CacheContinuousQueryEntry e : backupQueue) {
                                if (!e.isFiltered())
                                    prepareEntry(cctx, nodeId, e);
                            }

                            ctx.continuous().addBackupNotification(nodeId, routineId, backupQueue, topic);
                        }
                    }
                }
                catch (IgniteCheckedException e) {
                    U.error(ctx.log(CU.CONTINUOUS_QRY_LOG_CATEGORY),
                        "Failed to send backup event notification to node: " + nodeId, e);
                }
            }

            @Override public void acknowledgeBackupOnTimeout(GridKernalContext ctx) {
                sendBackupAcknowledge(ackBuf.acknowledgeOnTimeout(), routineId, ctx);
            }

            @Override public void skipUpdateEvent(CacheContinuousQueryEvent<K, V> evt,
                AffinityTopologyVersion topVer, boolean primary) {
                assert evt != null;

                CacheContinuousQueryEntry e = evt.entry();

                e.markFiltered();

                onEntryUpdated(evt, primary, false, null);
            }

            @Override public void onPartitionEvicted(int part) {
                entryBufs.remove(part);
            }

            @Override public boolean oldValueRequired() {
                return oldValRequired;
            }

            @Override public boolean notifyExisting() {
                return notifyExisting;
            }

            private String taskName() {
                return ctx.security().enabled() ? ctx.task().resolveTaskName(taskHash) : null;
            }
        };

        CacheContinuousQueryManager mgr = manager(ctx);

        if (mgr == null)
            return RegisterStatus.DELAYED;

        return mgr.registerListener(routineId, lsnr, internal);
    }

    /**
     * @return Cache entry event filter.
     */
    public CacheEntryEventFilter getEventFilter() {
        return rmtFilter;
    }

    /**
     * @param cctx Context.
     * @param nodeId ID of the node that started routine.
     * @param entry Entry.
     * @throws IgniteCheckedException In case of error.
     */
    private void prepareEntry(GridCacheContext cctx, UUID nodeId, CacheContinuousQueryEntry entry)
        throws IgniteCheckedException {
        if (cctx.kernalContext().config().isPeerClassLoadingEnabled() && cctx.discovery().node(nodeId) != null) {
            entry.prepareMarshal(cctx);

            cctx.deploy().prepare(entry);
        }
        else
            entry.prepareMarshal(cctx);
    }

    /**
     * @param ctx Context.
     * @throws IgniteCheckedException In case of error.
     */
    void waitTopologyFuture(GridKernalContext ctx) throws IgniteCheckedException {
        GridCacheContext<K, V> cctx = cacheContext(ctx);

        if (!cctx.isLocal()) {
            AffinityTopologyVersion topVer = initTopVer;

            cacheContext(ctx).affinity().affinityReadyFuture(topVer).get();

            for (int partId = 0; partId < cacheContext(ctx).affinity().partitions(); partId++)
                getOrCreatePartitionRecovery(ctx, partId, topVer);
        }
    }

    /** {@inheritDoc} */
    @Override public void unregister(UUID routineId, GridKernalContext ctx) {
        assert routineId != null;
        assert ctx != null;

        GridCacheAdapter<K, V> cache = ctx.cache().internalCache(cacheName);

        if (cache != null)
            cache.context().continuousQueries().unregisterListener(internal, routineId);
    }

    /**
     * @param ctx Kernal context.
     * @return Continuous query manager.
     */
    private CacheContinuousQueryManager manager(GridKernalContext ctx) {
        GridCacheContext<K, V> cacheCtx = cacheContext(ctx);

        return cacheCtx == null ? null : cacheCtx.continuousQueries();
    }

    /** {@inheritDoc} */
    @SuppressWarnings("unchecked")
    @Override public void notifyCallback(final UUID nodeId,
        final UUID routineId,
        Collection<?> objs,
        final GridKernalContext ctx) {
        assert nodeId != null;
        assert routineId != null;
        assert objs != null;
        assert ctx != null;

        if (objs.isEmpty())
            return;

        if (asyncCb) {
            final List<CacheContinuousQueryEntry> entries = objs instanceof List ? (List)objs : new ArrayList(objs);

            IgniteStripedThreadPoolExecutor asyncPool = ctx.asyncCallbackPool();

            int threadId = asyncPool.threadId(entries.get(0).partition());

            int startIdx = 0;

            if (entries.size() != 1) {
                for (int i = 1; i < entries.size(); i++) {
                    int curThreadId = asyncPool.threadId(entries.get(i).partition());

                    // If all entries from one partition avoid creation new collections.
                    if (curThreadId == threadId)
                        continue;

                    final int i0 = i;
                    final int startIdx0 = startIdx;

                    asyncPool.execute(new Runnable() {
                        @Override public void run() {
                            notifyCallback0(nodeId, ctx, entries.subList(startIdx0, i0));
                        }
                    }, threadId);

                    startIdx = i0;
                    threadId = curThreadId;
                }
            }

            final int startIdx0 = startIdx;

            asyncPool.execute(new Runnable() {
                @Override public void run() {
                    notifyCallback0(nodeId, ctx,
                        startIdx0 == 0 ? entries : entries.subList(startIdx0, entries.size()));
                }
            }, threadId);
        }
        else
            notifyCallback0(nodeId, ctx, (Collection)objs);
    }

    /**
     * @param nodeId Node id.
     * @param ctx Kernal context.
     * @param entries Entries.
     */
    private void notifyCallback0(UUID nodeId,
        final GridKernalContext ctx,
        Collection<CacheContinuousQueryEntry> entries) {
        final GridCacheContext cctx = cacheContext(ctx);

        if (cctx == null) {
            IgniteLogger log = ctx.log(CU.CONTINUOUS_QRY_LOG_CATEGORY);

            if (log.isDebugEnabled())
                log.debug("Failed to notify callback, cache is not found: " + cacheId);

            return;
        }

        final Collection<CacheEntryEvent<? extends K, ? extends V>> entries0 = new ArrayList<>(entries.size());

        for (CacheContinuousQueryEntry e : entries) {
            GridCacheDeploymentManager depMgr = cctx.deploy();

            ClassLoader ldr = depMgr.globalLoader();

            if (ctx.config().isPeerClassLoadingEnabled()) {
                GridDeploymentInfo depInfo = e.deployInfo();

                if (depInfo != null) {
                    depMgr.p2pContext(nodeId, depInfo.classLoaderId(), depInfo.userVersion(), depInfo.deployMode(),
                        depInfo.participants(), depInfo.localDeploymentOwner());
                }
            }

            try {
                e.unmarshal(cctx, ldr);

                Collection<CacheEntryEvent<? extends K, ? extends V>> evts = handleEvent(ctx, e);

                if (evts != null && !evts.isEmpty())
                    entries0.addAll(evts);
            }
            catch (IgniteCheckedException ex) {
                if (ignoreClsNotFound)
                    assert internal;
                else
                    U.error(ctx.log(CU.CONTINUOUS_QRY_LOG_CATEGORY), "Failed to unmarshal entry.", ex);
            }
        }

        if (!entries0.isEmpty())
            locLsnr.onUpdated(entries0);
    }

    /**
     * @param ctx Context.
     * @param e entry.
     * @return Entry collection.
     */
    private Collection<CacheEntryEvent<? extends K, ? extends V>> handleEvent(GridKernalContext ctx,
        CacheContinuousQueryEntry e) {
        assert e != null;

        GridCacheContext<K, V> cctx = cacheContext(ctx);

        final IgniteCache cache = cctx.kernalContext().cache().jcache(cctx.name());

        if (internal) {
            if (e.isFiltered())
                return Collections.emptyList();
            else
                return F.<CacheEntryEvent<? extends K, ? extends V>>
                    asList(new CacheContinuousQueryEvent<K, V>(cache, cctx, e));
        }

        // Initial query entry or evicted entry. These events should be fired immediately.
        if (e.updateCounter() == -1L) {
            return !e.isFiltered() ? F.<CacheEntryEvent<? extends K, ? extends V>>asList(
                new CacheContinuousQueryEvent<K, V>(cache, cctx, e)) :
                Collections.<CacheEntryEvent<? extends K, ? extends V>>emptyList();
        }

        CacheContinuousQueryPartitionRecovery rec = getOrCreatePartitionRecovery(ctx, e.partition(), e.topologyVersion());

        return rec.collectEntries(e, cctx, cache);
    }

    /**
     * @param evt Query event.
     * @return {@code True} if event passed filter otherwise {@code true}.
     */
    public boolean filter(CacheContinuousQueryEvent evt) {
        CacheContinuousQueryEntry entry = evt.entry();

        boolean notify = !entry.isFiltered();

        try {
            if (notify && getEventFilter() != null)
                notify = getEventFilter().evaluate(evt);
        }
        catch (Exception e) {
            U.error(log, "CacheEntryEventFilter failed: " + e);
        }

        if (!notify)
            entry.markFiltered();

<<<<<<< HEAD
        if (!primary && !internal && entry.updateCounter() != -1L /* Skip init query and expire entries */) {
            entry.markBackup();

            Collection<CacheContinuousQueryEntry> backupQueue0 = backupQueue;

            if (backupQueue0 != null) {
                TestDebugLog.addEntryMessage(entry.partition(),
                    entry.updateCounter(),
                    "add backup " +
                        " topVer=" + entry.topologyVersion());

                backupQueue0.add(entry.forBackupQueue());
            }
        }

=======
>>>>>>> 2c68adb8
        return notify;
    }

    /**
     * @param evt Continuous query event.
     * @param notify Notify flag.
     * @param loc Listener deployed on this node.
     * @param recordIgniteEvt Record ignite event.
     */
    private void onEntryUpdate(CacheContinuousQueryEvent evt, boolean notify, boolean loc, boolean recordIgniteEvt) {
        try {
            GridCacheContext<K, V> cctx = cacheContext(ctx);

            if (cctx == null)
                return;

            final CacheContinuousQueryEntry entry = evt.entry();

            if (loc) {
                if (!locCache) {
                    Collection<CacheEntryEvent<? extends K, ? extends V>> evts = handleEvent(ctx, entry);

                    if (!evts.isEmpty())
                        locLsnr.onUpdated(evts);

                    if (!internal && !skipPrimaryCheck)
                        sendBackupAcknowledge(ackBuf.onAcknowledged(entry), routineId, ctx);
                }
                else {
                    if (!entry.isFiltered())
                        locLsnr.onUpdated(F.<CacheEntryEvent<? extends K, ? extends V>>asList(evt));
                }
            }
            else {
                if (!entry.isFiltered())
                    prepareEntry(cctx, nodeId, entry);

                Object entryOrList = handleEntry(cctx, entry);

                if (entryOrList != null) {
                    if (log.isDebugEnabled())
                        log.debug("Send the following event to listener: " + entryOrList);

                    ctx.continuous().addNotification(nodeId, routineId, entryOrList, topic, sync, true);
                }
            }
        }
        catch (ClusterTopologyCheckedException ex) {
            if (log.isDebugEnabled())
                log.debug("Failed to send event notification to node, node left cluster " +
                    "[node=" + nodeId + ", err=" + ex + ']');
        }
        catch (IgniteCheckedException ex) {
            U.error(ctx.log(CU.CONTINUOUS_QRY_LOG_CATEGORY), "Failed to send event notification to node: " + nodeId, ex);
        }

        if (recordIgniteEvt && notify) {
            ctx.event().record(new CacheQueryReadEvent<>(
                ctx.discovery().localNode(),
                "Continuous query executed.",
                EVT_CACHE_QUERY_OBJECT_READ,
                CacheQueryType.CONTINUOUS.name(),
                cacheName,
                null,
                null,
                null,
                getEventFilter() instanceof CacheEntryEventSerializableFilter ?
                    (CacheEntryEventSerializableFilter)getEventFilter() : null,
                null,
                nodeId,
                taskName(),
                evt.getKey(),
                evt.getValue(),
                evt.getOldValue(),
                null
            ));
        }
    }

    /**
     * @return Task name.
     */
    private String taskName() {
        return ctx.security().enabled() ? ctx.task().resolveTaskName(taskHash) : null;
    }

    /** {@inheritDoc} */
    @Override public void onClientDisconnected() {
        if (internal)
            return;

        for (CacheContinuousQueryPartitionRecovery rec : rcvs.values())
            rec.resetTopologyCache();
    }

    /**
     * @param ctx Context.
     * @param partId Partition id.
     * @param topVer Topology version for current operation.
     * @return Partition recovery.
     */
    @NotNull private CacheContinuousQueryPartitionRecovery getOrCreatePartitionRecovery(GridKernalContext ctx,
        int partId,
        AffinityTopologyVersion topVer) {
        assert topVer != null && topVer.topologyVersion() > 0 : topVer;

        CacheContinuousQueryPartitionRecovery rec = rcvs.get(partId);

        if (rec == null) {
            T2<Long, Long> partCntrs = null;

            Map<UUID, Map<Integer, T2<Long, Long>>> initUpdCntrsPerNode = this.initUpdCntrsPerNode;

            if (initUpdCntrsPerNode != null) {
                GridCacheContext<K, V> cctx = cacheContext(ctx);

                GridCacheAffinityManager aff = cctx.affinity();

                for (ClusterNode node : aff.nodesByPartition(partId, topVer)) {
                    Map<Integer, T2<Long, Long>> map = initUpdCntrsPerNode.get(node.id());

                    if (map != null) {
                        partCntrs = map.get(partId);

                        break;
                    }
                }
            }
            else if (initUpdCntrs != null)
                partCntrs = initUpdCntrs.get(partId);

            rec = new CacheContinuousQueryPartitionRecovery(ctx.log(CU.CONTINUOUS_QRY_LOG_CATEGORY), topVer,
                partCntrs != null ? partCntrs.get2() : null);

            CacheContinuousQueryPartitionRecovery oldRec = rcvs.putIfAbsent(partId, rec);

            if (oldRec != null)
                rec = oldRec;
        }

        return rec;
    }

    /**
     * @param cctx Cache context.
     * @param e Entry.
     */
    private void handleBackupEntry(final GridCacheContext cctx, CacheContinuousQueryEntry e) {
        if (internal || e.updateCounter() == -1L || nodeLeft) // Skip internal query and expire entries.
            return;

        CacheContinuousQueryEventBuffer buf = partitionBuffer(cctx, e.partition());

        buf.processEntry(e.forBackupQueue(), true);
    }

    /**
     * @param cctx Cache context.
     * @param e Entry.
     * @return Entry.
     */
    private Object handleEntry(final GridCacheContext cctx, CacheContinuousQueryEntry e) {
        assert e != null;
        assert entryBufs != null;

        if (internal) {
            if (e.isFiltered())
                return null;
            else
                return e;
        }

        // Initial query entry.
        // This events should be fired immediately.
        if (e.updateCounter() == -1L)
            return e;

        CacheContinuousQueryEventBuffer buf = partitionBuffer(cctx, e.partition());

        return buf.processEntry(e, false);
    }

<<<<<<< HEAD
=======
    /**
     * @param cctx Cache context.
     * @param part Partition.
     * @return Event buffer.
     */
    private CacheContinuousQueryEventBuffer partitionBuffer(final GridCacheContext cctx, int part) {
        CacheContinuousQueryEventBuffer buf = entryBufs.get(part);

        if (buf == null) {
>>>>>>> 2c68adb8
            buf = new CacheContinuousQueryEventBuffer(part) {
                @Override protected long currentPartitionCounter() {
                    GridDhtLocalPartition locPart = cctx.topology().localPartition(part, null, false);

                    if (locPart == null)
                        return -1L;

                    return locPart.updateCounter();
                }
            };

            CacheContinuousQueryEventBuffer oldBuf = entryBufs.putIfAbsent(part, buf);

            if (oldBuf != null)
                buf = oldBuf;
        }

<<<<<<< HEAD
        return buf.processEntry(e);
    }

    /**
     *
     */
    private static class PartitionRecovery {
        /** Event which means hole in sequence. */
        private static final CacheContinuousQueryEntry HOLE = new CacheContinuousQueryEntry();

        /** */
        private final static int MAX_BUFF_SIZE = LSNR_MAX_BUF_SIZE;

        /** */
        private IgniteLogger log;

        /** */
        private long lastFiredEvt;

        /** */
        private AffinityTopologyVersion curTop = AffinityTopologyVersion.NONE;

        /** */
        private final Map<Long, CacheContinuousQueryEntry> pendingEvts = new TreeMap<>();

        /**
         * @param log Logger.
         * @param topVer Topology version.
         * @param initCntr Update counters.
         */
        PartitionRecovery(IgniteLogger log, AffinityTopologyVersion topVer, @Nullable Long initCntr) {
            this.log = log;

            if (initCntr != null) {
                assert topVer.topologyVersion() > 0 : topVer;

                this.lastFiredEvt = initCntr;

                curTop = topVer;
            }
        }

        /**
         * Resets cached topology.
         */
        void resetTopologyCache() {
            curTop = AffinityTopologyVersion.NONE;
        }

        /**
         * Add continuous entry.
         *
         * @param cctx Cache context.
         * @param cache Cache.
         * @param entry Cache continuous query entry.
         * @return Collection entries which will be fired. This collection should contains only non-filtered events.
         */
        <K, V> Collection<CacheEntryEvent<? extends K, ? extends V>> collectEntries(
            CacheContinuousQueryEntry entry,
            GridCacheContext cctx,
            IgniteCache cache
        ) {
            assert entry != null;

            if (entry.topologyVersion() == null) { // Possible if entry is sent from old node.
                assert entry.updateCounter() == 0L : entry;

                return F.<CacheEntryEvent<? extends K, ? extends V>>
                    asList(new CacheContinuousQueryEvent<K, V>(cache, cctx, entry));
            }

            List<CacheEntryEvent<? extends K, ? extends V>> entries;

            synchronized (pendingEvts) {
                if (log.isDebugEnabled()) {
                    log.debug("Handling event [lastFiredEvt=" + lastFiredEvt +
                        ", curTop=" + curTop +
                        ", entUpdCnt=" + entry.updateCounter() +
                        ", partId=" + entry.partition() +
                        ", pendingEvts=" + pendingEvts + ']');
                }

                // Received first event.
                if (curTop == AffinityTopologyVersion.NONE) {
                    lastFiredEvt = entry.updateCounter();

                    TestDebugLog.addEntryMessage(entry.partition(),
                        entry.updateCounter(),
                        "collect first cntr=" + entry.updateCounter() + " topVer=" + entry.topologyVersion());

                    curTop = entry.topologyVersion();

                    if (log.isDebugEnabled()) {
                        log.debug("First event [lastFiredEvt=" + lastFiredEvt +
                            ", curTop=" + curTop +
                            ", entUpdCnt=" + entry.updateCounter() +
                            ", partId=" + entry.partition() + ']');
                    }

                    return !entry.isFiltered() ?
                        F.<CacheEntryEvent<? extends K, ? extends V>>
                            asList(new CacheContinuousQueryEvent<K, V>(cache, cctx, entry)) :
                        Collections.<CacheEntryEvent<? extends K, ? extends V>>emptyList();
                }

                if (curTop.compareTo(entry.topologyVersion()) < 0) {
                    if (entry.updateCounter() == 1L && !entry.isBackup()) {
                        entries = new ArrayList<>(pendingEvts.size());

                        for (CacheContinuousQueryEntry evt : pendingEvts.values()) {
                            if (evt != HOLE && !evt.isFiltered())
                                entries.add(new CacheContinuousQueryEvent<K, V>(cache, cctx, evt));
                        }

                        pendingEvts.clear();

                        curTop = entry.topologyVersion();

                        lastFiredEvt = entry.updateCounter();

                        TestDebugLog.addEntryMessage(entry.partition(),
                            entry.updateCounter(),
                            "collect for lost topVer cntr=" + entry.updateCounter() + " topVer=" + entry.topologyVersion());

                        if (!entry.isFiltered())
                            entries.add(new CacheContinuousQueryEvent<K, V>(cache, cctx, entry));

                        if (log.isDebugEnabled())
                            log.debug("Partition was lost [lastFiredEvt=" + lastFiredEvt +
                                ", curTop=" + curTop +
                                ", entUpdCnt=" + entry.updateCounter() +
                                ", partId=" + entry.partition() +
                                ", pendingEvts=" + pendingEvts + ']');

                        return entries;
                    }

                    curTop = entry.topologyVersion();
                }

                // Check duplicate.
                if (entry.updateCounter() > lastFiredEvt) {
                    TestDebugLog.addEntryMessage(entry.partition(),
                        entry.updateCounter(),
                        "add event last=" + lastFiredEvt +
                        " cntr=" + entry.updateCounter() +
                        " key=" + (entry.isFiltered() ? "filtered" : entry.key().value(cctx.cacheObjectContext(), false))  +
                        " val=" + (entry.isFiltered() ? "filtered" : entry.value().value(cctx.cacheObjectContext(), false))  +
                        " topVer=" + entry.topologyVersion());

                    pendingEvts.put(entry.updateCounter(), entry);
                }
                else {
                    if (log.isDebugEnabled())
                        log.debug("Skip duplicate continuous query message: " + entry);

                    TestDebugLog.addEntryMessage(entry.partition(),
                        entry.updateCounter(),
                        "skip duplicate last=" + lastFiredEvt +
                        " cntr=" + entry.updateCounter() +
                        " key=" + (entry.isFiltered() ? "filtered" : entry.key().value(cctx.cacheObjectContext(), false))  +
                        " val=" + (entry.isFiltered() ? "filtered" : entry.value().value(cctx.cacheObjectContext(), false))  +
                        " topVer=" + entry.topologyVersion());

                    return Collections.emptyList();
                }

                if (pendingEvts.isEmpty()) {
                    if (log.isDebugEnabled()) {
                        log.debug("Nothing sent to listener [lastFiredEvt=" + lastFiredEvt +
                            ", curTop=" + curTop +
                            ", entUpdCnt=" + entry.updateCounter() +
                            ", partId=" + entry.partition() + ']');
                    }

                    return Collections.emptyList();
                }

                Iterator<Map.Entry<Long, CacheContinuousQueryEntry>> iter = pendingEvts.entrySet().iterator();

                entries = new ArrayList<>();

                if (pendingEvts.size() >= MAX_BUFF_SIZE) {
                    if (log.isDebugEnabled()) {
                        log.debug("Pending events reached max of buffer size [lastFiredEvt=" + lastFiredEvt +
                            ", curTop=" + curTop +
                            ", entUpdCnt=" + entry.updateCounter() +
                            ", partId=" + entry.partition() +
                            ", pendingEvts=" + pendingEvts + ']');
                    }

                    LT.warn(log, "Pending events reached max of buffer size [cache=" + cctx.name() +
                        ", bufSize=" + MAX_BUFF_SIZE +
                        ", partId=" + entry.partition() + ']');

                    for (int i = 0; i < MAX_BUFF_SIZE - (MAX_BUFF_SIZE / 10); i++) {
                        Map.Entry<Long, CacheContinuousQueryEntry> e = iter.next();

                        if (e.getValue() != HOLE && !e.getValue().isFiltered())
                            entries.add(new CacheContinuousQueryEvent<K, V>(cache, cctx, e.getValue()));

                        lastFiredEvt = e.getKey();

                        iter.remove();
                    }
                }
                else {
                    while (iter.hasNext()) {
                        Map.Entry<Long, CacheContinuousQueryEntry> e = iter.next();

                        CacheContinuousQueryEntry pending = e.getValue();

                        long filtered = pending.filteredCount();

                        boolean fire = e.getKey() == lastFiredEvt + 1;;

                        if (!fire && filtered > 0)
                            fire = e.getKey() - filtered <= lastFiredEvt + 1;

                        if (fire) {
                            TestDebugLog.addEntryMessage(entry.partition(),
                                entry.updateCounter(),
                                "process last=" + lastFiredEvt +
                                " cntr=" + e.getKey() +
                                " key=" + (pending.isFiltered() ? "filtered" : pending.key().value(cctx.cacheObjectContext(), false))  +
                                " val=" + (pending.isFiltered() ? "filtered" : pending.value().value(cctx.cacheObjectContext(), false))  +
                                " topVer=" + e.getValue().topologyVersion() +
                                " f=" + pending.filteredCount());

                            lastFiredEvt = e.getKey();

                            if (e.getValue() != HOLE && !e.getValue().isFiltered())
                                entries.add(new CacheContinuousQueryEvent<K, V>(cache, cctx, e.getValue()));

                            iter.remove();
                        }
                        else {
                            TestDebugLog.addEntryMessage(entry.partition(),
                                entry.updateCounter(),
                                "stop process last=" + lastFiredEvt + " cntr=" + e.getKey() + " topVer=" + e.getValue().topologyVersion() + " f=" + pending.filteredCount());

                            break;
                        }
                    }
                }
            }

            if (log.isDebugEnabled()) {
                log.debug("Will send to listener the following events [entries=" + entries +
                    ", lastFiredEvt=" + lastFiredEvt +
                    ", curTop=" + curTop +
                    ", entUpdCnt=" + entry.updateCounter() +
                    ", partId=" + entry.partition() +
                    ", pendingEvts=" + pendingEvts + ']');
            }

            return entries;
        }
=======
        return buf;
>>>>>>> 2c68adb8
    }

    /** {@inheritDoc} */
    @Override public void onNodeLeft() {
        nodeLeft = true;

        for (Map.Entry<Integer, CacheContinuousQueryEventBuffer> bufE : entryBufs.entrySet()) {
            CacheContinuousQueryEventBuffer buf = bufE.getValue();

            buf.resetBackupQueue();
        }
    }

    /** {@inheritDoc} */
    @Override public void p2pMarshal(GridKernalContext ctx) throws IgniteCheckedException {
        assert ctx != null;
        assert ctx.config().isPeerClassLoadingEnabled();

        if (rmtFilter != null && !U.isGrid(rmtFilter.getClass()))
            rmtFilterDep = new CacheContinuousQueryDeployableObject(rmtFilter, ctx);
    }

    /** {@inheritDoc} */
    @Override public void p2pUnmarshal(UUID nodeId, GridKernalContext ctx) throws IgniteCheckedException {
        assert nodeId != null;
        assert ctx != null;
        assert ctx.config().isPeerClassLoadingEnabled();

        if (rmtFilterDep != null)
            rmtFilter = rmtFilterDep.unmarshal(nodeId, ctx);
    }

    /** {@inheritDoc} */
    @Override public GridContinuousBatch createBatch() {
        return new GridContinuousQueryBatch();
    }

    /** {@inheritDoc} */
    @Override public void onBatchAcknowledged(final UUID routineId,
        GridContinuousBatch batch,
        final GridKernalContext ctx) {
        sendBackupAcknowledge(ackBuf.onAcknowledged(batch), routineId, ctx);
    }

    /**
     * @param t Acknowledge information.
     * @param routineId Routine ID.
     * @param ctx Context.
     */
    private void sendBackupAcknowledge(final IgniteBiTuple<Map<Integer, Long>, Set<AffinityTopologyVersion>> t,
        final UUID routineId,
        final GridKernalContext ctx) {
        if (t != null) {
            ctx.closure().runLocalSafe(new Runnable() {
                @Override public void run() {
                    GridCacheContext<K, V> cctx = cacheContext(ctx);

                    CacheContinuousQueryBatchAck msg = new CacheContinuousQueryBatchAck(cctx.cacheId(),
                        routineId,
                        t.get1());

                    for (AffinityTopologyVersion topVer : t.get2()) {
                        for (ClusterNode node : ctx.discovery().cacheAffinityNodes(cctx.name(), topVer)) {
                            if (!node.isLocal()) {
                                try {
                                    cctx.io().send(node, msg, GridIoPolicy.SYSTEM_POOL);
                                }
                                catch (ClusterTopologyCheckedException ignored) {
                                    IgniteLogger log = ctx.log(CU.CONTINUOUS_QRY_LOG_CATEGORY);

                                    if (log.isDebugEnabled())
                                        log.debug("Failed to send acknowledge message, node left " +
                                            "[msg=" + msg + ", node=" + node + ']');
                                }
                                catch (IgniteCheckedException e) {
                                    IgniteLogger log = ctx.log(CU.CONTINUOUS_QRY_LOG_CATEGORY);

                                    U.error(log, "Failed to send acknowledge message " +
                                        "[msg=" + msg + ", node=" + node + ']', e);
                                }
                            }
                        }
                    }
                }
            });
        }
    }

    /** {@inheritDoc} */
    @Nullable @Override public Object orderedTopic() {
        return topic;
    }

    /** {@inheritDoc} */
    @Override public GridContinuousHandler clone() {
        try {
            return (GridContinuousHandler)super.clone();
        }
        catch (CloneNotSupportedException e) {
            throw new IllegalStateException(e);
        }
    }

    /** {@inheritDoc} */
    @Override public String toString() {
        return S.toString(CacheContinuousQueryHandler.class, this);
    }

    /** {@inheritDoc} */
    @Override public void writeExternal(ObjectOutput out) throws IOException {
        U.writeString(out, cacheName);
        out.writeObject(topic);

        boolean b = rmtFilterDep != null;

        out.writeBoolean(b);

        if (b)
            out.writeObject(rmtFilterDep);
        else
            out.writeObject(rmtFilter);

        out.writeBoolean(internal);
        out.writeBoolean(notifyExisting);
        out.writeBoolean(oldValRequired);
        out.writeBoolean(sync);
        out.writeBoolean(ignoreExpired);
        out.writeInt(taskHash);
        out.writeBoolean(keepBinary);
    }

    /** {@inheritDoc} */
    @SuppressWarnings("unchecked")
    @Override public void readExternal(ObjectInput in) throws IOException, ClassNotFoundException {
        cacheName = U.readString(in);
        topic = in.readObject();

        boolean b = in.readBoolean();

        if (b)
            rmtFilterDep = (CacheContinuousQueryDeployableObject)in.readObject();
        else
            rmtFilter = (CacheEntryEventSerializableFilter<K, V>)in.readObject();

        internal = in.readBoolean();
        notifyExisting = in.readBoolean();
        oldValRequired = in.readBoolean();
        sync = in.readBoolean();
        ignoreExpired = in.readBoolean();
        taskHash = in.readInt();
        keepBinary = in.readBoolean();

        cacheId = CU.cacheId(cacheName);
    }

    /**
     * @param ctx Kernal context.
     * @return Cache context.
     */
    private GridCacheContext<K, V> cacheContext(GridKernalContext ctx) {
        assert ctx != null;

        return ctx.cache().<K, V>context().cacheContext(cacheId);
    }

    /**
     *
     */
    private class ContinuousQueryAsyncClosure implements Runnable {
        /** */
        private final CacheContinuousQueryEvent<K, V> evt;

        /** */
        private final boolean primary;

        /** */
        private final boolean recordIgniteEvt;

        /** */
        private final IgniteInternalFuture<?> fut;

        /**
         * @param primary Primary flag.
         * @param evt Event.
         * @param recordIgniteEvt Fired event.
         * @param fut Dht future.
         */
        ContinuousQueryAsyncClosure(
            boolean primary,
            CacheContinuousQueryEvent<K, V> evt,
            boolean recordIgniteEvt,
            IgniteInternalFuture<?> fut) {
            this.primary = primary;
            this.evt = evt;
            this.recordIgniteEvt = recordIgniteEvt;
            this.fut = fut;
        }

        /** {@inheritDoc} */
        @Override public void run() {
            final boolean notify = filter(evt);

            if (primary || skipPrimaryCheck) {
                if (fut == null) {
                    onEntryUpdate(evt, notify, nodeId.equals(ctx.localNodeId()), recordIgniteEvt);

                    return;
                }

                if (fut.isDone()) {
                    if (fut.error() != null)
                        evt.entry().markFiltered();

                    onEntryUpdate(evt, notify, nodeId.equals(ctx.localNodeId()), recordIgniteEvt);
                }
                else {
                    fut.listen(new CI1<IgniteInternalFuture<?>>() {
                        @Override public void apply(IgniteInternalFuture<?> f) {
                            if (f.error() != null)
                                evt.entry().markFiltered();

                            ctx.asyncCallbackPool().execute(new Runnable() {
                                @Override public void run() {
                                    onEntryUpdate(evt, notify, nodeId.equals(ctx.localNodeId()), recordIgniteEvt);
                                }
                            }, evt.entry().partition());
                        }
                    });
                }
            }
            else
                handleBackupEntry(cacheContext(ctx), evt.entry());
        }

        /** {@inheritDoc} */
        public String toString() {
            return S.toString(ContinuousQueryAsyncClosure.class, this);
        }
    }

}<|MERGE_RESOLUTION|>--- conflicted
+++ resolved
@@ -739,24 +739,6 @@
         if (!notify)
             entry.markFiltered();
 
-<<<<<<< HEAD
-        if (!primary && !internal && entry.updateCounter() != -1L /* Skip init query and expire entries */) {
-            entry.markBackup();
-
-            Collection<CacheContinuousQueryEntry> backupQueue0 = backupQueue;
-
-            if (backupQueue0 != null) {
-                TestDebugLog.addEntryMessage(entry.partition(),
-                    entry.updateCounter(),
-                    "add backup " +
-                        " topVer=" + entry.topologyVersion());
-
-                backupQueue0.add(entry.forBackupQueue());
-            }
-        }
-
-=======
->>>>>>> 2c68adb8
         return notify;
     }
 
@@ -939,8 +921,6 @@
         return buf.processEntry(e, false);
     }
 
-<<<<<<< HEAD
-=======
     /**
      * @param cctx Cache context.
      * @param part Partition.
@@ -950,7 +930,6 @@
         CacheContinuousQueryEventBuffer buf = entryBufs.get(part);
 
         if (buf == null) {
->>>>>>> 2c68adb8
             buf = new CacheContinuousQueryEventBuffer(part) {
                 @Override protected long currentPartitionCounter() {
                     GridDhtLocalPartition locPart = cctx.topology().localPartition(part, null, false);
@@ -968,7 +947,6 @@
                 buf = oldBuf;
         }
 
-<<<<<<< HEAD
         return buf.processEntry(e);
     }
 
@@ -1227,9 +1205,6 @@
 
             return entries;
         }
-=======
-        return buf;
->>>>>>> 2c68adb8
     }
 
     /** {@inheritDoc} */
