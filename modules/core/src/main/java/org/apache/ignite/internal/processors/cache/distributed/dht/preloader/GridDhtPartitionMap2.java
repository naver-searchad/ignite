/*
 * Licensed to the Apache Software Foundation (ASF) under one or more
 * contributor license agreements.  See the NOTICE file distributed with
 * this work for additional information regarding copyright ownership.
 * The ASF licenses this file to You under the Apache License, Version 2.0
 * (the "License"); you may not use this file except in compliance with
 * the License.  You may obtain a copy of the License at
 *
 *      http://www.apache.org/licenses/LICENSE-2.0
 *
 * Unless required by applicable law or agreed to in writing, software
 * distributed under the License is distributed on an "AS IS" BASIS,
 * WITHOUT WARRANTIES OR CONDITIONS OF ANY KIND, either express or implied.
 * See the License for the specific language governing permissions and
 * limitations under the License.
 */

package org.apache.ignite.internal.processors.cache.distributed.dht.preloader;

import java.io.Externalizable;
import java.io.IOException;
import java.io.ObjectInput;
import java.io.ObjectOutput;
import java.util.HashMap;
import java.util.Map;
import java.util.Set;
import java.util.UUID;
<<<<<<< HEAD
=======

>>>>>>> b0450edc
import org.apache.ignite.configuration.CacheConfiguration;
import org.apache.ignite.internal.processors.affinity.AffinityTopologyVersion;
import org.apache.ignite.internal.processors.cache.distributed.dht.GridDhtPartitionState;
import org.apache.ignite.internal.util.typedef.internal.S;
import org.apache.ignite.internal.util.typedef.internal.U;
import org.apache.ignite.lang.IgniteProductVersion;

import static org.apache.ignite.internal.processors.cache.distributed.dht.GridDhtPartitionState.MOVING;

/**
 * Partition map.
 */
public class GridDhtPartitionMap2 implements Comparable<GridDhtPartitionMap2>, Externalizable {
    /** */
    private static final long serialVersionUID = 0L;

    /** Used since. */
    public static final IgniteProductVersion SINCE = IgniteProductVersion.fromString("1.5.0");

    /** Node ID. */
    protected UUID nodeId;

    /** Update sequence number. */
    protected long updateSeq;

    /** Topology version. */
    protected AffinityTopologyVersion top;

    /** */
    protected Map<Integer, GridDhtPartitionState> map;

    /** */
    private volatile int moving;

    /**
     * @param nodeId Node ID.
     * @param updateSeq Update sequence number.
     */
    public GridDhtPartitionMap2(UUID nodeId, long updateSeq) {
        assert nodeId != null;
        assert updateSeq > 0;

        this.nodeId = nodeId;
        this.updateSeq = updateSeq;

        map = new HashMap<>();
    }

    /**
     * @param nodeId Node ID.
     * @param updateSeq Update sequence number.
     * @param m Map to copy.
     * @param onlyActive If {@code true}, then only active states will be included.
     */
    public GridDhtPartitionMap2(UUID nodeId, long updateSeq, AffinityTopologyVersion top,
        Map<Integer, GridDhtPartitionState> m, boolean onlyActive) {
        assert nodeId != null;
        assert updateSeq > 0;

        this.nodeId = nodeId;
        this.updateSeq = updateSeq;
        this.top = top;

        map = U.newHashMap(m.size());

        for (Map.Entry<Integer, GridDhtPartitionState> e : m.entrySet()) {
            GridDhtPartitionState state = e.getValue();

            if (!onlyActive || state.active())
                put(e.getKey(), state);
        }
    }

    /**
     * Empty constructor required for {@link Externalizable}.
     */
    public GridDhtPartitionMap2() {
        // No-op.
    }

    /**
     * @param part Partition.
     * @param state Partition state.
     */
    public void put(Integer part, GridDhtPartitionState state) {
        GridDhtPartitionState old = map.put(part, state);

        if (old == MOVING)
            moving--;

        if (state == MOVING)
            moving++;
    }

    /**
     * @return {@code true} If partition map contains moving partitions.
     */
    public boolean hasMovingPartitions() {
        assert moving >= 0 : moving;

        return moving != 0;
    }

    /**
     * @param part Partition.
     * @return Partition state.
     */
    public GridDhtPartitionState get(Integer part) {
        return map.get(part);
    }

    /**
     * @param part Partition.
     * @return {@code True} if contains given partition.
     */
    public boolean containsKey(Integer part) {
        return map.containsKey(part);
    }

    /**
     * @return Entries.
     */
    public Set<Map.Entry<Integer, GridDhtPartitionState>> entrySet() {
        return map.entrySet();
    }

    /**
     * @return Map size.
     */
    public int size() {
        return map.size();
    }

    /**
     * @return Partitions.
     */
    public Set<Integer> keySet() {
        return map.keySet();
    }

    /**
     * @return Underlying map.
     */
    public Map<Integer, GridDhtPartitionState> map() {
        return map;
    }

    /**
     * @return Node ID.
     */
    public UUID nodeId() {
        return nodeId;
    }

    /**
     * @return Update sequence.
     */
    public long updateSequence() {
        return updateSeq;
    }

    /**
     * @param updateSeq New update sequence value.
     * @param topVer Current topology version.
     * @return Old update sequence value.
     */
    public long updateSequence(long updateSeq, AffinityTopologyVersion topVer) {
        long old = this.updateSeq;

        assert updateSeq >= old : "Invalid update sequence [cur=" + old + ", new=" + updateSeq + ']';

        this.updateSeq = updateSeq;
<<<<<<< HEAD
=======

>>>>>>> b0450edc
        top = topVer;

        return old;
    }

    /**
     * @return Topology version.
     */
    public AffinityTopologyVersion topologyVersion() {
        return top;
    }

    /** {@inheritDoc} */
    @Override public int compareTo(GridDhtPartitionMap2 o) {
        assert nodeId.equals(o.nodeId);

        return Long.compare(updateSeq, o.updateSeq);
    }

    /** {@inheritDoc} */
    @Override public void writeExternal(ObjectOutput out) throws IOException {
        U.writeUuid(out, nodeId);

        out.writeLong(updateSeq);

        int size = map.size();

        out.writeInt(size);

        int i = 0;

        for (Map.Entry<Integer, GridDhtPartitionState> entry : map.entrySet()) {
            int ordinal = entry.getValue().ordinal();

<<<<<<< HEAD
            assert ordinal == (ordinal & 0xFF);
            assert entry.getKey() >= 0 && entry.getKey() <= CacheConfiguration.MAX_PARTS_COUNT;
=======
            assert ordinal == (ordinal & 0x3);
            assert entry.getKey() < CacheConfiguration.MAX_PARTITIONS_COUNT : entry.getKey();
>>>>>>> b0450edc

            out.write(ordinal);
            out.writeShort((short)(int)entry.getKey());

            i++;
        }

        assert i == size;

        if (top != null) {
            out.writeLong(topologyVersion().topologyVersion());
            out.writeInt(topologyVersion().minorTopologyVersion());
        }
        else {
            out.writeLong(0);
            out.writeInt(0);
        }
    }

    /** {@inheritDoc} */
    @Override public void readExternal(ObjectInput in) throws IOException, ClassNotFoundException {
        nodeId = U.readUuid(in);

        updateSeq = in.readLong();

        int size = in.readInt();

        map = U.newHashMap(size);

        for (int i = 0; i < size; i++) {
            int ordinal = in.readByte() & 0xFF;

            int part = in.readShort() & 0xFFFF;

            put(part, GridDhtPartitionState.fromOrdinal(ordinal));
        }

        long ver = in.readLong();
        int minorVer = in.readInt();

        if (ver != 0) {
            top = new AffinityTopologyVersion(ver, minorVer);
        }
    }

    /** {@inheritDoc} */
    @Override public boolean equals(Object o) {
        if (this == o)
            return true;

        GridDhtPartitionMap2 other = (GridDhtPartitionMap2)o;

        return other.nodeId.equals(nodeId) && other.updateSeq == updateSeq;
    }

    /** {@inheritDoc} */
    @Override public int hashCode() {
        return 31 * nodeId.hashCode() + (int)(updateSeq ^ (updateSeq >>> 32));
    }

    /**
     * @return Full string representation.
     */
    public String toFullString() {
        return S.toString(GridDhtPartitionMap2.class, this, "size", size(), "map", map.toString(), "top", top);
    }

    /** {@inheritDoc} */
    @Override public String toString() {
        return S.toString(GridDhtPartitionMap2.class, this, "size", size());
    }
}<|MERGE_RESOLUTION|>--- conflicted
+++ resolved
@@ -25,10 +25,6 @@
 import java.util.Map;
 import java.util.Set;
 import java.util.UUID;
-<<<<<<< HEAD
-=======
-
->>>>>>> b0450edc
 import org.apache.ignite.configuration.CacheConfiguration;
 import org.apache.ignite.internal.processors.affinity.AffinityTopologyVersion;
 import org.apache.ignite.internal.processors.cache.distributed.dht.GridDhtPartitionState;
@@ -201,10 +197,7 @@
         assert updateSeq >= old : "Invalid update sequence [cur=" + old + ", new=" + updateSeq + ']';
 
         this.updateSeq = updateSeq;
-<<<<<<< HEAD
-=======
-
->>>>>>> b0450edc
+
         top = topVer;
 
         return old;
@@ -239,13 +232,8 @@
         for (Map.Entry<Integer, GridDhtPartitionState> entry : map.entrySet()) {
             int ordinal = entry.getValue().ordinal();
 
-<<<<<<< HEAD
             assert ordinal == (ordinal & 0xFF);
-            assert entry.getKey() >= 0 && entry.getKey() <= CacheConfiguration.MAX_PARTS_COUNT;
-=======
-            assert ordinal == (ordinal & 0x3);
-            assert entry.getKey() < CacheConfiguration.MAX_PARTITIONS_COUNT : entry.getKey();
->>>>>>> b0450edc
+            assert entry.getKey() >= 0 && entry.getKey() <= CacheConfiguration.MAX_PARTITIONS_COUNT : entry.getKey();
 
             out.write(ordinal);
             out.writeShort((short)(int)entry.getKey());
