--- conflicted
+++ resolved
@@ -189,12 +189,7 @@
         if (partCntrs == null)
             partCntrs = new IgniteDhtPartitionCountersMap();
 
-<<<<<<< HEAD
-        partCntrs.putIfAbsent(cacheId, cntrMap);
-=======
-        if (!partCntrs.containsKey(grpId))
-            partCntrs.put(grpId, cntrMap);
->>>>>>> db7a809c
+        partCntrs.putIfAbsent(grpId, cntrMap);
     }
 
     /**
@@ -202,15 +197,8 @@
      * @return Partition update counters.
      */
     @Override public Map<Integer, T2<Long, Long>> partitionUpdateCounters(int grpId) {
-        if (partCntrs != null) {
-<<<<<<< HEAD
-            return partCntrs.get(cacheId);
-=======
-            Map<Integer, T2<Long, Long>> res = partCntrs.get(grpId);
-
-            return res != null ? res : Collections.<Integer, T2<Long, Long>>emptyMap();
->>>>>>> db7a809c
-        }
+        if (partCntrs != null)
+            return partCntrs.get(grpId);
 
         return Collections.emptyMap();
     }
@@ -432,19 +420,13 @@
 
                 writer.incrementState();
 
-<<<<<<< HEAD
+            case 8:
+                if (!writer.writeByteArray("partHistSuppliersBytes", partHistSuppliersBytes))
+                    return false;
+
+                writer.incrementState();
+
             case 9:
-                if (!writer.writeByteArray("partHistSuppliersBytes", partHistSuppliersBytes))
-=======
-            case 8:
-                if (!writer.writeByteArray("partsBytes", partsBytes))
->>>>>>> db7a809c
-                    return false;
-
-                writer.incrementState();
-
-<<<<<<< HEAD
-            case 10:
                 if (!writer.writeByteArray("partsBytes", partsBytes))
                     return false;
 
@@ -457,9 +439,6 @@
                 writer.incrementState();
 
             case 12:
-=======
-            case 9:
->>>>>>> db7a809c
                 if (!writer.writeMessage("topVer", topVer))
                     return false;
 
@@ -505,21 +484,15 @@
 
                 reader.incrementState();
 
-<<<<<<< HEAD
+            case 8:
+                partHistSuppliersBytes = reader.readByteArray("partHistSuppliersBytes");
+
+                if (!reader.isLastRead())
+                    return false;
+
+                reader.incrementState();
+
             case 9:
-                partHistSuppliersBytes = reader.readByteArray("partHistSuppliersBytes");
-=======
-            case 8:
-                partsBytes = reader.readByteArray("partsBytes");
->>>>>>> db7a809c
-
-                if (!reader.isLastRead())
-                    return false;
-
-                reader.incrementState();
-
-<<<<<<< HEAD
-            case 10:
                 partsBytes = reader.readByteArray("partsBytes");
 
                 if (!reader.isLastRead())
@@ -536,9 +509,6 @@
                 reader.incrementState();
 
             case 12:
-=======
-            case 9:
->>>>>>> db7a809c
                 topVer = reader.readMessage("topVer");
 
                 if (!reader.isLastRead())
@@ -556,17 +526,9 @@
         return 46;
     }
 
-<<<<<<< HEAD
-    //todo
-
-    /** {@inheritDoc} */
-    @Override public byte fieldsCount() {
-        return 13;
-=======
     /** {@inheritDoc} */
     @Override public byte fieldsCount() {
         return 10;
->>>>>>> db7a809c
     }
 
     /** {@inheritDoc} */
