/*
 * Licensed to the Apache Software Foundation (ASF) under one or more
 * contributor license agreements.  See the NOTICE file distributed with
 * this work for additional information regarding copyright ownership.
 * The ASF licenses this file to You under the Apache License, Version 2.0
 * (the "License"); you may not use this file except in compliance with
 * the License.  You may obtain a copy of the License at
 *
 *      http://www.apache.org/licenses/LICENSE-2.0
 *
 * Unless required by applicable law or agreed to in writing, software
 * distributed under the License is distributed on an "AS IS" BASIS,
 * WITHOUT WARRANTIES OR CONDITIONS OF ANY KIND, either express or implied.
 * See the License for the specific language governing permissions and
 * limitations under the License.
 */

package org.apache.ignite.internal.processors.cacheobject;

import java.math.BigDecimal;
import java.util.Arrays;
import java.util.Collection;
import java.util.HashSet;
import java.util.UUID;
import org.apache.ignite.IgniteBinary;
import org.apache.ignite.IgniteCheckedException;
import org.apache.ignite.IgniteException;
import org.apache.ignite.cache.CacheMemoryMode;
import org.apache.ignite.configuration.CacheConfiguration;
import org.apache.ignite.internal.GridKernalContext;
import org.apache.ignite.internal.processors.GridProcessorAdapter;
import org.apache.ignite.internal.processors.cache.CacheObject;
import org.apache.ignite.internal.processors.cache.CacheObjectByteArrayImpl;
import org.apache.ignite.internal.processors.cache.CacheObjectContext;
import org.apache.ignite.internal.processors.cache.CacheObjectImpl;
import org.apache.ignite.internal.processors.cache.GridCacheContext;
import org.apache.ignite.internal.processors.cache.GridCacheDefaultAffinityKeyMapper;
import org.apache.ignite.internal.processors.cache.KeyCacheObject;
import org.apache.ignite.internal.processors.cache.KeyCacheObjectImpl;
import org.apache.ignite.internal.processors.query.GridQueryProcessor;
import org.apache.ignite.internal.util.GridUnsafe;
import org.apache.ignite.internal.util.IgniteUtils;
import org.apache.ignite.internal.util.typedef.internal.CU;
import org.apache.ignite.internal.util.typedef.internal.U;
import org.apache.ignite.lang.IgniteUuid;
import org.jetbrains.annotations.Nullable;

import static org.apache.ignite.cache.CacheMemoryMode.OFFHEAP_VALUES;

/**
 *
 */
public class IgniteCacheObjectProcessorImpl extends GridProcessorAdapter implements IgniteCacheObjectProcessor {
    /** Immutable classes. */
    private static final Collection<Class<?>> IMMUTABLE_CLS = new HashSet<>();

    /** */
    private IgniteBinary noOpBinary = new NoOpBinary();

    /**
     *
     */
    static {
        IMMUTABLE_CLS.add(String.class);
        IMMUTABLE_CLS.add(Boolean.class);
        IMMUTABLE_CLS.add(Byte.class);
        IMMUTABLE_CLS.add(Short.class);
        IMMUTABLE_CLS.add(Character.class);
        IMMUTABLE_CLS.add(Integer.class);
        IMMUTABLE_CLS.add(Long.class);
        IMMUTABLE_CLS.add(Float.class);
        IMMUTABLE_CLS.add(Double.class);
        IMMUTABLE_CLS.add(UUID.class);
        IMMUTABLE_CLS.add(IgniteUuid.class);
        IMMUTABLE_CLS.add(BigDecimal.class);
    }

    /**
     * @param ctx Context.
     */
    public IgniteCacheObjectProcessorImpl(GridKernalContext ctx) {
        super(ctx);
    }

    /** {@inheritDoc} */
    @Override public String affinityField(String keyType) {
        return null;
    }

    /** {@inheritDoc} */
    @Override public IgniteBinary binary() {
        return noOpBinary;
    }

    /** {@inheritDoc} */
    @Nullable @Override public CacheObject prepareForCache(@Nullable CacheObject obj, GridCacheContext cctx) {
        if (obj == null)
            return null;

        return obj.prepareForCache(cctx.cacheObjectContext());
    }

    /** {@inheritDoc} */
    @Override public byte[] marshal(CacheObjectContext ctx, Object val) throws IgniteCheckedException {
        return CU.marshal(ctx.kernalContext().cache().context(), ctx.addDeploymentInfo(), val);
    }

    /** {@inheritDoc} */
    @Override public Object unmarshal(CacheObjectContext ctx, byte[] bytes, ClassLoader clsLdr)
        throws IgniteCheckedException {
        return ctx.kernalContext().cache().context().marshaller().unmarshal(bytes, U.resolveClassLoader(clsLdr,
            ctx.kernalContext().config()));
    }

    /** {@inheritDoc} */
    @Override public KeyCacheObject toCacheKeyObject(CacheObjectContext ctx,
        @Nullable GridCacheContext cctx,
        Object obj,
        boolean userObj) {
        if (obj instanceof KeyCacheObject) {
            KeyCacheObject key = (KeyCacheObject)obj;

            if (key.partition() == -1)
                // Assume all KeyCacheObjects except BinaryObject can not be reused for another cache.
                key.partition(partition(ctx, cctx, key));

            return (KeyCacheObject)obj;
        }

<<<<<<< HEAD
        KeyCacheObject key = this.ctx.json().toCacheKeyObject(ctx, obj, userObj);

        if (key != null)
            return key;

        return toCacheKeyObject0(obj, userObj);
=======
        return toCacheKeyObject0(ctx, cctx, obj, userObj);
>>>>>>> 31b9bb84
    }

    /**
     * @param obj Object.
     * @param userObj If {@code true} then given object is object provided by user and should be copied
     *        before stored in cache.
     * @return Key cache object.
     */
    @SuppressWarnings("ExternalizableWithoutPublicNoArgConstructor")
    protected KeyCacheObject toCacheKeyObject0(CacheObjectContext ctx,
        @Nullable GridCacheContext cctx,
        Object obj,
        boolean userObj) {
        int part = partition(ctx, cctx, obj);

        if (!userObj)
            return new KeyCacheObjectImpl(obj, null, part);

        return new UserKeyCacheObjectImpl(obj, part);
    }

    /** {@inheritDoc} */
    @Override public CacheObject toCacheObject(GridCacheContext ctx, long valPtr, boolean tmp)
        throws IgniteCheckedException {
        assert valPtr != 0;

        int size = GridUnsafe.getInt(valPtr);

        byte type = GridUnsafe.getByte(valPtr + 4);

        byte[] bytes = U.copyMemory(valPtr + 5, size);

        if (ctx.kernalContext().config().isPeerClassLoadingEnabled() &&
            ctx.offheapTiered() &&
            type != CacheObject.TYPE_BYTE_ARR) {
            IgniteUuid valClsLdrId = U.readGridUuid(valPtr + 5 + size);

            ClassLoader ldr =
                valClsLdrId != null ? ctx.deploy().getClassLoader(valClsLdrId) : ctx.deploy().localLoader();

            return toCacheObject(ctx.cacheObjectContext(), unmarshal(ctx.cacheObjectContext(), bytes, ldr), false);
        }
        else
            return toCacheObject(ctx.cacheObjectContext(), type, bytes);
    }

    /** {@inheritDoc} */
    @Override public CacheObject toCacheObject(CacheObjectContext ctx, byte type, byte[] bytes) {
        switch (type) {
            case CacheObject.TYPE_BYTE_ARR:
                return new CacheObjectByteArrayImpl(bytes);

            case CacheObject.TYPE_REGULAR:
                return new CacheObjectImpl(null, bytes);
        }

        throw new IllegalArgumentException("Invalid object type: " + type);
    }

    /** {@inheritDoc} */
    @Nullable @Override public CacheObject toCacheObject(CacheObjectContext ctx,
        @Nullable Object obj,
        boolean userObj) {
        if (obj == null || obj instanceof CacheObject)
            return (CacheObject)obj;

        CacheObject cacheObj = this.ctx.json().toCacheObject(ctx, obj, userObj);

        if (cacheObj != null)
            return cacheObj;

        return toCacheObject0(obj, userObj);
    }

    /**
     * @param obj Object.
     * @param userObj If {@code true} then given object is object provided by user and should be copied
     *        before stored in cache.
     * @return Cache object.
     */
    @SuppressWarnings("ExternalizableWithoutPublicNoArgConstructor")
    protected CacheObject toCacheObject0(@Nullable Object obj, boolean userObj) {
        assert obj != null;

        if (obj instanceof byte[]) {
            if (!userObj)
                return new CacheObjectByteArrayImpl((byte[])obj);

            return new UserCacheObjectByteArrayImpl((byte[])obj);
        }

        if (!userObj)
            return new CacheObjectImpl(obj, null);

        return new UserCacheObjectImpl(obj, null);
    }

    /**
     * @param ctx Cache objects context.
     * @param cctx Cache context.
     * @param obj Object.
     * @return Object partition.
     */
    protected final int partition(CacheObjectContext ctx, @Nullable GridCacheContext cctx, Object obj) {
        try {
            return cctx != null ?
                cctx.affinity().partition(obj, false) :
                ctx.kernalContext().affinity().partition0(ctx.cacheName(), obj, null);
        }
        catch (IgniteCheckedException e) {
            U.error(log, "Failed to get partition");

            return  -1;
        }
    }

    /** {@inheritDoc} */
    @Override public CacheObjectContext contextForCache(CacheConfiguration ccfg) throws IgniteCheckedException {
        assert ccfg != null;

        CacheMemoryMode memMode = ccfg.getMemoryMode();

        boolean storeVal = ctx.config().isPeerClassLoadingEnabled() ||
            GridQueryProcessor.isEnabled(ccfg) ||
            !ccfg.isCopyOnRead();

        CacheObjectContext res = new CacheObjectContext(ctx,
            ccfg.getName(),
            ccfg.getAffinityMapper() != null ? ccfg.getAffinityMapper() : new GridCacheDefaultAffinityKeyMapper(),
            ccfg.isCopyOnRead() && memMode != OFFHEAP_VALUES,
            storeVal,
            ctx.config().isPeerClassLoadingEnabled() && !isBinaryEnabled(ccfg));

        ctx.resource().injectGeneric(res.defaultAffMapper());

        return res;
    }

    /** {@inheritDoc} */
    @Override public boolean immutable(Object obj) {
        assert obj != null;

        return IMMUTABLE_CLS.contains(obj.getClass());
    }

    /** {@inheritDoc} */
    @Override public void onContinuousProcessorStarted(GridKernalContext ctx) throws IgniteCheckedException {
        // No-op.
    }

    /** {@inheritDoc} */
    @Override public void onUtilityCacheStarted() throws IgniteCheckedException {
        // No-op.
    }

    /** {@inheritDoc} */
    @Override public int typeId(String typeName) {
        return 0;
    }

    /** {@inheritDoc} */
    @Override public Object unwrapTemporary(GridCacheContext ctx, Object obj) throws IgniteException {
        return obj;
    }

    /** {@inheritDoc} */
    @Override public boolean isBinaryObject(Object obj) {
        return false;
    }

    /** {@inheritDoc} */
    @Override public boolean isBinaryEnabled(CacheConfiguration<?, ?> ccfg) {
        return false;
    }

    /** {@inheritDoc} */
    @Override public int typeId(Object obj) {
        return 0;
    }

    /** {@inheritDoc} */
    @Override public Object field(Object obj, String fieldName) {
        return null;
    }

    /** {@inheritDoc} */
    @Override public boolean hasField(Object obj, String fieldName) {
        return false;
    }

    /**
     * Wraps key provided by user, must be serialized before stored in cache.
     */
    private static class UserKeyCacheObjectImpl extends KeyCacheObjectImpl {
        /** */
        private static final long serialVersionUID = 0L;

        /**
         *
         */
        public UserKeyCacheObjectImpl() {
            //No-op.
        }

        /**
         * @param key Key.
         */
        UserKeyCacheObjectImpl(Object key) {
            this(key, -1);
        }

        /**
         * @param key Key.
         */
        UserKeyCacheObjectImpl(Object key, int part) {
            super(key, null, part);
        }

        /**
         * @param key Key.
         */
        UserKeyCacheObjectImpl(Object key, byte[] valBytes, int part) {
            super(key, valBytes, part);
        }

        /** {@inheritDoc} */
        @Override public KeyCacheObject copy(int part) {
            if (this.partition() == part)
                return this;

            return new UserKeyCacheObjectImpl(val, valBytes, part);
        }

        /** {@inheritDoc} */
        @Override public CacheObject prepareForCache(CacheObjectContext ctx) {
            try {
                if (!ctx.processor().immutable(val)) {
                    if (valBytes == null)
                        valBytes = ctx.processor().marshal(ctx, val);

                    ClassLoader ldr = ctx.p2pEnabled() ?
                        IgniteUtils.detectClassLoader(IgniteUtils.detectClass(this.val)) : U.gridClassLoader();

                    Object val = ctx.processor().unmarshal(ctx, valBytes, ldr);

                    return new KeyCacheObjectImpl(val, valBytes);
                }

                return new KeyCacheObjectImpl(val, valBytes);
            }
            catch (IgniteCheckedException e) {
                throw new IgniteException("Failed to marshal object: " + val, e);
            }
        }
    }

    /**
     * Wraps value provided by user, must be serialized before stored in cache.
     */
    private static class UserCacheObjectImpl extends CacheObjectImpl {
        /** */
        private static final long serialVersionUID = 0L;

        /**
         *
         */
        public UserCacheObjectImpl() {
            //No-op.
        }

        /**
         * @param val Value.
         * @param valBytes Value bytes.
         */
        public UserCacheObjectImpl(Object val, byte[] valBytes) {
            super(val, valBytes);
        }

        /** {@inheritDoc} */
        @Nullable @Override public <T> T value(CacheObjectContext ctx, boolean cpy) {
            return super.value(ctx, false); // Do not need copy since user value is not in cache.
        }

        /** {@inheritDoc} */
        @Override public CacheObject prepareForCache(CacheObjectContext ctx) {
            try {
                if (valBytes == null)
                    valBytes = ctx.processor().marshal(ctx, val);

                if (ctx.storeValue()) {
                    ClassLoader ldr = ctx.p2pEnabled() ?
                        IgniteUtils.detectClass(this.val).getClassLoader() : val.getClass().getClassLoader();

                    Object val = this.val != null && ctx.processor().immutable(this.val) ? this.val :
                        ctx.processor().unmarshal(ctx, valBytes, ldr);

                    return new CacheObjectImpl(val, valBytes);
                }

                return new CacheObjectImpl(null, valBytes);
            }
            catch (IgniteCheckedException e) {
                throw new IgniteException("Failed to marshal object: " + val, e);
            }
        }
    }

    /**
     * Wraps value provided by user, must be copied before stored in cache.
     */
    private static class UserCacheObjectByteArrayImpl extends CacheObjectByteArrayImpl {
        /** */
        private static final long serialVersionUID = 0L;

        /**
         *
         */
        public UserCacheObjectByteArrayImpl() {
            // No-op.
        }

        /**
         * @param val Value.
         */
        public UserCacheObjectByteArrayImpl(byte[] val) {
            super(val);
        }

        /** {@inheritDoc} */
        @Nullable @Override public <T> T value(CacheObjectContext ctx, boolean cpy) {
            return super.value(ctx, false); // Do not need copy since user value is not in cache.
        }

        /** {@inheritDoc} */
        @Override public CacheObject prepareForCache(CacheObjectContext ctx) {
            byte[] valCpy = Arrays.copyOf(val, val.length);

            return new CacheObjectByteArrayImpl(valCpy);
        }
    }
}<|MERGE_RESOLUTION|>--- conflicted
+++ resolved
@@ -127,16 +127,12 @@
             return (KeyCacheObject)obj;
         }
 
-<<<<<<< HEAD
         KeyCacheObject key = this.ctx.json().toCacheKeyObject(ctx, obj, userObj);
 
         if (key != null)
             return key;
 
-        return toCacheKeyObject0(obj, userObj);
-=======
         return toCacheKeyObject0(ctx, cctx, obj, userObj);
->>>>>>> 31b9bb84
     }
 
     /**
