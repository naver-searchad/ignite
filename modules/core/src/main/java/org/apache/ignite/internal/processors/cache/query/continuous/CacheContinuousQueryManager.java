/*
 * Licensed to the Apache Software Foundation (ASF) under one or more
 * contributor license agreements.  See the NOTICE file distributed with
 * this work for additional information regarding copyright ownership.
 * The ASF licenses this file to You under the Apache License, Version 2.0
 * (the "License"); you may not use this file except in compliance with
 * the License.  You may obtain a copy of the License at
 *
 *      http://www.apache.org/licenses/LICENSE-2.0
 *
 * Unless required by applicable law or agreed to in writing, software
 * distributed under the License is distributed on an "AS IS" BASIS,
 * WITHOUT WARRANTIES OR CONDITIONS OF ANY KIND, either express or implied.
 * See the License for the specific language governing permissions and
 * limitations under the License.
 */

package org.apache.ignite.internal.processors.cache.query.continuous;

import java.io.Externalizable;
import java.io.IOException;
import java.io.ObjectInput;
import java.io.ObjectOutput;
import java.io.Serializable;
import java.util.ArrayList;
import java.util.Collection;
import java.util.Iterator;
import java.util.Map;
import java.util.NoSuchElementException;
import java.util.UUID;
import java.util.concurrent.ConcurrentMap;
import java.util.concurrent.atomic.AtomicInteger;
import java.util.concurrent.atomic.AtomicLong;
import javax.cache.Cache;
import javax.cache.configuration.CacheEntryListenerConfiguration;
import javax.cache.configuration.Factory;
import javax.cache.event.CacheEntryCreatedListener;
import javax.cache.event.CacheEntryEvent;
import javax.cache.event.CacheEntryEventFilter;
import javax.cache.event.CacheEntryExpiredListener;
import javax.cache.event.CacheEntryListener;
import javax.cache.event.CacheEntryRemovedListener;
import javax.cache.event.CacheEntryUpdatedListener;
import javax.cache.event.EventType;
import org.apache.ignite.IgniteCheckedException;
import org.apache.ignite.IgniteException;
import org.apache.ignite.IgniteLogger;
import org.apache.ignite.cache.CacheEntryEventSerializableFilter;
import org.apache.ignite.cache.CacheMode;
import org.apache.ignite.cache.query.CacheQueryEntryEvent;
import org.apache.ignite.cache.query.ContinuousQuery;
import org.apache.ignite.cluster.ClusterNode;
import org.apache.ignite.internal.GridKernalContext;
import org.apache.ignite.internal.processors.affinity.AffinityTopologyVersion;
import org.apache.ignite.internal.processors.cache.CacheObject;
import org.apache.ignite.internal.processors.cache.GridCacheEntryEx;
import org.apache.ignite.internal.processors.cache.GridCacheManagerAdapter;
import org.apache.ignite.internal.processors.cache.IgniteCacheProxy;
import org.apache.ignite.internal.processors.cache.KeyCacheObject;
import org.apache.ignite.internal.processors.cache.database.CacheDataRow;
import org.apache.ignite.internal.processors.cache.distributed.dht.atomic.GridDhtAtomicAbstractUpdateFuture;
import org.apache.ignite.internal.processors.continuous.GridContinuousHandler;
import org.apache.ignite.internal.util.tostring.GridToStringInclude;
import org.apache.ignite.internal.util.typedef.CI2;
import org.apache.ignite.internal.util.typedef.F;
import org.apache.ignite.internal.util.typedef.internal.S;
import org.apache.ignite.internal.util.typedef.internal.U;
import org.apache.ignite.lang.IgniteAsyncCallback;
import org.apache.ignite.lang.IgniteOutClosure;
import org.apache.ignite.lang.IgnitePredicate;
import org.apache.ignite.plugin.security.SecurityPermission;
import org.apache.ignite.resources.LoggerResource;
import org.jetbrains.annotations.Nullable;
import org.jsr166.ConcurrentHashMap8;

import static javax.cache.event.EventType.CREATED;
import static javax.cache.event.EventType.EXPIRED;
import static javax.cache.event.EventType.REMOVED;
import static javax.cache.event.EventType.UPDATED;
import static org.apache.ignite.events.EventType.EVT_CACHE_QUERY_OBJECT_READ;
import static org.apache.ignite.internal.GridTopic.TOPIC_CACHE;

/**
 * Continuous queries manager.
 */
public class CacheContinuousQueryManager extends GridCacheManagerAdapter {
    /** */
    private static final byte CREATED_FLAG = 0b0001;

    /** */
    private static final byte UPDATED_FLAG = 0b0010;

    /** */
    private static final byte REMOVED_FLAG = 0b0100;

    /** */
    private static final byte EXPIRED_FLAG = 0b1000;

    /** */
    private static final long BACKUP_ACK_FREQ = 5000;

    /** Listeners. */
    private final ConcurrentMap<UUID, CacheContinuousQueryListener> lsnrs = new ConcurrentHashMap8<>();

    /** Listeners count. */
    private final AtomicInteger lsnrCnt = new AtomicInteger();

    /** Internal entries listeners. */
    private final ConcurrentMap<UUID, CacheContinuousQueryListener> intLsnrs = new ConcurrentHashMap8<>();

    /** Internal listeners count. */
    private final AtomicInteger intLsnrCnt = new AtomicInteger();

    /** Query sequence number for message topic. */
    private final AtomicLong seq = new AtomicLong();

    /** JCache listeners. */
    private final ConcurrentMap<CacheEntryListenerConfiguration, JCacheQuery> jCacheLsnrs =
        new ConcurrentHashMap8<>();

    /** Ordered topic prefix. */
    private String topicPrefix;

    /** {@inheritDoc} */
    @Override protected void start0() throws IgniteCheckedException {
        // Append cache name to the topic.
        topicPrefix = "CONTINUOUS_QUERY" + (cctx.name() == null ? "" : "_" + cctx.name());

        if (cctx.affinityNode()) {
            cctx.io().addHandler(false, cctx.cacheId(), CacheContinuousQueryBatchAck.class,
                new CI2<UUID, CacheContinuousQueryBatchAck>() {
                    @Override public void apply(UUID uuid, CacheContinuousQueryBatchAck msg) {
                        CacheContinuousQueryListener lsnr = lsnrs.get(msg.routineId());

                        if (lsnr != null)
                            lsnr.cleanupBackupQueue(msg.updateCntrs());
                    }
                });

            cctx.time().schedule(new BackupCleaner(lsnrs, cctx.kernalContext()), BACKUP_ACK_FREQ, BACKUP_ACK_FREQ);
        }
    }

    /** {@inheritDoc} */
    @SuppressWarnings("unchecked")
    @Override protected void onKernalStart0() throws IgniteCheckedException {
        Iterable<CacheEntryListenerConfiguration> cfgs = cctx.config().getCacheEntryListenerConfigurations();

        if (cfgs != null) {
            for (CacheEntryListenerConfiguration cfg : cfgs)
                executeJCacheQuery(cfg, true, false);
        }
    }

    /** {@inheritDoc} */
    @Override protected void onKernalStop0(boolean cancel) {
        super.onKernalStop0(cancel);

        for (JCacheQuery lsnr : jCacheLsnrs.values()) {
            try {
                lsnr.cancel();
            }
            catch (IgniteCheckedException e) {
                if (log.isDebugEnabled())
                    log.debug("Failed to stop JCache entry listener: " + e.getMessage());
            }
        }
    }

    /**
     * @param lsnrs Listeners to notify.
     * @param key Entry key.
     * @param partId Partition id.
     * @param updCntr Updated counter.
     * @param primary Primary.
     * @param topVer Topology version.
     */
    public void skipUpdateEvent(Map<UUID, CacheContinuousQueryListener> lsnrs,
        KeyCacheObject key,
        int partId,
        long updCntr,
        boolean primary,
        AffinityTopologyVersion topVer) {
        assert lsnrs != null;

        for (CacheContinuousQueryListener lsnr : lsnrs.values()) {
            CacheContinuousQueryEntry e0 = new CacheContinuousQueryEntry(
                cctx.cacheId(),
                UPDATED,
                key,
                null,
                null,
                lsnr.keepBinary(),
                partId,
                updCntr,
                topVer);

            CacheContinuousQueryEvent evt = new CacheContinuousQueryEvent<>(
                cctx.kernalContext().cache().jcache(cctx.name()), cctx, e0);

            lsnr.skipUpdateEvent(evt, topVer, primary);
        }
    }

    /**
     * @param internal Internal entry flag (internal key or not user cache).
     * @param preload Whether update happened during preloading.
     * @return Registered listeners.
     */
    @Nullable public Map<UUID, CacheContinuousQueryListener> updateListeners(
        boolean internal,
        boolean preload) {
        if (preload && !internal)
            return null;

        ConcurrentMap<UUID, CacheContinuousQueryListener> lsnrCol;

        if (internal)
            lsnrCol = intLsnrCnt.get() > 0 ? intLsnrs : null;
        else
            lsnrCol = lsnrCnt.get() > 0 ? lsnrs : null;

        return F.isEmpty(lsnrCol) ? null : lsnrCol;
    }

    /**
     * @param key Key.
     * @param newVal New value.
     * @param oldVal Old value.
     * @param internal Internal entry (internal key or not user cache).
     * @param partId Partition.
     * @param primary {@code True} if called on primary node.
     * @param preload Whether update happened during preloading.
     * @param updateCntr Update counter.
     * @param fut Dht atomic future.
     * @param topVer Topology version.
     * @throws IgniteCheckedException In case of error.
     */
    public void onEntryUpdated(
        KeyCacheObject key,
        CacheObject newVal,
        CacheObject oldVal,
        boolean internal,
        int partId,
        boolean primary,
        boolean preload,
        long updateCntr,
        @Nullable GridDhtAtomicAbstractUpdateFuture fut,
        AffinityTopologyVersion topVer
    ) throws IgniteCheckedException {
        Map<UUID, CacheContinuousQueryListener> lsnrCol = updateListeners(internal, preload);

        if (lsnrCol != null) {
            onEntryUpdated(
                lsnrCol,
                key,
                newVal,
                oldVal,
                internal,
                partId,
                primary,
                preload,
                updateCntr,
                fut,
                topVer);
        }
    }

    /**
     * @param lsnrCol Listeners to notify.
     * @param key Key.
     * @param newVal New value.
     * @param oldVal Old value.
     * @param internal Internal entry (internal key or not user cache),
     * @param partId Partition.
     * @param primary {@code True} if called on primary node.
     * @param preload Whether update happened during preloading.
     * @param updateCntr Update counter.
     * @param topVer Topology version.
     * @param fut Dht atomic future.
     * @throws IgniteCheckedException In case of error.
     */
    public void onEntryUpdated(
        Map<UUID, CacheContinuousQueryListener> lsnrCol,
        KeyCacheObject key,
        CacheObject newVal,
        CacheObject oldVal,
        boolean internal,
        int partId,
        boolean primary,
        boolean preload,
        long updateCntr,
        @Nullable GridDhtAtomicAbstractUpdateFuture fut,
        AffinityTopologyVersion topVer)
        throws IgniteCheckedException
    {
        assert key != null;
        assert lsnrCol != null;

        boolean hasNewVal = newVal != null;
        boolean hasOldVal = oldVal != null;

        if (!hasNewVal && !hasOldVal) {
            skipUpdateEvent(lsnrCol, key, partId, updateCntr, primary, topVer);

            return;
        }

        EventType evtType = !hasNewVal ? REMOVED : !hasOldVal ? CREATED : UPDATED;

        boolean initialized = false;

        boolean recordIgniteEvt = primary && !internal && cctx.gridEvents().isRecordable(EVT_CACHE_QUERY_OBJECT_READ);

        for (CacheContinuousQueryListener lsnr : lsnrCol.values()) {
            if (preload && !lsnr.notifyExisting())
                continue;

            if (!initialized) {
                if (lsnr.oldValueRequired()) {
                    oldVal = (CacheObject)cctx.unwrapTemporary(oldVal);

                    if (oldVal != null)
                        oldVal.finishUnmarshal(cctx.cacheObjectContext(), cctx.deploy().globalLoader());
                }

                if (newVal != null)
                    newVal.finishUnmarshal(cctx.cacheObjectContext(), cctx.deploy().globalLoader());

                initialized = true;
            }

            CacheContinuousQueryEntry e0 = new CacheContinuousQueryEntry(
                cctx.cacheId(),
                evtType,
                key,
                newVal,
                lsnr.oldValueRequired() ? oldVal : null,
                lsnr.keepBinary(),
                partId,
                updateCntr,
                topVer);

            IgniteCacheProxy jcache = cctx.kernalContext().cache().jcacheProxy(cctx.name());

            assert jcache != null : "Failed to get cache proxy [name=" + cctx.name() +
                ", locStart=" + cctx.startTopologyVersion() +
                ", locNode=" + cctx.localNode() +
                ", stopping=" + cctx.kernalContext().isStopping();

            CacheContinuousQueryEvent evt = new CacheContinuousQueryEvent<>(jcache, cctx, e0);

            lsnr.onEntryUpdated(evt, primary, recordIgniteEvt, fut);
        }
    }

    /**
     * @param e Entry.
     * @param key Key.
     * @param oldVal Old value.
     * @throws IgniteCheckedException In case of error.
     */
    public void onEntryExpired(GridCacheEntryEx e, KeyCacheObject key, CacheObject oldVal)
        throws IgniteCheckedException {
        assert e != null;
        assert key != null;

        if (e.isInternal())
            return;

        ConcurrentMap<UUID, CacheContinuousQueryListener> lsnrCol = lsnrCnt.get() > 0 ? lsnrs : null;

        if (F.isEmpty(lsnrCol))
            return;

        boolean primary = cctx.affinity().primaryByPartition(cctx.localNode(), e.partition(), AffinityTopologyVersion.NONE);

        if (cctx.isReplicated() || primary) {
            boolean recordIgniteEvt = cctx.gridEvents().isRecordable(EVT_CACHE_QUERY_OBJECT_READ);

            boolean initialized = false;

            for (CacheContinuousQueryListener lsnr : lsnrCol.values()) {
                if (!initialized) {
                    if (lsnr.oldValueRequired())
                        oldVal = (CacheObject)cctx.unwrapTemporary(oldVal);

                    if (oldVal != null)
                        oldVal.finishUnmarshal(cctx.cacheObjectContext(), cctx.deploy().globalLoader());

                    initialized = true;
                }

                CacheContinuousQueryEntry e0 = new CacheContinuousQueryEntry(
                    cctx.cacheId(),
                    EXPIRED,
                    key,
                    null,
                    lsnr.oldValueRequired() ? oldVal : null,
                    lsnr.keepBinary(),
                    e.partition(),
                    -1,
                    null);

                CacheContinuousQueryEvent evt = new CacheContinuousQueryEvent(
                    cctx.kernalContext().cache().jcache(cctx.name()), cctx, e0);

                lsnr.onEntryUpdated(evt, primary, recordIgniteEvt, null);
            }
        }
    }

    /**
     * @param locLsnr Local listener.
     * @param rmtFilter Remote filter.
     * @param bufSize Buffer size.
     * @param timeInterval Time interval.
     * @param autoUnsubscribe Auto unsubscribe flag.
     * @param loc Local flag.
     * @return Continuous routine ID.
     * @throws IgniteCheckedException In case of error.
     */
    public UUID executeQuery(final CacheEntryUpdatedListener locLsnr,
        @Nullable final CacheEntryEventSerializableFilter rmtFilter,
        @Nullable final Factory<? extends CacheEntryEventFilter> rmtFilterFactory,
        int bufSize,
        long timeInterval,
        boolean autoUnsubscribe,
        boolean loc,
        final boolean keepBinary,
        final boolean includeExpired) throws IgniteCheckedException
    {
        IgniteOutClosure<CacheContinuousQueryHandler> clsr;

        if (rmtFilterFactory != null)
            clsr = new IgniteOutClosure<CacheContinuousQueryHandler>() {
                @Override public CacheContinuousQueryHandler apply() {
                    CacheContinuousQueryHandler hnd;

                    hnd = new CacheContinuousQueryHandlerV2(
                        cctx.name(),
                        TOPIC_CACHE.topic(topicPrefix, cctx.localNodeId(), seq.getAndIncrement()),
                        locLsnr,
                        rmtFilterFactory,
                        true,
                        false,
                        !includeExpired,
                        false,
                        null);

                    return hnd;
                }
            };
        else
            clsr = new IgniteOutClosure<CacheContinuousQueryHandler>() {
                @Override public CacheContinuousQueryHandler apply() {
                    return new CacheContinuousQueryHandler(
                        cctx.name(),
                        TOPIC_CACHE.topic(topicPrefix, cctx.localNodeId(), seq.getAndIncrement()),
                        locLsnr,
                        rmtFilter,
                        true,
                        false,
                        !includeExpired,
                        false);
                }
            };

        return executeQuery0(
            locLsnr,
            clsr,
            bufSize,
            timeInterval,
            autoUnsubscribe,
            false,
            false,
            loc,
            keepBinary,
            false);
    }

    /**
     * @param locLsnr Local listener.
     * @param rmtFilter Remote filter.
     * @param loc Local flag.
     * @param notifyExisting Notify existing flag.
     * @return Continuous routine ID.
     * @throws IgniteCheckedException In case of error.
     */
    public UUID executeInternalQuery(final CacheEntryUpdatedListener<?, ?> locLsnr,
        final CacheEntryEventSerializableFilter rmtFilter,
        final boolean loc,
        final boolean notifyExisting,
        final boolean ignoreClassNotFound)
        throws IgniteCheckedException
    {
        return executeQuery0(
            locLsnr,
            new IgniteOutClosure<CacheContinuousQueryHandler>() {
                @Override public CacheContinuousQueryHandler apply() {
                    return new CacheContinuousQueryHandler(
                        cctx.name(),
                        TOPIC_CACHE.topic(topicPrefix, cctx.localNodeId(), seq.getAndIncrement()),
                        locLsnr,
                        rmtFilter,
                        true,
                        false,
                        true,
                        ignoreClassNotFound);
                }
            },
            ContinuousQuery.DFLT_PAGE_SIZE,
            ContinuousQuery.DFLT_TIME_INTERVAL,
            ContinuousQuery.DFLT_AUTO_UNSUBSCRIBE,
            true,
            notifyExisting,
            loc,
            false,
            false);
    }

    /**
     * @param routineId Consume ID.
     */
    public void cancelInternalQuery(UUID routineId) {
        try {
            cctx.kernalContext().continuous().stopRoutine(routineId).get();
        }
        catch (IgniteCheckedException | IgniteException e) {
            if (log.isDebugEnabled())
                log.debug("Failed to stop internal continuous query: " + e.getMessage());
        }
    }

    /**
     * @param cfg Listener configuration.
     * @param onStart Whether listener is created on node start.
     * @throws IgniteCheckedException If failed.
     */
    public void executeJCacheQuery(CacheEntryListenerConfiguration cfg, boolean onStart, boolean keepBinary)
        throws IgniteCheckedException {
        JCacheQuery lsnr = new JCacheQuery(cfg, onStart, keepBinary);

        JCacheQuery old = jCacheLsnrs.putIfAbsent(cfg, lsnr);

        if (old != null)
            throw new IllegalArgumentException("Listener is already registered for configuration: " + cfg);

        try {
            lsnr.execute();
        }
        catch (IgniteCheckedException e) {
            cancelJCacheQuery(cfg);

            throw e;
        }
    }

    /**
     * @param cfg Listener configuration.
     * @throws IgniteCheckedException In case of error.
     */
    public void cancelJCacheQuery(CacheEntryListenerConfiguration cfg) throws IgniteCheckedException {
        JCacheQuery lsnr = jCacheLsnrs.remove(cfg);

        if (lsnr != null)
            lsnr.cancel();
    }

    /**
     * @param topVer Topology version.
     */
    public void beforeExchange(AffinityTopologyVersion topVer) {
        for (CacheContinuousQueryListener lsnr : lsnrs.values())
            lsnr.flushBackupQueue(cctx.kernalContext(), topVer);
    }

    /**
     * Partition evicted callback.
     *
     * @param part Partition number.
     */
    public void onPartitionEvicted(int part) {
        for (CacheContinuousQueryListener lsnr : lsnrs.values())
            lsnr.onPartitionEvicted(part);

        for (CacheContinuousQueryListener lsnr : intLsnrs.values())
            lsnr.onPartitionEvicted(part);
    }

    /**
     * @param locLsnr Local listener.
     * @param clsr Closure to create CacheContinuousQueryHandler.
     * @param bufSize Buffer size.
     * @param timeInterval Time interval.
     * @param autoUnsubscribe Auto unsubscribe flag.
     * @param internal Internal flag.
     * @param notifyExisting Notify existing flag.
     * @param loc Local flag.
     * @param keepBinary Keep binary flag.
     * @param onStart Waiting topology exchange.
     * @return Continuous routine ID.
     * @throws IgniteCheckedException In case of error.
     */
    private UUID executeQuery0(CacheEntryUpdatedListener locLsnr,
        IgniteOutClosure<CacheContinuousQueryHandler> clsr,
        int bufSize,
        long timeInterval,
        boolean autoUnsubscribe,
        boolean internal,
        boolean notifyExisting,
        boolean loc,
        final boolean keepBinary,
        boolean onStart) throws IgniteCheckedException
    {
        cctx.checkSecurity(SecurityPermission.CACHE_READ);

        int taskNameHash = !internal && cctx.kernalContext().security().enabled() ?
            cctx.kernalContext().job().currentTaskNameHash() : 0;

        boolean skipPrimaryCheck = loc && cctx.config().getCacheMode() == CacheMode.REPLICATED && cctx.affinityNode();

        final CacheContinuousQueryHandler hnd = clsr.apply();

        hnd.taskNameHash(taskNameHash);
        hnd.skipPrimaryCheck(skipPrimaryCheck);
        hnd.notifyExisting(notifyExisting);
        hnd.internal(internal);
        hnd.keepBinary(keepBinary);
        hnd.localCache(cctx.isLocal());

        IgnitePredicate<ClusterNode> pred = (loc || cctx.config().getCacheMode() == CacheMode.LOCAL) ?
            F.nodeForNodeId(cctx.localNodeId()) : cctx.config().getNodeFilter();

        assert pred != null : cctx.config();

        UUID id = cctx.kernalContext().continuous().startRoutine(
            hnd,
            internal && loc,
            bufSize,
            timeInterval,
            autoUnsubscribe,
            pred).get();

        try {
            if (hnd.isQuery() && cctx.userCache() && !onStart)
                hnd.waitTopologyFuture(cctx.kernalContext());
        }
        catch (IgniteCheckedException e) {
            log.warning("Failed to start continuous query.", e);

            cctx.kernalContext().continuous().stopRoutine(id);

            throw new IgniteCheckedException("Failed to start continuous query.", e);
        }

        if (notifyExisting) {
<<<<<<< HEAD
            final Iterator<CacheDataRow> it = cctx.offheap().iteratorForCache(cctx.cacheId(),
=======
            final Iterator<CacheDataRow> it = cctx.offheap().cacheIterator(cctx.cacheId(),
>>>>>>> 6eed51a2
                true,
                true,
                AffinityTopologyVersion.NONE);

            locLsnr.onUpdated(new Iterable<CacheEntryEvent>() {
                @Override public Iterator<CacheEntryEvent> iterator() {
                    return new Iterator<CacheEntryEvent>() {
                        private CacheContinuousQueryEvent next;

                        {
                            advance();
                        }

                        @Override public boolean hasNext() {
                            return next != null;
                        }

                        @Override public CacheEntryEvent next() {
                            if (!hasNext())
                                throw new NoSuchElementException();

                            CacheEntryEvent next0 = next;

                            advance();

                            return next0;
                        }

                        @Override public void remove() {
                            throw new UnsupportedOperationException();
                        }

                        private void advance() {
                            next = null;

                            while (next == null) {
                                if (!it.hasNext())
                                    break;

                                CacheDataRow e = it.next();

                                CacheContinuousQueryEntry entry = new CacheContinuousQueryEntry(
                                    cctx.cacheId(),
                                    CREATED,
                                    e.key(),
                                    e.value(),
                                    null,
                                    keepBinary,
                                    0,
                                    -1,
                                    null);

                                next = new CacheContinuousQueryEvent<>(
                                    cctx.kernalContext().cache().jcache(cctx.name()),
                                    cctx, entry);

                                if (hnd.getEventFilter() != null && !hnd.getEventFilter().evaluate(next))
                                    next = null;
                            }
                        }
                    };
                }
            });
        }

        return id;
    }

    /**
     * @param keepBinary Keep binary flag.
     * @param filter Filter.
     * @return Iterable for events created for existing cache entries.
     * @throws IgniteCheckedException If failed.
     */
    public Iterable<CacheEntryEvent<?, ?>> existingEntries(final boolean keepBinary, final CacheEntryEventFilter filter)
        throws IgniteCheckedException {
        final Iterator<Cache.Entry<?, ?>> it = cctx.cache().igniteIterator(keepBinary);

        final Cache cache = cctx.kernalContext().cache().jcache(cctx.name());

        return new Iterable<CacheEntryEvent<?, ?>>() {
            @Override public Iterator<CacheEntryEvent<?, ?>> iterator() {
                return new Iterator<CacheEntryEvent<?, ?>>() {
                    private CacheQueryEntryEvent<?, ?> next;

                    {
                        advance();
                    }

                    @Override public boolean hasNext() {
                        return next != null;
                    }

                    @Override public CacheEntryEvent<?, ?> next() {
                        if (!hasNext())
                            throw new NoSuchElementException();

                        CacheEntryEvent next0 = next;

                        advance();

                        return next0;
                    }

                    @Override public void remove() {
                        throw new UnsupportedOperationException();
                    }

                    private void advance() {
                        next = null;

                        while (next == null) {
                            if (!it.hasNext())
                                break;

                            Cache.Entry e = it.next();

                            next = new CacheEntryEventImpl(
                                cache,
                                CREATED,
                                e.getKey(),
                                e.getValue());

                            if (filter != null && !filter.evaluate(next))
                                next = null;
                        }
                    }
                };
            }
        };
    }

    /**
     * @param lsnrId Listener ID.
     * @param lsnr Listener.
     * @param internal Internal flag.
     * @return Whether listener was actually registered.
     */
    GridContinuousHandler.RegisterStatus registerListener(UUID lsnrId,
        CacheContinuousQueryListener lsnr,
        boolean internal) {
        boolean added;

        if (internal) {
            added = intLsnrs.putIfAbsent(lsnrId, lsnr) == null;

            if (added)
                intLsnrCnt.incrementAndGet();
        }
        else {
            added = lsnrs.putIfAbsent(lsnrId, lsnr) == null;

            if (added) {
                lsnrCnt.incrementAndGet();

                lsnr.onExecution();
            }
        }

        return added ? GridContinuousHandler.RegisterStatus.REGISTERED : GridContinuousHandler.RegisterStatus.NOT_REGISTERED;
    }

    /**
     * @param internal Internal flag.
     * @param id Listener ID.
     */
    void unregisterListener(boolean internal, UUID id) {
        CacheContinuousQueryListener lsnr;

        if (internal) {
            if ((lsnr = intLsnrs.remove(id)) != null) {
                intLsnrCnt.decrementAndGet();

                lsnr.onUnregister();
            }
        }
        else {
            if ((lsnr = lsnrs.remove(id)) != null) {
                lsnrCnt.decrementAndGet();

                lsnr.onUnregister();
            }
        }
    }

    /**
     *
     */
    private class JCacheQuery {
        /** */
        private final CacheEntryListenerConfiguration cfg;

        /** */
        private final boolean onStart;

        /** */
        private final boolean keepBinary;

        /** */
        private volatile UUID routineId;

        /**
         * @param cfg Listener configuration.
         * @param onStart {@code True} if executed on cache start.
         */
        private JCacheQuery(CacheEntryListenerConfiguration cfg, boolean onStart, boolean keepBinary) {
            this.cfg = cfg;
            this.onStart = onStart;
            this.keepBinary = keepBinary;
        }

        /**
         * @throws IgniteCheckedException In case of error.
         */
        @SuppressWarnings("unchecked")
        void execute() throws IgniteCheckedException {
            if (!onStart)
                cctx.config().addCacheEntryListenerConfiguration(cfg);

            CacheEntryListener locLsnrImpl = (CacheEntryListener)cfg.getCacheEntryListenerFactory().create();

            if (locLsnrImpl == null)
                throw new IgniteCheckedException("Local CacheEntryListener is mandatory and can't be null.");

            byte types = 0;

            types |= locLsnrImpl instanceof CacheEntryCreatedListener ? CREATED_FLAG : 0;
            types |= locLsnrImpl instanceof CacheEntryUpdatedListener ? UPDATED_FLAG : 0;
            types |= locLsnrImpl instanceof CacheEntryRemovedListener ? REMOVED_FLAG : 0;
            types |= locLsnrImpl instanceof CacheEntryExpiredListener ? EXPIRED_FLAG : 0;

            if (types == 0)
                throw new IgniteCheckedException("Listener must implement one of CacheEntryListener sub-interfaces.");

            final byte types0 = types;

            final CacheEntryUpdatedListener locLsnr = new JCacheQueryLocalListener(
                locLsnrImpl,
                log);

            routineId = executeQuery0(
                locLsnr,
                new IgniteOutClosure<CacheContinuousQueryHandler>() {
                    @Override public CacheContinuousQueryHandler apply() {
                        CacheContinuousQueryHandler hnd;
                        Factory<CacheEntryEventFilter> rmtFilterFactory = cfg.getCacheEntryEventFilterFactory();

                        if (rmtFilterFactory != null)
                            hnd = new CacheContinuousQueryHandlerV2(
                                cctx.name(),
                                TOPIC_CACHE.topic(topicPrefix, cctx.localNodeId(), seq.getAndIncrement()),
                                locLsnr,
                                rmtFilterFactory,
                                cfg.isOldValueRequired(),
                                cfg.isSynchronous(),
                                false,
                                false,
                                types0);
                        else {
                            JCacheQueryRemoteFilter jCacheFilter;

                            CacheEntryEventFilter filter = null;

                            if (rmtFilterFactory != null) {
                                filter = rmtFilterFactory.create();

                                if (!(filter instanceof Serializable))
                                    throw new IgniteException("Topology has nodes of the old versions. " +
                                        "In this case EntryEventFilter must implement java.io.Serializable " +
                                        "interface. Filter: " + filter);
                            }

                            jCacheFilter = new JCacheQueryRemoteFilter(filter, types0);

                            hnd = new CacheContinuousQueryHandler(
                                cctx.name(),
                                TOPIC_CACHE.topic(topicPrefix, cctx.localNodeId(), seq.getAndIncrement()),
                                locLsnr,
                                jCacheFilter,
                                cfg.isOldValueRequired(),
                                cfg.isSynchronous(),
                                false,
                                false);
                        }

                        return hnd;
                    }
                },
                ContinuousQuery.DFLT_PAGE_SIZE,
                ContinuousQuery.DFLT_TIME_INTERVAL,
                ContinuousQuery.DFLT_AUTO_UNSUBSCRIBE,
                false,
                false,
                false,
                keepBinary,
                onStart
            );
        }

        /**
         * @throws IgniteCheckedException In case of error.
         */
        @SuppressWarnings("unchecked")
        void cancel() throws IgniteCheckedException {
            UUID routineId0 = routineId;

            if (routineId0 != null)
                cctx.kernalContext().continuous().stopRoutine(routineId0).get();

            cctx.config().removeCacheEntryListenerConfiguration(cfg);
        }
    }

    /**
     *
     */
    static class JCacheQueryLocalListener<K, V> implements CacheEntryUpdatedListener<K, V> {
        /** */
        final CacheEntryListener<K, V> impl;

        /** */
        private final IgniteLogger log;

        /**
         * @param impl Listener.
         * @param log Logger.
         */
        JCacheQueryLocalListener(CacheEntryListener<K, V> impl, IgniteLogger log) {
            assert impl != null;
            assert log != null;

            this.impl = impl;

            this.log = log;
        }

        /** {@inheritDoc} */
        @Override public void onUpdated(Iterable<CacheEntryEvent<? extends K, ? extends V>> evts) {
            for (CacheEntryEvent<? extends K, ? extends V> evt : evts) {
                try {
                    switch (evt.getEventType()) {
                        case CREATED:
                            assert impl instanceof CacheEntryCreatedListener : evt;

                            ((CacheEntryCreatedListener<K, V>)impl).onCreated(singleton(evt));

                            break;

                        case UPDATED:
                            assert impl instanceof CacheEntryUpdatedListener : evt;

                            ((CacheEntryUpdatedListener<K, V>)impl).onUpdated(singleton(evt));

                            break;

                        case REMOVED:
                            assert impl instanceof CacheEntryRemovedListener : evt;

                            ((CacheEntryRemovedListener<K, V>)impl).onRemoved(singleton(evt));

                            break;

                        case EXPIRED:
                            assert impl instanceof CacheEntryExpiredListener : evt;

                            ((CacheEntryExpiredListener<K, V>)impl).onExpired(singleton(evt));

                            break;

                        default:
                            throw new IllegalStateException("Unknown type: " + evt.getEventType());
                    }
                }
                catch (Exception e) {
                    U.error(log, "CacheEntryListener failed: " + e);
                }
            }
        }

        /**
         * @param evt Event.
         * @return Singleton iterable.
         */
        @SuppressWarnings("unchecked")
        private Iterable<CacheEntryEvent<? extends K, ? extends V>> singleton(
            CacheEntryEvent<? extends K, ? extends V> evt) {
            assert evt instanceof CacheContinuousQueryEvent;

            Collection<CacheEntryEvent<? extends K, ? extends V>> evts = new ArrayList<>(1);

            evts.add(evt);

            return evts;
        }

        /**
         * @return {@code True} if listener should be executed in non-system thread.
         */
        protected boolean async() {
            return U.hasAnnotation(impl, IgniteAsyncCallback.class);
        }
    }

    /**
     * For handler version 2.0 this filter should not be serialized.
     */
    protected static class JCacheQueryRemoteFilter implements CacheEntryEventSerializableFilter, Externalizable {
        /** */
        private static final long serialVersionUID = 0L;

        /** */
        protected CacheEntryEventFilter impl;

        /** */
        private byte types;

        /** */
        @LoggerResource
        private IgniteLogger log;

        /**
         * For {@link Externalizable}.
         */
        public JCacheQueryRemoteFilter() {
            // no-op.
        }

        /**
         * @param impl Filter.
         * @param types Types.
         */
        JCacheQueryRemoteFilter(@Nullable CacheEntryEventFilter impl, byte types) {
            assert types != 0;

            this.impl = impl;
            this.types = types;
        }

        /** {@inheritDoc} */
        @Override public boolean evaluate(CacheEntryEvent evt) {
            try {
                return (types & flag(evt.getEventType())) != 0 && (impl == null || impl.evaluate(evt));
            }
            catch (Exception e) {
                U.error(log, "CacheEntryEventFilter failed: " + e);

                return true;
            }
        }

        /** {@inheritDoc} */
        @Override public void writeExternal(ObjectOutput out) throws IOException {
            out.writeObject(impl);
            out.writeByte(types);
        }

        /** {@inheritDoc} */
        @SuppressWarnings("unchecked")
        @Override public void readExternal(ObjectInput in) throws IOException, ClassNotFoundException {
            impl = (CacheEntryEventFilter)in.readObject();
            types = in.readByte();
        }

        /**
         * @return {@code True} if filter should be executed in non-system thread.
         */
        protected boolean async() {
            return U.hasAnnotation(impl, IgniteAsyncCallback.class);
        }

        /**
         * @param evtType Type.
         * @return Flag value.
         */
        private byte flag(EventType evtType) {
            switch (evtType) {
                case CREATED:
                    return CREATED_FLAG;

                case UPDATED:
                    return UPDATED_FLAG;

                case REMOVED:
                    return REMOVED_FLAG;

                case EXPIRED:
                    return EXPIRED_FLAG;

                default:
                    throw new IllegalStateException("Unknown type: " + evtType);
            }
        }
    }

    /**
     * Task flash backup queue.
     */
    private static final class BackupCleaner implements Runnable {
        /** Listeners. */
        private final Map<UUID, CacheContinuousQueryListener> lsnrs;

        /** Context. */
        private final GridKernalContext ctx;

        /**
         * @param lsnrs Listeners.
         */
        public BackupCleaner(Map<UUID, CacheContinuousQueryListener> lsnrs, GridKernalContext ctx) {
            this.lsnrs = lsnrs;
            this.ctx = ctx;
        }

        /** {@inheritDoc} */
        @Override public void run() {
            for (CacheContinuousQueryListener lsnr : lsnrs.values())
                lsnr.acknowledgeBackupOnTimeout(ctx);
        }
    }

    /**
     *
     */
    public static class CacheEntryEventImpl extends CacheQueryEntryEvent {
        /** */
        private static final long serialVersionUID = 0L;

        /** */
        @GridToStringInclude(sensitive = true)
        private Object key;

        /** */
        @GridToStringInclude(sensitive = true)
        private Object val;

        /**
         * @param src Event source.
         * @param evtType Event type.
         * @param key Key.
         * @param val Value.
         */
        public CacheEntryEventImpl(Cache src, EventType evtType, Object key, Object val) {
            super(src, evtType);

            this.key = key;
            this.val = val;
        }

        /** {@inheritDoc} */
        @Override public long getPartitionUpdateCounter() {
            return 0;
        }

        /** {@inheritDoc} */
        @Override public Object getOldValue() {
            return null;
        }

        /** {@inheritDoc} */
        @Override public boolean isOldValueAvailable() {
            return false;
        }

        /** {@inheritDoc} */
        @Override public Object getKey() {
            return key;
        }

        /** {@inheritDoc} */
        @Override public Object getValue() {
            return val;
        }

        /** {@inheritDoc} */
        @Override public Object unwrap(Class cls) {
            if (cls.isAssignableFrom(getClass()))
                return cls.cast(this);

            throw new IllegalArgumentException("Unwrapping to class is not supported: " + cls);
        }

        /** {@inheritDoc} */
        @Override public String toString() {
            return S.toString(CacheEntryEventImpl.class, this);
        }
    }
}<|MERGE_RESOLUTION|>--- conflicted
+++ resolved
@@ -655,11 +655,7 @@
         }
 
         if (notifyExisting) {
-<<<<<<< HEAD
-            final Iterator<CacheDataRow> it = cctx.offheap().iteratorForCache(cctx.cacheId(),
-=======
             final Iterator<CacheDataRow> it = cctx.offheap().cacheIterator(cctx.cacheId(),
->>>>>>> 6eed51a2
                 true,
                 true,
                 AffinityTopologyVersion.NONE);
