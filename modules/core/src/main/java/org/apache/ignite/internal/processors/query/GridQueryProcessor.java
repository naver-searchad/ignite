/*
 * Licensed to the Apache Software Foundation (ASF) under one or more
 * contributor license agreements.  See the NOTICE file distributed with
 * this work for additional information regarding copyright ownership.
 * The ASF licenses this file to You under the Apache License, Version 2.0
 * (the "License"); you may not use this file except in compliance with
 * the License.  You may obtain a copy of the License at
 *
 *      http://www.apache.org/licenses/LICENSE-2.0
 *
 * Unless required by applicable law or agreed to in writing, software
 * distributed under the License is distributed on an "AS IS" BASIS,
 * WITHOUT WARRANTIES OR CONDITIONS OF ANY KIND, either express or implied.
 * See the License for the specific language governing permissions and
 * limitations under the License.
 */

package org.apache.ignite.internal.processors.query;

import org.apache.ignite.IgniteCheckedException;
import org.apache.ignite.IgniteDataStreamer;
import org.apache.ignite.IgniteException;
import org.apache.ignite.binary.Binarylizable;
import org.apache.ignite.cache.CacheMode;
import org.apache.ignite.cache.QueryEntity;
import org.apache.ignite.cache.QueryIndex;
import org.apache.ignite.cache.query.FieldsQueryCursor;
import org.apache.ignite.cache.query.QueryCursor;
import org.apache.ignite.cache.query.SqlFieldsQuery;
import org.apache.ignite.cache.query.SqlQuery;
import org.apache.ignite.cluster.ClusterNode;
import org.apache.ignite.configuration.CacheConfiguration;
import org.apache.ignite.events.CacheQueryExecutedEvent;
import org.apache.ignite.internal.GridKernalContext;
import org.apache.ignite.internal.IgniteInternalFuture;
import org.apache.ignite.internal.managers.communication.GridMessageListener;
import org.apache.ignite.internal.NodeStoppingException;
import org.apache.ignite.internal.processors.GridProcessorAdapter;
import org.apache.ignite.internal.processors.affinity.AffinityTopologyVersion;
import org.apache.ignite.internal.processors.cache.CacheObject;
import org.apache.ignite.internal.processors.cache.CacheObjectContext;
import org.apache.ignite.internal.processors.cache.DynamicCacheDescriptor;
import org.apache.ignite.internal.processors.cache.GridCacheAdapter;
import org.apache.ignite.internal.processors.cache.GridCacheContext;
import org.apache.ignite.internal.processors.cache.KeyCacheObject;
import org.apache.ignite.internal.processors.cache.QueryCursorImpl;
import org.apache.ignite.internal.processors.cache.query.CacheQueryFuture;
import org.apache.ignite.internal.processors.cache.query.CacheQueryType;
import org.apache.ignite.internal.processors.cache.query.GridCacheQueryType;
import org.apache.ignite.internal.processors.cache.query.QueryCursorEx;
import org.apache.ignite.internal.processors.cache.version.GridCacheVersion;
import org.apache.ignite.internal.processors.query.schema.SchemaIndexCacheVisitor;
import org.apache.ignite.internal.processors.query.schema.SchemaIndexCacheVisitorImpl;
import org.apache.ignite.internal.processors.query.schema.SchemaIndexOperationCancellationToken;
import org.apache.ignite.internal.processors.query.schema.SchemaOperationClientFuture;
import org.apache.ignite.internal.processors.query.schema.SchemaOperationException;
import org.apache.ignite.internal.processors.query.schema.SchemaOperationManager;
import org.apache.ignite.internal.processors.query.schema.SchemaOperationWorker;
import org.apache.ignite.internal.processors.query.schema.message.SchemaAbstractDiscoveryMessage;
import org.apache.ignite.internal.processors.query.schema.message.SchemaFinishDiscoveryMessage;
import org.apache.ignite.internal.processors.query.schema.message.SchemaOperationStatusMessage;
import org.apache.ignite.internal.processors.query.schema.message.SchemaProposeDiscoveryMessage;
import org.apache.ignite.internal.processors.query.schema.operation.SchemaAbstractOperation;
import org.apache.ignite.internal.processors.query.schema.operation.SchemaIndexCreateOperation;
import org.apache.ignite.internal.processors.query.schema.operation.SchemaIndexDropOperation;
import org.apache.ignite.internal.processors.timeout.GridTimeoutProcessor;
import org.apache.ignite.internal.util.GridBoundedConcurrentLinkedHashSet;
import org.apache.ignite.internal.util.GridSpinBusyLock;
import org.apache.ignite.internal.util.future.GridCompoundFuture;
import org.apache.ignite.internal.util.future.GridFinishedFuture;
import org.apache.ignite.internal.util.lang.GridCloseableIterator;
import org.apache.ignite.internal.util.lang.GridClosureException;
import org.apache.ignite.internal.util.lang.IgniteOutClosureX;
import org.apache.ignite.internal.util.typedef.F;
import org.apache.ignite.internal.util.typedef.internal.CU;
import org.apache.ignite.internal.util.typedef.T2;
import org.apache.ignite.internal.util.typedef.T3;
import org.apache.ignite.internal.util.typedef.internal.U;
import org.apache.ignite.internal.util.worker.GridWorker;
import org.apache.ignite.internal.util.worker.GridWorkerFuture;
import org.apache.ignite.lang.IgniteBiTuple;
import org.apache.ignite.lang.IgniteFuture;
import org.apache.ignite.lang.IgniteInClosure;
import org.apache.ignite.lang.IgniteUuid;
import org.apache.ignite.marshaller.jdk.JdkMarshaller;
import org.apache.ignite.spi.discovery.DiscoveryDataBag;
import org.apache.ignite.spi.indexing.IndexingQueryFilter;
import org.apache.ignite.thread.IgniteThread;
import org.jetbrains.annotations.Nullable;

import javax.cache.Cache;
import javax.cache.CacheException;
import java.sql.PreparedStatement;
import java.sql.SQLException;
import java.util.ArrayList;
import java.util.Collection;
import java.util.Collections;
import java.util.HashMap;
import java.util.HashSet;
import java.util.Iterator;
import java.util.LinkedHashMap;
import java.util.LinkedList;
import java.util.List;
import java.util.Map;
import java.util.Set;
import java.util.UUID;
import java.util.concurrent.ConcurrentHashMap;
import java.util.concurrent.ConcurrentMap;
import java.util.concurrent.atomic.AtomicBoolean;

import static org.apache.ignite.events.EventType.EVT_CACHE_QUERY_EXECUTED;
import static org.apache.ignite.internal.GridTopic.TOPIC_SCHEMA;
import static org.apache.ignite.internal.IgniteComponentType.INDEXING;
import static org.apache.ignite.internal.managers.communication.GridIoPolicy.SCHEMA_POOL;

/**
 * Indexing processor.
 */
public class GridQueryProcessor extends GridProcessorAdapter {
    /** Queries detail metrics eviction frequency. */
    private static final int QRY_DETAIL_METRICS_EVICTION_FREQ = 3_000;

    /** */
    private static final ThreadLocal<AffinityTopologyVersion> requestTopVer = new ThreadLocal<>();

    /** For tests. */
    public static Class<? extends GridQueryIndexing> idxCls;

    /** JDK marshaller to serialize errors. */
    private final JdkMarshaller marsh = new JdkMarshaller();

    /** */
    private final GridSpinBusyLock busyLock = new GridSpinBusyLock();

    /** */
    private GridTimeoutProcessor.CancelableTask qryDetailMetricsEvictTask;

    /** Type descriptors. */
    private final Map<QueryTypeIdKey, QueryTypeDescriptorImpl> types = new ConcurrentHashMap<>();

    /** Type descriptors. */
    private final ConcurrentMap<QueryTypeNameKey, QueryTypeDescriptorImpl> typesByName = new ConcurrentHashMap<>();

    /** */
    private final GridQueryIndexing idx;

    /** All indexes. */
    private final ConcurrentMap<QueryIndexKey, QueryIndexDescriptorImpl> idxs = new ConcurrentHashMap<>();

    /** Schema operation futures created on client side. */
    private final ConcurrentMap<UUID, SchemaOperationClientFuture> schemaCliFuts = new ConcurrentHashMap<>();

    /** IO message listener. */
    private final GridMessageListener ioLsnr;

    /** Schema operations. */
    private final ConcurrentHashMap<String, SchemaOperation> schemaOps = new ConcurrentHashMap<>();

    /** Active propose messages. */
    private final LinkedHashMap<UUID, SchemaProposeDiscoveryMessage> activeProposals = new LinkedHashMap<>();

    /** General state mutex. */
    private final Object stateMux = new Object();

    /** Coordinator node (initialized lazily). */
    private ClusterNode crd;

    /** Registered cache names. */
    private final Collection<String> cacheNames = Collections.newSetFromMap(new ConcurrentHashMap<String, Boolean>());

    /** ID history for index create/drop discovery messages. */
    private final GridBoundedConcurrentLinkedHashSet<IgniteUuid> dscoMsgIdHist =
        new GridBoundedConcurrentLinkedHashSet<>(QueryUtils.discoveryHistorySize());

    /** History of already completed operations. */
    private final GridBoundedConcurrentLinkedHashSet<UUID> completedOpIds =
        new GridBoundedConcurrentLinkedHashSet<>(QueryUtils.discoveryHistorySize());

    /** Pending status messages. */
    private final LinkedList<SchemaOperationStatusMessage> pendingMsgs = new LinkedList<>();

    /** Disconnected flag. */
    private boolean disconnected;

    /** Whether exchange thread is ready to process further requests. */
    private boolean exchangeReady;

    /** */
    private boolean skipFieldLookup;

    /**
     * @param ctx Kernal context.
     */
    public GridQueryProcessor(GridKernalContext ctx) throws IgniteCheckedException {
        super(ctx);

        if (idxCls != null) {
            idx = U.newInstance(idxCls);

            idxCls = null;
        }
        else
            idx = INDEXING.inClassPath() ? U.<GridQueryIndexing>newInstance(INDEXING.className()) : null;

        ioLsnr = new GridMessageListener() {
            @Override public void onMessage(UUID nodeId, Object msg) {
                if (msg instanceof SchemaOperationStatusMessage) {
                    SchemaOperationStatusMessage msg0 = (SchemaOperationStatusMessage)msg;

                    msg0.senderNodeId(nodeId);

                    processStatusMessage(msg0);
                }
                else
                    U.warn(log, "Unsupported IO message: " + msg);
            }
        };
    }

    /** {@inheritDoc} */
    @Override public void start(boolean activeOnStart) throws IgniteCheckedException {
        super.start(activeOnStart);

        if (idx != null) {
            ctx.resource().injectGeneric(idx);

            idx.start(ctx, busyLock);
        }

        ctx.io().addMessageListener(TOPIC_SCHEMA, ioLsnr);

        // Schedule queries detail metrics eviction.
        qryDetailMetricsEvictTask = ctx.timeout().schedule(new Runnable() {
            @Override public void run() {
                for (GridCacheContext ctxs : ctx.cache().context().cacheContexts())
                    ctxs.queries().evictDetailMetrics();
            }
        }, QRY_DETAIL_METRICS_EVICTION_FREQ, QRY_DETAIL_METRICS_EVICTION_FREQ);
    }

    /** {@inheritDoc} */
    @Override public void onKernalStop(boolean cancel) {
        super.onKernalStop(cancel);

        if (cancel && idx != null) {
            try {
                while (!busyLock.tryBlock(500))
                    idx.cancelAllQueries();

                return;
            } catch (InterruptedException ignored) {
                U.warn(log, "Interrupted while waiting for active queries cancellation.");

                Thread.currentThread().interrupt();
            }
        }

        busyLock.block();
    }

    /** {@inheritDoc} */
    @Override public void stop(boolean cancel) throws IgniteCheckedException {
        super.stop(cancel);

        ctx.io().removeMessageListener(TOPIC_SCHEMA, ioLsnr);

        if (idx != null)
            idx.stop();

        U.closeQuiet(qryDetailMetricsEvictTask);
    }

    /**
     * Handle cache kernal start. At this point discovery and IO managers are operational, caches are not started yet.
     *
     * @throws IgniteCheckedException If failed.
     */
    public void onCacheKernalStart() throws IgniteCheckedException {
        synchronized (stateMux) {
            exchangeReady = true;

            // Re-run pending top-level proposals.
            for (SchemaOperation schemaOp : schemaOps.values())
                onSchemaPropose(schemaOp.proposeMessage());
        }
    }

    /**
     * Handle cache reconnect.
     *
     * @throws IgniteCheckedException If failed.
     */
    public void onCacheReconnect() throws IgniteCheckedException {
        synchronized (stateMux) {
            assert disconnected;

            disconnected = false;

            onCacheKernalStart();
        }
    }

    /** {@inheritDoc} */
    @Nullable @Override public DiscoveryDataExchangeType discoveryDataType() {
        return DiscoveryDataExchangeType.QUERY_PROC;
    }

    /** {@inheritDoc} */
    @Override public void collectGridNodeData(DiscoveryDataBag dataBag) {
        // Collect active proposals.
        synchronized (stateMux) {
            LinkedHashMap<UUID, SchemaProposeDiscoveryMessage> data = new LinkedHashMap<>(activeProposals);

            dataBag.addGridCommonData(DiscoveryDataExchangeType.QUERY_PROC.ordinal(), data);
        }
    }

    /** {@inheritDoc} */
    @SuppressWarnings("unchecked")
    @Override public void onGridDataReceived(DiscoveryDataBag.GridDiscoveryData data) {
        synchronized (stateMux) {
            // Preserve proposals.
            LinkedHashMap<UUID, SchemaProposeDiscoveryMessage> data0 =
                (LinkedHashMap<UUID, SchemaProposeDiscoveryMessage>)data.commonData();

            // Process proposals as if they were received as regular discovery messages.
            if (data0 != null) {
                for (SchemaProposeDiscoveryMessage activeProposal : data0.values())
                    onSchemaProposeDiscovery0(activeProposal);
            }
        }
    }

    /**
     * Process schema propose message from discovery thread.
     *
     * @param msg Message.
     * @return {@code True} if exchange should be triggered.
     */
    private boolean onSchemaProposeDiscovery(SchemaProposeDiscoveryMessage msg) {
        SchemaAbstractOperation op = msg.operation();

        UUID opId = op.id();
        String cacheName = op.cacheName();

        if (!msg.initialized()) {
            // Ensure cache exists on coordinator node.
            DynamicCacheDescriptor cacheDesc = ctx.cache().cacheDescriptor(cacheName);

            if (cacheDesc == null) {
                if (log.isDebugEnabled())
                    log.debug("Received schema propose discovery message, but cache doesn't exist " +
                        "(will report error) [opId=" + opId + ", msg=" + msg + ']');

                msg.onError(new SchemaOperationException(SchemaOperationException.CODE_CACHE_NOT_FOUND, cacheName));
            }
            else {
                CacheConfiguration ccfg = cacheDesc.cacheConfiguration();

                if (ccfg.getCacheMode() == CacheMode.LOCAL) {
                    // Distributed operation is not allowed on LOCAL caches.
                    if (log.isDebugEnabled())
                        log.debug("Received schema propose discovery message, but cache is LOCAL " +
                            "(will report error) [opId=" + opId + ", msg=" + msg + ']');

                    msg.onError(new SchemaOperationException("Schema changes are not supported for LOCAL cache."));
                }
                else {
                    // Preserve deployment ID so that we can distinguish between different caches with the same name.
                    if (msg.deploymentId() == null)
                        msg.deploymentId(cacheDesc.deploymentId());

                    assert F.eq(cacheDesc.deploymentId(), msg.deploymentId());
                }
            }
        }

        // Complete client future and exit immediately in case of error.
        if (msg.hasError()) {
            SchemaOperationClientFuture cliFut = schemaCliFuts.remove(opId);

            if (cliFut != null)
                cliFut.onDone(msg.error());

            return false;
        }

        return onSchemaProposeDiscovery0(msg);
    }

    /**
     * Process schema propose message from discovery thread (or from cache start routine).
     *
     * @param msg Message.
     * @return {@code True} if exchange should be triggered.
     */
    private boolean onSchemaProposeDiscovery0(SchemaProposeDiscoveryMessage msg) {
        UUID opId = msg.operation().id();

        synchronized (stateMux) {
            if (disconnected) {
                if (log.isDebugEnabled())
                    log.debug("Processing discovery schema propose message, but node is disconnected (will ignore) " +
                        "[opId=" + opId + ", msg=" + msg + ']');

                return false;
            }

            if (log.isDebugEnabled())
                log.debug("Processing discovery schema propose message [opId=" + opId + ", msg=" + msg + ']');

            // Put message to active operations set.
            SchemaProposeDiscoveryMessage oldDesc = activeProposals.put(msg.operation().id(), msg);

            assert oldDesc == null;

            // Create schema operation and either trigger it immediately from exchange thread or append to already
            // running operation.
            SchemaOperation schemaOp = new SchemaOperation(msg);

            String schemaName = msg.schemaName();

            SchemaOperation prevSchemaOp = schemaOps.get(schemaName);

            if (prevSchemaOp != null) {
                prevSchemaOp = prevSchemaOp.unwind();

                if (log.isDebugEnabled())
                    log.debug("Schema change is enqueued and will be executed after previous operation is completed " +
                        "[opId=" + opId + ", prevOpId=" + prevSchemaOp.id() + ']');

                prevSchemaOp.next(schemaOp);

                return false;
            }
            else {
                schemaOps.put(schemaName, schemaOp);

                return exchangeReady;
            }
        }
    }

    /**
     * Handle schema propose from exchange thread.
     *
     * @param msg Discovery message.
     */
    @SuppressWarnings("ThrowableInstanceNeverThrown")
    public void onSchemaPropose(SchemaProposeDiscoveryMessage msg) {
        UUID opId = msg.operation().id();

        if (log.isDebugEnabled())
            log.debug("Processing schema propose message (exchange) [opId=" + opId + ']');

        synchronized (stateMux) {
            if (disconnected)
                return;

            SchemaOperation curOp = schemaOps.get(msg.schemaName());

            assert curOp != null;
            assert F.eq(opId, curOp.id());
            assert !curOp.started();

            startSchemaChange(curOp);
        }
    }

    /**
     * Process schema finish message from discovery thread.
     *
     * @param msg Message.
     */
    @SuppressWarnings("ThrowableResultOfMethodCallIgnored")
    private void onSchemaFinishDiscovery(SchemaFinishDiscoveryMessage msg) {
        UUID opId = msg.operation().id();

        if (log.isDebugEnabled())
            log.debug("Received schema finish message (discovery) [opId=" + opId + ", msg=" + msg + ']');

        synchronized (stateMux) {
            if (disconnected)
                return;

            boolean completedOpAdded = completedOpIds.add(opId);

            assert completedOpAdded;

            // Remove propose message so that it will not be shared with joining nodes.
            SchemaProposeDiscoveryMessage proposeMsg = activeProposals.remove(opId);

            assert proposeMsg != null;

            // Apply changes to public cache schema if operation is successful and original cache is still there.
            if (!msg.hasError()) {
                DynamicCacheDescriptor cacheDesc = ctx.cache().cacheDescriptor(msg.operation().cacheName());

                if (cacheDesc != null && F.eq(cacheDesc.deploymentId(), proposeMsg.deploymentId()))
                    cacheDesc.schemaChangeFinish(msg);
            }

            // Propose message will be used from exchange thread to
            msg.proposeMessage(proposeMsg);

            if (exchangeReady) {
                SchemaOperation op = schemaOps.get(proposeMsg.schemaName());

                if (F.eq(op.id(), opId)) {
                    // Completed top operation.
                    op.finishMessage(msg);

                    if (op.started())
                        op.doFinish();
                }
                else {
                    // Completed operation in the middle, will schedule completion later.
                    while (op != null) {
                        if (F.eq(op.id(), opId))
                            break;

                        op = op.next();
                    }

                    assert op != null;
                    assert !op.started();

                    op.finishMessage(msg);
                }
            }
            else {
                // Set next operation as top-level one.
                String schemaName = proposeMsg.schemaName();

                SchemaOperation op = schemaOps.remove(schemaName);

                assert op != null;
                assert F.eq(op.id(), opId);

                // Chain to the next operation (if any).
                SchemaOperation nextOp = op.next();

                if (nextOp != null)
                    schemaOps.put(schemaName, nextOp);
            }

            // Clean stale IO messages from just-joined nodes.
            cleanStaleStatusMessages(opId);
        }

        // Complete client future (if any).
        SchemaOperationClientFuture cliFut = schemaCliFuts.remove(opId);

        if (cliFut != null) {
            if (msg.hasError())
                cliFut.onDone(msg.error());
            else
                cliFut.onDone();
        }
    }

    /**
     * Initiate actual schema change operation.
     *
     * @param schemaOp Schema operation.
     */
    @SuppressWarnings({"unchecked", "ThrowableInstanceNeverThrown"})
    private void startSchemaChange(SchemaOperation schemaOp) {
        assert Thread.holdsLock(stateMux);
        assert !schemaOp.started();

        // Get current cache state.
        SchemaProposeDiscoveryMessage msg = schemaOp.proposeMessage();

        String cacheName = msg.operation().cacheName();

        DynamicCacheDescriptor cacheDesc = ctx.cache().cacheDescriptor(cacheName);

        boolean cacheExists = cacheDesc != null && F.eq(msg.deploymentId(), cacheDesc.deploymentId());

        boolean cacheRegistered = cacheExists && cacheNames.contains(cacheName);

        // Validate schema state and decide whether we should proceed or not.
        SchemaAbstractOperation op = msg.operation();

        QueryTypeDescriptorImpl type = null;
        SchemaOperationException err;

        boolean nop = false;

        if (cacheExists) {
            if (cacheRegistered) {
                // If cache is started, we perform validation against real schema.
                T3<QueryTypeDescriptorImpl, Boolean, SchemaOperationException> res = prepareChangeOnStartedCache(op);

                assert res.get2() != null;

                type = res.get1();
                nop = res.get2();
                err = res.get3();
            }
            else {
                // If cache is not started yet, there is no schema. Take schema from cache descriptor and validate.
                QuerySchema schema = cacheDesc.schema();

                T2<Boolean, SchemaOperationException> res = prepareChangeOnNotStartedCache(op, schema);

                assert res.get1() != null;

                type = null;
                nop = res.get1();
                err = res.get2();
            }
        }
        else
            err = new SchemaOperationException(SchemaOperationException.CODE_CACHE_NOT_FOUND, cacheName);

        // Start operation.
        SchemaOperationWorker worker =
            new SchemaOperationWorker(ctx, this, msg.deploymentId(), op, nop, err, cacheRegistered, type);

        SchemaOperationManager mgr = new SchemaOperationManager(ctx, this, worker,
            ctx.clientNode() ? null : coordinator());

        schemaOp.manager(mgr);

        mgr.start();

        // Unwind pending IO messages.
        if (!ctx.clientNode() && coordinator().isLocal())
            unwindPendingMessages(schemaOp.id(), mgr);

        // Schedule operation finish handling if needed.
        if (schemaOp.hasFinishMessage())
            schemaOp.doFinish();
    }

    /**
     * @return {@code true} If indexing module is in classpath and successfully initialized.
     */
    public boolean moduleEnabled() {
        return idx != null;
    }

    /**
     * @return Indexing.
     * @throws IgniteException If module is not enabled.
     */
    public GridQueryIndexing getIndexing() throws IgniteException {
        checkxEnabled();

        return idx;
    }

    /**
     * Create type descriptors from schema and initialize indexing for given cache.<p>
     * Use with {@link #busyLock} where appropriate.
     * @param cctx Cache context.
     * @param schema Initial schema.
     * @throws IgniteCheckedException If failed.
     */
    @SuppressWarnings({"deprecation", "ThrowableResultOfMethodCallIgnored"})
    public void onCacheStart0(GridCacheContext<?, ?> cctx, QuerySchema schema)
        throws IgniteCheckedException {

        cctx.shared().database().checkpointReadLock();

        try {
            synchronized (stateMux) {
                String cacheName = cctx.name();

                // Prepare candidates.
                List<Class<?>> mustDeserializeClss = new ArrayList<>();

                Collection<QueryTypeCandidate> cands = new ArrayList<>();

                Collection<QueryEntity> qryEntities = schema.entities();

                if (!F.isEmpty(qryEntities)) {
                    for (QueryEntity qryEntity : qryEntities) {
                        QueryTypeCandidate cand = QueryUtils.typeForQueryEntity(cacheName, cctx, qryEntity,
                            mustDeserializeClss);

                        cands.add(cand);
                    }
                }

                // Ensure that candidates has unique index names. Otherwise we will not be able to apply pending operations.
                Map<String, QueryTypeDescriptorImpl> tblTypMap = new HashMap<>();
                Map<String, QueryTypeDescriptorImpl> idxTypMap = new HashMap<>();

                for (QueryTypeCandidate cand : cands) {
                    QueryTypeDescriptorImpl desc = cand.descriptor();

                    QueryTypeDescriptorImpl oldDesc = tblTypMap.put(desc.tableName(), desc);

                    if (oldDesc != null)
<<<<<<< HEAD
                        throw new IgniteException("Duplicate table name [cache=" + space +
                            ",tblName=" + desc.tableName() +
                            ", type1=" + desc.name() + ", type2=" + oldDesc.name() + ']');
=======
                        throw new IgniteException("Duplicate table name [cache=" + cacheName +
                            ", tblName=" + desc.tableName() + ", type1=" + desc.name() + ", type2=" + oldDesc.name() + ']');
>>>>>>> ca176a7d

                    for (String idxName : desc.indexes().keySet()) {
                        oldDesc = idxTypMap.put(idxName, desc);

                        if (oldDesc != null)
<<<<<<< HEAD
                            throw new IgniteException("Duplicate index name [cache=" + space +
                                ",idxName=" + idxName +
                                ", type1=" + desc.name() + ", type2=" + oldDesc.name() + ']');
=======
                            throw new IgniteException("Duplicate index name [cache=" + cacheName +
                                ", idxName=" + idxName + ", type1=" + desc.name() + ", type2=" + oldDesc.name() + ']');
>>>>>>> ca176a7d
                    }
                }

                // Apply pending operation which could have been completed as no-op at this point.
                // There could be only one in-flight operation for a cache.
                for (SchemaOperation op : schemaOps.values()) {
                    if (F.eq(op.proposeMessage().deploymentId(), cctx.dynamicDeploymentId())) {
                        if (op.started()) {
                            SchemaOperationWorker worker = op.manager().worker();

                            assert !worker.cacheRegistered();

                            if (!worker.nop()) {
                                IgniteInternalFuture fut = worker.future();

                                assert fut.isDone();

                                if (fut.error() == null) {
                                    SchemaAbstractOperation op0 = op.proposeMessage().operation();

                                    if (op0 instanceof SchemaIndexCreateOperation) {
                                        SchemaIndexCreateOperation opCreate = (SchemaIndexCreateOperation) op0;

                                        QueryTypeDescriptorImpl typeDesc = tblTypMap.get(opCreate.tableName());

                                        assert typeDesc != null;

                                        QueryUtils.processDynamicIndexChange(opCreate.indexName(), opCreate.index(),
                                            typeDesc);
                                    }
                                    else if (op0 instanceof SchemaIndexDropOperation) {
                                        SchemaIndexDropOperation opDrop = (SchemaIndexDropOperation) op0;

                                        QueryTypeDescriptorImpl typeDesc = idxTypMap.get(opDrop.indexName());

                                        assert typeDesc != null;

                                        QueryUtils.processDynamicIndexChange(opDrop.indexName(), null, typeDesc);
                                    }
                                    else
                                        assert false;
                                }
                            }
                        }

                        break;
                    }
                }

                // Ready to register at this point.
                registerCache0(cacheName, cctx, cands);

                // Warn about possible implicit deserialization.
                if (!mustDeserializeClss.isEmpty()) {
                    U.warn(log, "Some classes in query configuration cannot be written in binary format " +
                        "because they either implement Externalizable interface or have writeObject/readObject " +
                        "methods. Instances of these classes will be deserialized in order to build indexes. Please " +
                        "ensure that all nodes have these classes in classpath. To enable binary serialization " +
                        "either implement " + Binarylizable.class.getSimpleName() + " interface or set explicit " +
                        "serializer using BinaryTypeConfiguration.setSerializer() method: " + mustDeserializeClss);
                }
            }
        }
        finally {
            cctx.shared().database().checkpointReadUnlock();
        }
    }

    /** {@inheritDoc} */
    @Override public void onDisconnected(IgniteFuture<?> reconnectFut) throws IgniteCheckedException {
        Collection<SchemaOperationClientFuture> futs;

        synchronized (stateMux) {
            disconnected = true;
            exchangeReady = false;

            // Clear client futures.
            futs = new ArrayList<>(schemaCliFuts.values());

            schemaCliFuts.clear();

            // Clear operations data.
            activeProposals.clear();
            schemaOps.clear();
        }

        // Complete client futures outside of synchronized block because they may have listeners/chains.
        for (SchemaOperationClientFuture fut : futs)
            fut.onDone(new SchemaOperationException("Client node is disconnected (operation result is unknown)."));

        if (idx != null)
            idx.onDisconnected(reconnectFut);
    }

    /**
     * Handle cache start. Invoked either from GridCacheProcessor.onKernalStart() method or from exchange worker.
     * When called for the first time, we initialize topology thus understanding whether current node is coordinator
     * or not.
     *
     * @param cctx Cache context.
     * @param schema Index states.
     * @throws IgniteCheckedException If failed.
     */
    public void onCacheStart(GridCacheContext cctx, QuerySchema schema) throws IgniteCheckedException {
        if (idx == null)
            return;

        if (!busyLock.enterBusy())
            return;

        try {
            onCacheStart0(cctx, schema);
        }
        finally {
            busyLock.leaveBusy();
        }
    }

    /**
     * @param cctx Cache context.
     */
    public void onCacheStop(GridCacheContext cctx) {
        if (idx == null)
            return;

        if (!busyLock.enterBusy())
            return;

        try {
            onCacheStop0(cctx.name());
        }
        finally {
            busyLock.leaveBusy();
        }
    }

    /**
     * @return Skip field lookup flag.
     */
    public boolean skipFieldLookup() {
        return skipFieldLookup;
    }

    /**
     * @param skipFieldLookup Skip field lookup flag.
     */
    public void skipFieldLookup(boolean skipFieldLookup) {
        this.skipFieldLookup = skipFieldLookup;
    }

    /**
     * Handle custom discovery message.
     *
     * @param msg Message.
     */
    public void onDiscovery(SchemaAbstractDiscoveryMessage msg) {
        IgniteUuid id = msg.id();

        if (!dscoMsgIdHist.add(id)) {
            U.warn(log, "Received duplicate schema custom discovery message (will ignore) [opId=" +
                msg.operation().id() + ", msg=" + msg  +']');

            return;
        }

        if (msg instanceof SchemaProposeDiscoveryMessage) {
            SchemaProposeDiscoveryMessage msg0 = (SchemaProposeDiscoveryMessage)msg;

            boolean exchange = onSchemaProposeDiscovery(msg0);

            msg0.exchange(exchange);
        }
        else if (msg instanceof SchemaFinishDiscoveryMessage) {
            SchemaFinishDiscoveryMessage msg0 = (SchemaFinishDiscoveryMessage)msg;

            onSchemaFinishDiscovery(msg0);
        }
        else
            U.warn(log, "Received unsupported schema custom discovery message (will ignore) [opId=" +
                msg.operation().id() + ", msg=" + msg  +']');
    }

    /**
     * Prepare change on started cache.
     *
     * @param op Operation.
     * @return Result: affected type, nop flag, error.
     */
    private T3<QueryTypeDescriptorImpl, Boolean, SchemaOperationException> prepareChangeOnStartedCache(
        SchemaAbstractOperation op) {
        QueryTypeDescriptorImpl type = null;
        boolean nop = false;
        SchemaOperationException err = null;

        String cacheName = op.cacheName();

        if (op instanceof SchemaIndexCreateOperation) {
            SchemaIndexCreateOperation op0 = (SchemaIndexCreateOperation) op;

            QueryIndex idx = op0.index();

            // Make sure table exists.
            String tblName = op0.tableName();

            type = type(cacheName, tblName);

            if (type == null)
                err = new SchemaOperationException(SchemaOperationException.CODE_TABLE_NOT_FOUND, tblName);
            else {
                // Make sure that index can be applied to the given table.
                for (String idxField : idx.getFieldNames()) {
                    if (!type.fields().containsKey(idxField)) {
                        err = new SchemaOperationException(SchemaOperationException.CODE_COLUMN_NOT_FOUND,
                            idxField);

                        break;
                    }
                }
            }

            // Check conflict with other indexes.
            if (err == null) {
                String idxName = op0.index().getName();

                QueryIndexKey idxKey = new QueryIndexKey(cacheName, idxName);

                if (idxs.get(idxKey) != null) {
                    if (op0.ifNotExists())
                        nop = true;
                    else
                        err = new SchemaOperationException(SchemaOperationException.CODE_INDEX_EXISTS, idxName);
                }
            }
        }
        else if (op instanceof SchemaIndexDropOperation) {
            SchemaIndexDropOperation op0 = (SchemaIndexDropOperation) op;

            String idxName = op0.indexName();

            QueryIndexDescriptorImpl oldIdx = idxs.get(new QueryIndexKey(cacheName, idxName));

            if (oldIdx == null) {
                if (op0.ifExists())
                    nop = true;
                else
                    err = new SchemaOperationException(SchemaOperationException.CODE_INDEX_NOT_FOUND, idxName);
            }
            else
                type = oldIdx.typeDescriptor();
        }
        else
            err = new SchemaOperationException("Unsupported operation: " + op);

        return new T3<>(type, nop, err);
    }

    /**
     * Prepare operation on non-started cache.
     *
     * @param op Operation.
     * @param schema Known cache schema.
     * @return Result: nop flag, error.
     */
    private T2<Boolean, SchemaOperationException> prepareChangeOnNotStartedCache(SchemaAbstractOperation op,
        QuerySchema schema) {
        boolean nop = false;
        SchemaOperationException err = null;

        // Build table and index maps.
        Map<String, QueryEntity> tblMap = new HashMap<>();
        Map<String, T2<QueryEntity, QueryIndex>> idxMap = new HashMap<>();

        for (QueryEntity entity : schema.entities()) {
            String tblName = QueryUtils.tableName(entity);

            QueryEntity oldEntity = tblMap.put(tblName, entity);

            if (oldEntity != null) {
                err = new SchemaOperationException("Invalid schema state (duplicate table found): " + tblName);

                break;
            }

            for (QueryIndex entityIdx : entity.getIndexes()) {
                String idxName = QueryUtils.indexName(entity, entityIdx);

                T2<QueryEntity, QueryIndex> oldIdxEntity = idxMap.put(idxName, new T2<>(entity, entityIdx));

                if (oldIdxEntity != null) {
                    err = new SchemaOperationException("Invalid schema state (duplicate index found): " +
                        idxName);

                    break;
                }
            }

            if (err != null)
                break;
        }

        // Now check whether operation can be applied to schema.
        if (op instanceof SchemaIndexCreateOperation) {
            SchemaIndexCreateOperation op0 = (SchemaIndexCreateOperation)op;

            String idxName = op0.indexName();

            T2<QueryEntity, QueryIndex> oldIdxEntity = idxMap.get(idxName);

            if (oldIdxEntity == null) {
                String tblName = op0.tableName();

                QueryEntity oldEntity = tblMap.get(tblName);

                if (oldEntity == null)
                    err = new SchemaOperationException(SchemaOperationException.CODE_TABLE_NOT_FOUND, tblName);
                else {
                    for (String fieldName : op0.index().getFields().keySet()) {
                        Set<String> oldEntityFields = new HashSet<>(oldEntity.getFields().keySet());

                        for (Map.Entry<String, String> alias : oldEntity.getAliases().entrySet()) {
                            oldEntityFields.remove(alias.getKey());
                            oldEntityFields.add(alias.getValue());
                        }

                        if (!oldEntityFields.contains(fieldName)) {
                            err = new SchemaOperationException(SchemaOperationException.CODE_COLUMN_NOT_FOUND,
                                fieldName);

                            break;
                        }
                    }
                }
            }
            else {
                if (op0.ifNotExists())
                    nop = true;
                else
                    err = new SchemaOperationException(SchemaOperationException.CODE_INDEX_EXISTS, idxName);
            }
        }
        else if (op instanceof SchemaIndexDropOperation) {
            SchemaIndexDropOperation op0 = (SchemaIndexDropOperation)op;

            String idxName = op0.indexName();

            T2<QueryEntity, QueryIndex> oldIdxEntity = idxMap.get(idxName);

            if (oldIdxEntity == null) {
                if (op0.ifExists())
                    nop = true;
                else
                    err = new SchemaOperationException(SchemaOperationException.CODE_INDEX_NOT_FOUND, idxName);
            }
        }
        else
            err = new SchemaOperationException("Unsupported operation: " + op);

        return new T2<>(nop, err);
    }

    /**
     * Invoked when coordinator finished ensuring that all participants are ready.
     *
     * @param op Operation.
     * @param err Error (if any).
     */
    public void onCoordinatorFinished(SchemaAbstractOperation op, @Nullable SchemaOperationException err) {
        synchronized (stateMux) {
            SchemaFinishDiscoveryMessage msg = new SchemaFinishDiscoveryMessage(op, err);

            try {
                ctx.discovery().sendCustomEvent(msg);
            }
            catch (Exception e) {
                // Failed to send finish message over discovery. This is something unrecoverable.
                U.warn(log, "Failed to send schema finish discovery message [opId=" + op.id() + ']', e);
            }
        }
    }

    /**
     * Get current coordinator node.
     *
     * @return Coordinator node.
     */
    private ClusterNode coordinator() {
        assert !ctx.clientNode();

        synchronized (stateMux) {
            if (crd == null) {
                ClusterNode crd0 = null;

                for (ClusterNode node : ctx.discovery().aliveServerNodes()) {
                    if (crd0 == null || crd0.order() > node.order())
                        crd0 = node;
                }

                assert crd0 != null;

                crd = crd0;
            }

            return crd;
        }
    }

    /**
     * Get rid of stale IO message received from other nodes which joined when operation had been in progress.
     *
     * @param opId Operation ID.
     */
    private void cleanStaleStatusMessages(UUID opId) {
        Iterator<SchemaOperationStatusMessage> it = pendingMsgs.iterator();

        while (it.hasNext()) {
            SchemaOperationStatusMessage statusMsg = it.next();

            if (F.eq(opId, statusMsg.operationId())) {
                it.remove();

                if (log.isDebugEnabled())
                    log.debug("Dropped operation status message because it is already completed [opId=" + opId +
                        ", rmtNode=" + statusMsg.senderNodeId() + ']');
            }
        }
    }

    /**
     * Apply positive index operation result.
     *
     * @param op Operation.
     * @param type Type descriptor (if available),
     */
    public void onLocalOperationFinished(SchemaAbstractOperation op, @Nullable QueryTypeDescriptorImpl type) {
        synchronized (stateMux) {
            if (disconnected)
                return;

            // No need to apply anything to obsolete type.
            if (type == null || type.obsolete()) {
                if (log.isDebugEnabled())
                    log.debug("Local operation finished, but type descriptor is either missing or obsolete " +
                        "(will ignore) [opId=" + op.id() + ']');

                return;
            }

            if (log.isDebugEnabled())
                log.debug("Local operation finished successfully [opId=" + op.id() + ']');

            String cacheName = op.cacheName();

            try {
                if (op instanceof SchemaIndexCreateOperation) {
                    SchemaIndexCreateOperation op0 = (SchemaIndexCreateOperation)op;

                    QueryUtils.processDynamicIndexChange(op0.indexName(), op0.index(), type);

                    QueryIndexDescriptorImpl idxDesc = type.index(op0.indexName());

                    QueryIndexKey idxKey = new QueryIndexKey(cacheName, op0.indexName());

                    idxs.put(idxKey, idxDesc);
                }
                else {
                    assert op instanceof SchemaIndexDropOperation;

                    SchemaIndexDropOperation op0 = (SchemaIndexDropOperation) op;

                    QueryUtils.processDynamicIndexChange(op0.indexName(), null, type);

                    QueryIndexKey idxKey = new QueryIndexKey(cacheName, op0.indexName());

                    idxs.remove(idxKey);
                }
            }
            catch (IgniteCheckedException e) {
                U.warn(log, "Failed to finish index operation [opId=" + op.id() + " op=" + op + ']', e);
            }
        }
    }

    /**
     * Handle node leave.
     *
     * @param node Node.
     */
    public void onNodeLeave(ClusterNode node) {
        synchronized (stateMux) {
            // Clients do not send status messages and are never coordinators.
            if (ctx.clientNode())
                return;

            ClusterNode crd0 = coordinator();

            if (F.eq(node.id(), crd0.id())) {
                crd = null;

                crd0 = coordinator();
            }

            for (SchemaOperation op : schemaOps.values()) {
                if (op.started()) {
                    op.manager().onNodeLeave(node.id(), crd0);

                    if (crd0.isLocal())
                        unwindPendingMessages(op.id(), op.manager());
                }
            }
        }
    }

    /**
     * Process index operation.
     *
     * @param op Operation.
     * @param type Type descriptor.
     * @param depId Cache deployment ID.
     * @param cancelTok Cancel token.
     * @throws SchemaOperationException If failed.
     */
    public void processIndexOperationLocal(SchemaAbstractOperation op, QueryTypeDescriptorImpl type, IgniteUuid depId,
        SchemaIndexOperationCancellationToken cancelTok) throws SchemaOperationException {
        if (log.isDebugEnabled())
            log.debug("Started local index operation [opId=" + op.id() + ']');

        String cacheName = op.cacheName();

        GridCacheAdapter cache = ctx.cache().internalCache(cacheName);

        if (cache == null || !F.eq(depId, cache.context().dynamicDeploymentId()))
            throw new SchemaOperationException(SchemaOperationException.CODE_CACHE_NOT_FOUND, cacheName);

        try {
            if (op instanceof SchemaIndexCreateOperation) {
                SchemaIndexCreateOperation op0 = (SchemaIndexCreateOperation) op;

                QueryIndexDescriptorImpl idxDesc = QueryUtils.createIndexDescriptor(type, op0.index());

                SchemaIndexCacheVisitor visitor =
                    new SchemaIndexCacheVisitorImpl(this, cache.context(), cacheName, op0.tableName(), cancelTok);

                idx.dynamicIndexCreate(cacheName, op0.tableName(), idxDesc, op0.ifNotExists(), visitor);
            }
            else if (op instanceof SchemaIndexDropOperation) {
                SchemaIndexDropOperation op0 = (SchemaIndexDropOperation) op;

                idx.dynamicIndexDrop(cacheName, op0.indexName(), op0.ifExists());
            }
            else
                throw new SchemaOperationException("Unsupported operation: " + op);
        }
        catch (Exception e) {
            if (e instanceof SchemaOperationException)
                throw (SchemaOperationException)e;
            else
                throw new SchemaOperationException("Schema change operation failed: " + e.getMessage(), e);
        }
    }

    /**
     * Register cache in indexing SPI.
     *
     * @param cacheName Cache name.
     * @param cctx Cache context.
     * @param cands Candidates.
     * @throws IgniteCheckedException If failed.
     */
    private void registerCache0(String cacheName, GridCacheContext<?, ?> cctx, Collection<QueryTypeCandidate> cands)
        throws IgniteCheckedException {
        synchronized (stateMux) {
            if (idx != null)
                idx.registerCache(cacheName, cctx, cctx.config());

            try {
                for (QueryTypeCandidate cand : cands) {
                    QueryTypeIdKey typeId = cand.typeId();
                    QueryTypeIdKey altTypeId = cand.alternativeTypeId();
                    QueryTypeDescriptorImpl desc = cand.descriptor();

                    if (typesByName.putIfAbsent(new QueryTypeNameKey(cacheName, desc.name()), desc) != null)
                        throw new IgniteCheckedException("Type with name '" + desc.name() + "' already indexed " +
                            "in cache '" + cacheName + "'.");

                    types.put(typeId, desc);

                    if (altTypeId != null)
                        types.put(altTypeId, desc);

                    for (QueryIndexDescriptorImpl idx : desc.indexes0()) {
                        QueryIndexKey idxKey = new QueryIndexKey(cacheName, idx.name());

                        QueryIndexDescriptorImpl oldIdx = idxs.putIfAbsent(idxKey, idx);

                        if (oldIdx != null) {
                            throw new IgniteException("Duplicate index name [cache=" + cacheName +
                                ", idxName=" + idx.name() + ", existingTable=" + oldIdx.typeDescriptor().tableName() +
                                ", table=" + desc.tableName() + ']');
                        }
                    }

                    if (idx != null)
                        idx.registerType(cacheName, desc);
                }

                cacheNames.add(CU.mask(cacheName));
            }
            catch (IgniteCheckedException | RuntimeException e) {
                onCacheStop0(cacheName);

                throw e;
            }
        }
    }

    /**
     * Unregister cache.<p>
     * Use with {@link #busyLock} where appropriate.
     *
     * @param cacheName Cache name.
     */
    public void onCacheStop0(String cacheName) {
        if (idx == null)
            return;

        synchronized (stateMux) {
            // Clear types.
            Iterator<Map.Entry<QueryTypeIdKey, QueryTypeDescriptorImpl>> it = types.entrySet().iterator();

            while (it.hasNext()) {
                Map.Entry<QueryTypeIdKey, QueryTypeDescriptorImpl> entry = it.next();

                if (F.eq(cacheName, entry.getKey().cacheName())) {
                    it.remove();

                    typesByName.remove(new QueryTypeNameKey(cacheName, entry.getValue().name()));

                    entry.getValue().markObsolete();
                }
            }

            // Clear indexes.
            Iterator<Map.Entry<QueryIndexKey, QueryIndexDescriptorImpl>> idxIt = idxs.entrySet().iterator();

            while (idxIt.hasNext()) {
                Map.Entry<QueryIndexKey, QueryIndexDescriptorImpl> idxEntry = idxIt.next();

                QueryIndexKey idxKey = idxEntry.getKey();

                if (F.eq(cacheName, idxKey.cacheName()))
                    idxIt.remove();
            }

            // Notify in-progress index operations.
            for (SchemaOperation op : schemaOps.values()) {
                if (op.started())
                    op.manager().worker().cancel();
            }

            // Notify indexing.
            try {
                idx.unregisterCache(cacheName);
            }
            catch (Exception e) {
                U.error(log, "Failed to clear indexing on cache unregister (will ignore): " + cacheName, e);
            }

            cacheNames.remove(cacheName);
        }
    }

    /**
     * Check whether provided key and value belongs to expected cache and table.
     *
     * @param cctx Target cache context.
     * @param expCacheName Expected cache name.
     * @param expTblName Expected table name.
     * @param key Key.
     * @param val Value.
     * @return {@code True} if this key-value pair belongs to expected cache/table, {@code false} otherwise or
     *     if cache or table doesn't exist.
     * @throws IgniteCheckedException If failed.
     */
    @SuppressWarnings("ConstantConditions")
    public boolean belongsToTable(GridCacheContext cctx, String expCacheName, String expTblName, KeyCacheObject key,
        CacheObject val) throws IgniteCheckedException {
        QueryTypeDescriptorImpl desc = type(expCacheName, val);

        if (desc == null)
            return false;

        if (!F.eq(expTblName, desc.tableName()))
            return false;

        if (!cctx.cacheObjects().isBinaryObject(val)) {
            Class<?> valCls = val.value(cctx.cacheObjectContext(), false).getClass();

            if (!desc.valueClass().isAssignableFrom(valCls))
                return false;
        }

        if (!cctx.cacheObjects().isBinaryObject(key)) {
            Class<?> keyCls = key.value(cctx.cacheObjectContext(), false).getClass();

            if (!desc.keyClass().isAssignableFrom(keyCls))
                return false;
        }

        return true;
    }

    /**
     * Rebuilds indexes for provided caches from corresponding hash indexes.
     *
     * @param cacheIds Cache IDs.
     * @return Future that will be completed when rebuilding is finished.
     */
    public IgniteInternalFuture<?> rebuildIndexesFromHash(Collection<Integer> cacheIds) {
        if (!busyLock.enterBusy())
            throw new IllegalStateException("Failed to rebuild indexes from hash (grid is stopping).");

        try {
            GridCompoundFuture<Object, ?> fut = new GridCompoundFuture<Object, Object>();

            for (Map.Entry<QueryTypeIdKey, QueryTypeDescriptorImpl> e : types.entrySet()) {
                if (cacheIds.contains(CU.cacheId(e.getKey().cacheName())))
                    fut.add(rebuildIndexesFromHash(e.getKey().cacheName(), e.getValue()));
            }

            fut.markInitialized();

            return fut;
        }
        finally {
            busyLock.leaveBusy();
        }
    }

    /**
     * @param cacheName Cache name.
     * @param desc Type descriptor.
     * @return Future that will be completed when rebuilding of all indexes is finished.
     */
<<<<<<< HEAD
    private IgniteInternalFuture<Object> rebuildIndexesFromHash(@Nullable final String space, @Nullable final QueryTypeDescriptorImpl desc) {
=======
    private IgniteInternalFuture<Object> rebuildIndexesFromHash(
        @Nullable final String cacheName,
        @Nullable final QueryTypeDescriptorImpl desc
    ) {
>>>>>>> ca176a7d
        if (idx == null)
            return new GridFinishedFuture<>(new IgniteCheckedException("Indexing is disabled."));

        if (desc == null)
            return new GridFinishedFuture<>();

        final GridWorkerFuture<Object> fut = new GridWorkerFuture<>();

<<<<<<< HEAD
        idx.markForRebuildFromHash(space);
=======
        idx.markForRebuildFromHash(cacheName, desc);
>>>>>>> ca176a7d

        GridWorker w = new GridWorker(ctx.igniteInstanceName(), "index-rebuild-worker", log) {
            @Override protected void body() {
                try {
<<<<<<< HEAD
                    idx.rebuildIndexesFromHash(space);
=======
                    idx.rebuildIndexesFromHash(cacheName, desc);
>>>>>>> ca176a7d

                    fut.onDone();
                }
                catch (Exception e) {
                    fut.onDone(e);
                }
                catch (Throwable e) {
                    U.error(log, "Failed to rebuild indexes for type [space=" + space +
                        ", name=" + desc.name() + ']', e);

                    fut.onDone(e);

                    throw e;
                }
            }
        };

        fut.setWorker(w);

        ctx.getExecutorService().execute(w);

        return fut;
    }

    /**
     * @param cacheName Cache name.
     * @return Cache object context.
     */
    private CacheObjectContext cacheObjectContext(String cacheName) {
        return ctx.cache().internalCache(cacheName).context().cacheObjectContext();
    }

    /**
     * Writes key-value pair to index.
     *
     * @param cacheName Cache name.
     * @param key Key.
     * @param val Value.
     * @param ver Cache entry version.
     * @param expirationTime Expiration time or 0 if never expires.
     * @throws IgniteCheckedException In case of error.
     */
    @SuppressWarnings({"unchecked", "ConstantConditions"})
    public void store(final String cacheName,
        final KeyCacheObject key,
        int partId,
        @Nullable CacheObject prevVal,
        @Nullable GridCacheVersion prevVer,
        final CacheObject val,
        GridCacheVersion ver,
        long expirationTime,
        long link) throws IgniteCheckedException {
        assert key != null;
        assert val != null;

        if (log.isDebugEnabled())
            log.debug("Store [cache=" + cacheName + ", key=" + key + ", val=" + val + "]");

        if (idx == null)
            return;

        if (!busyLock.enterBusy())
            throw new NodeStoppingException("Operation has been cancelled (node is stopping).");

        try {
            CacheObjectContext coctx = cacheObjectContext(cacheName);

            QueryTypeDescriptorImpl desc = typeByValue(coctx, key, val, true);

            if (prevVal != null) {
                QueryTypeDescriptorImpl prevValDesc = typeByValue(coctx, key, prevVal, false);

                if (prevValDesc != null && prevValDesc != desc)
                    idx.remove(cacheName, prevValDesc, key, partId, prevVal, prevVer);
            }

            if (desc == null)
                return;

            idx.store(cacheName, desc.name(), key, partId, val, ver, expirationTime, link);
        }
        finally {
            busyLock.leaveBusy();
        }
    }

    /**
     * @param coctx Cache context.
     * @param key Key.
     * @param val Value.
     * @param checkType If {@code true} checks that key and value type correspond to found TypeDescriptor.
     * @return Type descriptor if found.
     * @throws IgniteCheckedException If type check failed.
     */
    @SuppressWarnings("ConstantConditions")
    @Nullable private QueryTypeDescriptorImpl typeByValue(CacheObjectContext coctx,
        KeyCacheObject key,
        CacheObject val,
        boolean checkType)
        throws IgniteCheckedException {
        Class<?> valCls = null;

        QueryTypeIdKey id;

        boolean binaryVal = ctx.cacheObjects().isBinaryObject(val);

        if (binaryVal) {
            int typeId = ctx.cacheObjects().typeId(val);

            id = new QueryTypeIdKey(coctx.cacheName(), typeId);
        }
        else {
            valCls = val.value(coctx, false).getClass();

            id = new QueryTypeIdKey(coctx.cacheName(), valCls);
        }

        QueryTypeDescriptorImpl desc = types.get(id);

        if (desc == null)
            return null;

        if (checkType) {
            if (!binaryVal && !desc.valueClass().isAssignableFrom(valCls))
                throw new IgniteCheckedException("Failed to update index due to class name conflict" +
                    "(multiple classes with same simple name are stored in the same cache) " +
                    "[expCls=" + desc.valueClass().getName() + ", actualCls=" + valCls.getName() + ']');

            if (!ctx.cacheObjects().isBinaryObject(key)) {
                Class<?> keyCls = key.value(coctx, false).getClass();

                if (!desc.keyClass().isAssignableFrom(keyCls))
                    throw new IgniteCheckedException("Failed to update index, incorrect key class [expCls=" +
                        desc.keyClass().getName() + ", actualCls=" + keyCls.getName() + "]");
            }
        }

        return desc;
    }

    /**
     * Gets type descriptor for cache by given object's type.
     *
     * @param cacheName Cache name.
     * @param val Object to determine type for.
     * @return Type descriptor.
     * @throws IgniteCheckedException If failed.
     */
    @SuppressWarnings("ConstantConditions")
    private QueryTypeDescriptorImpl type(@Nullable String cacheName, CacheObject val) throws IgniteCheckedException {
        CacheObjectContext coctx = cacheObjectContext(cacheName);

        QueryTypeIdKey id;

        boolean binaryVal = ctx.cacheObjects().isBinaryObject(val);

        if (binaryVal)
            id = new QueryTypeIdKey(cacheName, ctx.cacheObjects().typeId(val));
        else
            id = new QueryTypeIdKey(cacheName, val.value(coctx, false).getClass());

        return types.get(id);
    }

    /**
     * @throws IgniteCheckedException If failed.
     */
    private void checkEnabled() throws IgniteCheckedException {
        if (idx == null)
            throw new IgniteCheckedException("Indexing is disabled.");
    }

    /**
     * @throws IgniteException If indexing is disabled.
     */
    private void checkxEnabled() throws IgniteException {
        if (idx == null)
            throw new IgniteException("Failed to execute query because indexing is disabled (consider adding module " +
                INDEXING.module() + " to classpath or moving it from 'optional' to 'libs' folder).");
    }

    /**
     * Query SQL fields.
     *
     * @param cctx Cache context.
     * @param qry Query.
     * @param keepBinary Keep binary flag.
     * @return Cursor.
     */
    @SuppressWarnings("unchecked")
    public FieldsQueryCursor<List<?>> querySqlFields(final GridCacheContext<?,?> cctx, final SqlFieldsQuery qry,
        final boolean keepBinary) {
        checkxEnabled();

        if (qry.isReplicatedOnly() && qry.getPartitions() != null)
            throw new CacheException("Partitions are not supported in replicated only mode.");

        if (qry.isDistributedJoins() && qry.getPartitions() != null)
            throw new CacheException(
                "Using both partitions and distributed JOINs is not supported for the same query");

        boolean loc = (qry.isReplicatedOnly() && cctx.isReplicatedAffinityNode()) || cctx.isLocal() || qry.isLocal();

        if (!busyLock.enterBusy())
            throw new IllegalStateException("Failed to execute query (grid is stopping).");

        try {
            IgniteOutClosureX<FieldsQueryCursor<List<?>>> clo;

            if (loc) {
                clo = new IgniteOutClosureX<FieldsQueryCursor<List<?>>>() {
                    @Override public FieldsQueryCursor<List<?>> applyx() throws IgniteCheckedException {
                        GridQueryCancel cancel = new GridQueryCancel();

                        final FieldsQueryCursor<List<?>> cursor = idx.queryLocalSqlFields(cctx, qry, keepBinary,
                            idx.backupFilter(requestTopVer.get(), qry.getPartitions()), cancel);

                        Iterable<List<?>> iterExec = new Iterable<List<?>>() {
                            @Override public Iterator<List<?>> iterator() {
                                sendQueryExecutedEvent(qry.getSql(), qry.getArgs(), cctx.name());

                                return cursor.iterator();
                            }
                        };

                        return new QueryCursorImpl<List<?>>(iterExec, cancel) {
                            @Override public List<GridQueryFieldMetadata> fieldsMeta() {
                                if (cursor instanceof QueryCursorImpl)
                                    return ((QueryCursorEx)cursor).fieldsMeta();

                                return super.fieldsMeta();
                            }
                        };
                    }
                };
            }
            else {
                clo = new IgniteOutClosureX<FieldsQueryCursor<List<?>>>() {
                    @Override public FieldsQueryCursor<List<?>> applyx() throws IgniteCheckedException {
                        return idx.queryDistributedSqlFields(cctx, qry, keepBinary, null);
                    }
                };
            }

            return executeQuery(GridCacheQueryType.SQL_FIELDS, qry.getSql(), cctx, clo, true);
        }
        catch (IgniteCheckedException e) {
            throw new CacheException(e);
        }
        finally {
            busyLock.leaveBusy();
        }
    }

    /**
     * @param cacheName Cache name.
     * @param streamer Data streamer.
     * @param qry Query.
     * @return Iterator.
     */
    public long streamUpdateQuery(@Nullable final String cacheName,
        final IgniteDataStreamer<?, ?> streamer, final String qry, final Object[] args) {
        assert streamer != null;

        if (!busyLock.enterBusy())
            throw new IllegalStateException("Failed to execute query (grid is stopping).");

        try {
            GridCacheContext cctx = ctx.cache().cache(cacheName).context();

            return executeQuery(GridCacheQueryType.SQL_FIELDS, qry, cctx, new IgniteOutClosureX<Long>() {
                @Override public Long applyx() throws IgniteCheckedException {
                    return idx.streamUpdateQuery(cacheName, qry, args, streamer);
                }
            }, true);
        }
        catch (IgniteCheckedException e) {
            throw new CacheException(e);
        }
        finally {
            busyLock.leaveBusy();
        }
    }

    /**
     * Execute distributed SQL query.
     *
     * @param cctx Cache context.
     * @param qry Query.
     * @param keepBinary Keep binary flag.
     * @return Cursor.
     */
    public <K, V> QueryCursor<Cache.Entry<K,V>> querySql(final GridCacheContext<?,?> cctx, final SqlQuery qry,
        boolean keepBinary) {
        if (qry.isReplicatedOnly() && qry.getPartitions() != null)
            throw new CacheException("Partitions are not supported in replicated only mode.");

        if (qry.isDistributedJoins() && qry.getPartitions() != null)
            throw new CacheException(
                "Using both partitions and distributed JOINs is not supported for the same query");

        if ((qry.isReplicatedOnly() && cctx.isReplicatedAffinityNode()) || cctx.isLocal() || qry.isLocal())
            return queryLocalSql(cctx, qry, keepBinary);

        return queryDistributedSql(cctx, qry, keepBinary);
    }

    /**
     * @param cctx Cache context.
     * @param qry Query.
     * @param keepBinary Keep binary flag.
     * @return Cursor.
     */
    private <K,V> QueryCursor<Cache.Entry<K,V>> queryDistributedSql(final GridCacheContext<?,?> cctx,
        final SqlQuery qry, final boolean keepBinary) {
        checkxEnabled();

        if (!busyLock.enterBusy())
            throw new IllegalStateException("Failed to execute query (grid is stopping).");

        try {
            return executeQuery(GridCacheQueryType.SQL, qry.getSql(), cctx,
                new IgniteOutClosureX<QueryCursor<Cache.Entry<K, V>>>() {
                    @Override public QueryCursor<Cache.Entry<K, V>> applyx() throws IgniteCheckedException {
                        return idx.queryDistributedSql(cctx, qry, keepBinary);
                    }
                }, true);
        }
        catch (IgniteCheckedException e) {
            throw new IgniteException(e);
        }
        finally {
            busyLock.leaveBusy();
        }
    }

    /**
     * @param cctx Cache context.
     * @param qry Query.
     * @param keepBinary Keep binary flag.
     * @return Cursor.
     */
    private <K, V> QueryCursor<Cache.Entry<K, V>> queryLocalSql(final GridCacheContext<?, ?> cctx, final SqlQuery qry,
        final boolean keepBinary) {
        if (!busyLock.enterBusy())
            throw new IllegalStateException("Failed to execute query (grid is stopping).");

        try {
            return executeQuery(GridCacheQueryType.SQL, qry.getSql(), cctx,
                new IgniteOutClosureX<QueryCursor<Cache.Entry<K, V>>>() {
                    @Override public QueryCursor<Cache.Entry<K, V>> applyx() throws IgniteCheckedException {
                        String type = qry.getType();

                        String typeName = typeName(cctx.name(), type);

                        qry.setType(typeName);

                        sendQueryExecutedEvent(
                            qry.getSql(),
                            qry.getArgs(),
                            cctx.name());

                        return idx.queryLocalSql(cctx, qry, idx.backupFilter(requestTopVer.get(), qry.getPartitions()),
                            keepBinary);
                    }
                }, true);
        }
        catch (IgniteCheckedException e) {
            throw new CacheException(e);
        }
        finally {
            busyLock.leaveBusy();
        }
    }

    /**
     * Collect queries that already running more than specified duration.
     *
     * @param duration Duration to check.
     * @return Collection of long running queries.
     */
    public Collection<GridRunningQueryInfo> runningQueries(long duration) {
        if (moduleEnabled())
            return idx.runningQueries(duration);

        return Collections.emptyList();
    }

    /**
     * Cancel specified queries.
     *
     * @param queries Queries ID's to cancel.
     */
    public void cancelQueries(Collection<Long> queries) {
        if (moduleEnabled())
            idx.cancelQueries(queries);
    }

    /**
     * Entry point for index procedure.
     *
     * @param cacheName Cache name.
     * @param schemaName Schema name.
     * @param tblName Table name.
     * @param idx Index.
     * @param ifNotExists When set to {@code true} operation will fail if index already exists.
     * @return Future completed when index is created.
     */
    public IgniteInternalFuture<?> dynamicIndexCreate(String cacheName, String schemaName, String tblName,
        QueryIndex idx, boolean ifNotExists) {
        SchemaAbstractOperation op = new SchemaIndexCreateOperation(UUID.randomUUID(), cacheName, schemaName, tblName,
            idx, ifNotExists);

        return startIndexOperationDistributed(op);
    }

    /**
     * Entry point for index drop procedure
     *
     * @param cacheName Cache name.
     * @param schemaName Schema name.
     * @param idxName Index name.
     * @param ifExists When set to {@code true} operation fill fail if index doesn't exists.
     * @return Future completed when index is created.
     */
    public IgniteInternalFuture<?> dynamicIndexDrop(String cacheName, String schemaName, String idxName,
        boolean ifExists) {
        SchemaAbstractOperation op = new SchemaIndexDropOperation(UUID.randomUUID(), cacheName, schemaName, idxName,
            ifExists);

        return startIndexOperationDistributed(op);
    }

    /**
     * Start distributed index change operation.
     *
     * @param op Operation.
     * @return Future.
     */
    private IgniteInternalFuture<?> startIndexOperationDistributed(SchemaAbstractOperation op) {
        SchemaOperationClientFuture fut = new SchemaOperationClientFuture(op.id());

        SchemaOperationClientFuture oldFut = schemaCliFuts.put(op.id(), fut);

        assert oldFut == null;

        try {
            ctx.discovery().sendCustomEvent(new SchemaProposeDiscoveryMessage(op));

            if (log.isDebugEnabled())
                log.debug("Sent schema propose discovery message [opId=" + op.id() + ", op=" + op + ']');

            boolean disconnected0;

            synchronized (stateMux) {
                disconnected0 = disconnected;
            }

            if (disconnected0) {
                fut.onDone(new SchemaOperationException("Client node is disconnected (operation result is unknown)."));

                schemaCliFuts.remove(op.id());
            }
        }
        catch (Exception e) {
            if (e instanceof SchemaOperationException)
                fut.onDone(e);
            else {
                fut.onDone(new SchemaOperationException("Failed to start schema change operation due to " +
                    "unexpected exception [opId=" + op.id() + ", op=" + op + ']', e));
            }

            schemaCliFuts.remove(op.id());
        }

        return fut;
    }

    /**
     * @param sqlQry Sql query.
     * @param params Params.
     */
    private void sendQueryExecutedEvent(String sqlQry, Object[] params, String cacheName) {
        if (ctx.event().isRecordable(EVT_CACHE_QUERY_EXECUTED)) {
            ctx.event().record(new CacheQueryExecutedEvent<>(
                ctx.discovery().localNode(),
                "SQL query executed.",
                EVT_CACHE_QUERY_EXECUTED,
                CacheQueryType.SQL.name(),
                cacheName,
                null,
                sqlQry,
                null,
                null,
                params,
                null,
                null));
        }
    }

    /**
     *
     * @param cacheName Cache name.
     * @param sql Query.
     * @return {@link PreparedStatement} from underlying engine to supply metadata to Prepared - most likely H2.
     */
    public PreparedStatement prepareNativeStatement(String cacheName, String sql) throws SQLException {
        checkxEnabled();

        return idx.prepareNativeStatement(cacheName, sql);
    }

    /**
     * @param schema Schema name.
     * @return Cache name from schema name.
     */
    public String cacheName(String schema) throws SQLException {
        checkxEnabled();

        return idx.cacheName(schema);
    }

    /**
     * @param cacheName Cache name.
     * @param nativeStmt Native statement.
     * @param autoFlushFreq Automatic data flushing frequency, disabled if {@code 0}.
     * @param nodeBufSize Per node buffer size - see {@link IgniteDataStreamer#perNodeBufferSize(int)}
     * @param nodeParOps Per node parallel ops count - see {@link IgniteDataStreamer#perNodeParallelOperations(int)}
     * @param allowOverwrite Overwrite existing cache values on key duplication.
     * @see IgniteDataStreamer#allowOverwrite
     * @return {@link IgniteDataStreamer} tailored to specific needs of given native statement based on its metadata.
     */
    public IgniteDataStreamer<?, ?> createStreamer(String cacheName, PreparedStatement nativeStmt, long autoFlushFreq,
        int nodeBufSize, int nodeParOps, boolean allowOverwrite) {
        return idx.createStreamer(cacheName, nativeStmt, autoFlushFreq, nodeBufSize, nodeParOps, allowOverwrite);
    }

    /**
     * @param cacheName Cache name.
     * @param key Key.
     * @throws IgniteCheckedException Thrown in case of any errors.
     */
    public void remove(String cacheName, KeyCacheObject key, int partId, CacheObject val, GridCacheVersion ver)
        throws IgniteCheckedException {
        assert key != null;

        if (log.isDebugEnabled())
            log.debug("Remove [cacheName=" + cacheName + ", key=" + key + ", val=" + val + "]");

        if (idx == null)
            return;

        if (!busyLock.enterBusy())
            throw new IllegalStateException("Failed to remove from index (grid is stopping).");

        try {
            CacheObjectContext coctx = cacheObjectContext(cacheName);

            QueryTypeDescriptorImpl desc = typeByValue(coctx, key, val, false);

            if (desc == null)
                return;

            idx.remove(cacheName, desc, key, partId, val, ver);
        }
        finally {
            busyLock.leaveBusy();
        }
    }

    /**
     * @param cacheName Cache name.
     * @param clause Clause.
     * @param resType Result type.
     * @param filters Key and value filters.
     * @param <K> Key type.
     * @param <V> Value type.
     * @return Key/value rows.
     * @throws IgniteCheckedException If failed.
     */
    @SuppressWarnings("unchecked")
    public <K, V> GridCloseableIterator<IgniteBiTuple<K, V>> queryText(final String cacheName, final String clause,
        final String resType, final IndexingQueryFilter filters) throws IgniteCheckedException {
        checkEnabled();

        if (!busyLock.enterBusy())
            throw new IllegalStateException("Failed to execute query (grid is stopping).");

        try {
            final GridCacheContext<?, ?> cctx = ctx.cache().internalCache(cacheName).context();

            return executeQuery(GridCacheQueryType.TEXT, clause, cctx,
                new IgniteOutClosureX<GridCloseableIterator<IgniteBiTuple<K, V>>>() {
                    @Override public GridCloseableIterator<IgniteBiTuple<K, V>> applyx() throws IgniteCheckedException {
                        String typeName = typeName(cacheName, resType);

                        return idx.queryLocalText(cacheName, clause, typeName, filters);
                    }
                }, true);
        }
        finally {
            busyLock.leaveBusy();
        }
    }

    /**
     * Gets types for cache.
     *
     * @param cacheName Cache name.
     * @return Descriptors.
     */
    public Collection<GridQueryTypeDescriptor> types(@Nullable String cacheName) {
        Collection<GridQueryTypeDescriptor> cacheTypes = new ArrayList<>();

        for (Map.Entry<QueryTypeIdKey, QueryTypeDescriptorImpl> e : types.entrySet()) {
            QueryTypeDescriptorImpl desc = e.getValue();

            if (F.eq(e.getKey().cacheName(), cacheName))
                cacheTypes.add(desc);
        }

        return cacheTypes;
    }

    /**
     * Get type descriptor for the given cache and table name.
     * @param cacheName Cache name.
     * @param tblName Table name.
     * @return Type (if any).
     */
    @Nullable private QueryTypeDescriptorImpl type(@Nullable String cacheName, String tblName) {
        for (QueryTypeDescriptorImpl type : types.values()) {
            if (F.eq(cacheName, type.cacheName()) && F.eq(tblName, type.tableName()))
                return type;
        }

        return null;
    }

    /**
     * Gets type name for provided cache name and type name if type is still valid.
     *
     * @param cacheName Cache name.
     * @param typeName Type name.
     * @return Type descriptor.
     * @throws IgniteCheckedException If failed.
     */
    private String typeName(@Nullable String cacheName, String typeName) throws IgniteCheckedException {
        QueryTypeDescriptorImpl type = typesByName.get(new QueryTypeNameKey(cacheName, typeName));

        if (type == null)
            throw new IgniteCheckedException("Failed to find SQL table for type: " + typeName);

        return type.name();
    }

    /**
     * @param qryType Query type.
     * @param qry Query description.
     * @param cctx Cache context.
     * @param clo Closure.
     * @param complete Complete.
     */
    @SuppressWarnings("ThrowableResultOfMethodCallIgnored")
    public <R> R executeQuery(GridCacheQueryType qryType, String qry, GridCacheContext<?, ?> cctx,
        IgniteOutClosureX<R> clo, boolean complete) throws IgniteCheckedException {
        final long startTime = U.currentTimeMillis();

        Throwable err = null;

        R res = null;

        try {
            res = clo.apply();

            if (res instanceof CacheQueryFuture) {
                CacheQueryFuture fut = (CacheQueryFuture)res;

                err = fut.error();
            }

            return res;
        }
        catch (GridClosureException e) {
            err = e.unwrap();

            throw (IgniteCheckedException)err;
        }
        catch (CacheException | IgniteException e) {
            err = e;

            throw e;
        }
        catch (Exception e) {
            err = e;

            throw new IgniteCheckedException(e);
        }
        finally {
            boolean failed = err != null;

            long duration = U.currentTimeMillis() - startTime;

            if (complete || failed) {
                cctx.queries().collectMetrics(qryType, qry, startTime, duration, failed);

                if (log.isTraceEnabled())
                    log.trace("Query execution [startTime=" + startTime + ", duration=" + duration +
                        ", fail=" + failed + ", res=" + res + ']');
            }
        }
    }

    /**
     * Send status message to coordinator node.
     *
     * @param destNodeId Destination node ID.
     * @param opId Operation ID.
     * @param err Error.
     */
    public void sendStatusMessage(UUID destNodeId, UUID opId, SchemaOperationException err) {
        if (log.isDebugEnabled())
            log.debug("Sending schema operation status message [opId=" + opId + ", crdNode=" + destNodeId +
                ", err=" + err + ']');

        try {
            byte[] errBytes = marshalSchemaError(opId, err);

            SchemaOperationStatusMessage msg = new SchemaOperationStatusMessage(opId, errBytes);

            // Messages must go to dedicated schema pool. We cannot push them to query pool because in this case
            // they could be blocked with other query requests.
            ctx.io().sendToGridTopic(destNodeId, TOPIC_SCHEMA, msg, SCHEMA_POOL);
        }
        catch (IgniteCheckedException e) {
            if (log.isDebugEnabled())
                log.debug("Failed to send schema status response [opId=" + opId + ", destNodeId=" + destNodeId +
                    ", err=" + e + ']');
        }
    }

    /**
     * Process status message.
     *
     * @param msg Status message.
     */
    private void processStatusMessage(SchemaOperationStatusMessage msg) {
        synchronized (stateMux) {
            if (completedOpIds.contains(msg.operationId())) {
                // Received message from a node which joined topology in the middle of operation execution.
                if (log.isDebugEnabled())
                    log.debug("Received status message for completed operation (will ignore) [" +
                        "opId=" + msg.operationId() + ", sndNodeId=" + msg.senderNodeId() + ']');

                return;
            }

            UUID opId = msg.operationId();

            SchemaProposeDiscoveryMessage proposeMsg = activeProposals.get(opId);

            if (proposeMsg != null) {
                SchemaOperation op = schemaOps.get(proposeMsg.schemaName());

                if (op != null && F.eq(op.id(), opId) && op.started() && coordinator().isLocal()) {
                    if (log.isDebugEnabled())
                        log.debug("Received status message [opId=" + msg.operationId() +
                            ", sndNodeId=" + msg.senderNodeId() + ']');

                    op.manager().onNodeFinished(msg.senderNodeId(), unmarshalSchemaError(msg.errorBytes()));

                    return;
                }
            }

            // Put to pending set if operation is not visible/ready yet.
            pendingMsgs.add(msg);

            if (log.isDebugEnabled())
                log.debug("Received status message (added to pending set) [opId=" + msg.operationId() +
                    ", sndNodeId=" + msg.senderNodeId() + ']');
        }
    }

    /**
     * Unwind pending messages for particular operation.
     *
     * @param opId Operation ID.
     * @param mgr Manager.
     */
    private void unwindPendingMessages(UUID opId, SchemaOperationManager mgr) {
        assert Thread.holdsLock(stateMux);

        Iterator<SchemaOperationStatusMessage> it = pendingMsgs.iterator();

        while (it.hasNext()) {
            SchemaOperationStatusMessage msg = it.next();

            if (F.eq(msg.operationId(), opId)) {
                mgr.onNodeFinished(msg.senderNodeId(), unmarshalSchemaError(msg.errorBytes()));

                it.remove();
            }
        }
    }

    /**
     * Marshal schema error.
     *
     * @param err Error.
     * @return Error bytes.
     */
    @Nullable private byte[] marshalSchemaError(UUID opId, @Nullable SchemaOperationException err) {
        if (err == null)
            return null;

        try {
            return U.marshal(marsh, err);
        }
        catch (Exception e) {
            U.warn(log, "Failed to marshal schema operation error [opId=" + opId + ", err=" + err + ']', e);

            try {
                return U.marshal(marsh, new SchemaOperationException("Operation failed, but error cannot be " +
                    "serialized (see local node log for more details) [opId=" + opId + ", nodeId=" +
                    ctx.localNodeId() + ']'));
            }
            catch (Exception e0) {
                assert false; // Impossible situation.

                return null;
            }
        }
    }

    /**
     * Unmarshal schema error.
     *
     * @param errBytes Error bytes.
     * @return Error.
     */
    @Nullable private SchemaOperationException unmarshalSchemaError(@Nullable byte[] errBytes) {
        if (errBytes == null)
            return null;

        try {
            return U.unmarshal(marsh, errBytes, U.resolveClassLoader(ctx.config()));
        }
        catch (Exception e) {
            return new SchemaOperationException("Operation failed, but error cannot be deserialized.");
        }
    }

    /**
     * @param ver Version.
     */
    public static void setRequestAffinityTopologyVersion(AffinityTopologyVersion ver) {
        requestTopVer.set(ver);
    }

    /**
     * @return Affinity topology version of the current request.
     */
    public static AffinityTopologyVersion getRequestAffinityTopologyVersion() {
        return requestTopVer.get();
    }

    /**
     * Schema operation.
     */
    private class SchemaOperation {
        /** Original propose msg. */
        private final SchemaProposeDiscoveryMessage proposeMsg;

        /** Next schema operation. */
        private SchemaOperation next;

        /** Operation manager. */
        private SchemaOperationManager mgr;

        /** Finish message. */
        private SchemaFinishDiscoveryMessage finishMsg;

        /** Finish guard. */
        private final AtomicBoolean finishGuard = new AtomicBoolean();

        /**
         * Constructor.
         *
         * @param proposeMsg Original propose message.
         */
        public SchemaOperation(SchemaProposeDiscoveryMessage proposeMsg) {
            this.proposeMsg = proposeMsg;
        }

        /**
         * @return Operation ID.
         */
        public UUID id() {
            return proposeMsg.operation().id();
        }

        /**
         * @return Original propose message.
         */
        public SchemaProposeDiscoveryMessage proposeMessage() {
            return proposeMsg;
        }

        /**
         * @return Next schema operation.
         */
        @Nullable public SchemaOperation next() {
            return next;
        }

        /**
         * @param next Next schema operation.
         */
        public void next(SchemaOperation next) {
            this.next = next;
        }

        /**
         * @param finishMsg Finish message.
         */
        public void finishMessage(SchemaFinishDiscoveryMessage finishMsg) {
            this.finishMsg = finishMsg;
        }

        /**
         * @return {@code True} if finish request already received.
         */
        public boolean hasFinishMessage() {
            return finishMsg != null;
        }

        /**
         * Handle finish message.
         */
        @SuppressWarnings("unchecked")
        public void doFinish() {
            assert started();

            if (!finishGuard.compareAndSet(false, true))
                return;

            final UUID opId = id();
            final String schemaName = proposeMsg.schemaName();

            // Operation might be still in progress on client nodes which are not tracked by coordinator,
            // so we chain to operation future instead of doing synchronous unwind.
            mgr.worker().future().listen(new IgniteInClosure<IgniteInternalFuture>() {
                @Override public void apply(IgniteInternalFuture fut) {
                    synchronized (stateMux) {
                        SchemaOperation op = schemaOps.remove(schemaName);

                        assert op != null;
                        assert F.eq(op.id(), opId);

                        // Chain to the next operation (if any).
                        final SchemaOperation nextOp = op.next();

                        if (nextOp != null) {
                            schemaOps.put(schemaName, nextOp);

                            if (log.isDebugEnabled())
                                log.debug("Next schema change operation started [opId=" + nextOp.id() + ']');

                            assert !nextOp.started();

                            // Cannot execute operation synchronously because it may cause starvation in exchange
                            // thread under load. Hence, moving short-lived operation to separate worker.
                            new IgniteThread(ctx.igniteInstanceName(), "schema-circuit-breaker-" + op.id(),
                                new Runnable() {
                                @Override public void run() {
                                    onSchemaPropose(nextOp.proposeMessage());
                                }
                            }).start();
                        }
                    }
                }
            });
        }

        /**
         * Unwind operation queue and get tail operation.
         *
         * @return Tail operation.
         */
        public SchemaOperation unwind() {
            if (next == null)
                return this;
            else
                return next.unwind();
        }

        /**
         * Whether operation started.
         *
         * @return {@code True} if started.
         */
        public boolean started() {
            return mgr != null;
        }

        /**
         * @return Operation manager.
         */
        public SchemaOperationManager manager() {
            return mgr;
        }

        /**
         * @param mgr Operation manager.
         */
        public void manager(SchemaOperationManager mgr) {
            assert this.mgr == null;

            this.mgr = mgr;
        }
    }
}<|MERGE_RESOLUTION|>--- conflicted
+++ resolved
@@ -695,27 +695,17 @@
                     QueryTypeDescriptorImpl oldDesc = tblTypMap.put(desc.tableName(), desc);
 
                     if (oldDesc != null)
-<<<<<<< HEAD
-                        throw new IgniteException("Duplicate table name [cache=" + space +
+                        throw new IgniteException("Duplicate table name [cache=" + cacheName +
                             ",tblName=" + desc.tableName() +
                             ", type1=" + desc.name() + ", type2=" + oldDesc.name() + ']');
-=======
-                        throw new IgniteException("Duplicate table name [cache=" + cacheName +
-                            ", tblName=" + desc.tableName() + ", type1=" + desc.name() + ", type2=" + oldDesc.name() + ']');
->>>>>>> ca176a7d
 
                     for (String idxName : desc.indexes().keySet()) {
                         oldDesc = idxTypMap.put(idxName, desc);
 
                         if (oldDesc != null)
-<<<<<<< HEAD
-                            throw new IgniteException("Duplicate index name [cache=" + space +
+                            throw new IgniteException("Duplicate index name [cache=" + cacheName +
                                 ",idxName=" + idxName +
                                 ", type1=" + desc.name() + ", type2=" + oldDesc.name() + ']');
-=======
-                            throw new IgniteException("Duplicate index name [cache=" + cacheName +
-                                ", idxName=" + idxName + ", type1=" + desc.name() + ", type2=" + oldDesc.name() + ']');
->>>>>>> ca176a7d
                     }
                 }
 
@@ -1459,14 +1449,7 @@
      * @param desc Type descriptor.
      * @return Future that will be completed when rebuilding of all indexes is finished.
      */
-<<<<<<< HEAD
-    private IgniteInternalFuture<Object> rebuildIndexesFromHash(@Nullable final String space, @Nullable final QueryTypeDescriptorImpl desc) {
-=======
-    private IgniteInternalFuture<Object> rebuildIndexesFromHash(
-        @Nullable final String cacheName,
-        @Nullable final QueryTypeDescriptorImpl desc
-    ) {
->>>>>>> ca176a7d
+    private IgniteInternalFuture<Object> rebuildIndexesFromHash(@Nullable final String cacheName, @Nullable final QueryTypeDescriptorImpl desc) {
         if (idx == null)
             return new GridFinishedFuture<>(new IgniteCheckedException("Indexing is disabled."));
 
@@ -1475,20 +1458,12 @@
 
         final GridWorkerFuture<Object> fut = new GridWorkerFuture<>();
 
-<<<<<<< HEAD
-        idx.markForRebuildFromHash(space);
-=======
         idx.markForRebuildFromHash(cacheName, desc);
->>>>>>> ca176a7d
 
         GridWorker w = new GridWorker(ctx.igniteInstanceName(), "index-rebuild-worker", log) {
             @Override protected void body() {
                 try {
-<<<<<<< HEAD
-                    idx.rebuildIndexesFromHash(space);
-=======
                     idx.rebuildIndexesFromHash(cacheName, desc);
->>>>>>> ca176a7d
 
                     fut.onDone();
                 }
