/*
 * Licensed to the Apache Software Foundation (ASF) under one or more
 * contributor license agreements.  See the NOTICE file distributed with
 * this work for additional information regarding copyright ownership.
 * The ASF licenses this file to You under the Apache License, Version 2.0
 * (the "License"); you may not use this file except in compliance with
 * the License.  You may obtain a copy of the License at
 *
 *      http://www.apache.org/licenses/LICENSE-2.0
 *
 * Unless required by applicable law or agreed to in writing, software
 * distributed under the License is distributed on an "AS IS" BASIS,
 * WITHOUT WARRANTIES OR CONDITIONS OF ANY KIND, either express or implied.
 * See the License for the specific language governing permissions and
 * limitations under the License.
 */

package org.apache.ignite.internal.processors.cache.distributed.dht;

import java.util.ArrayList;
import java.util.Collection;
import java.util.Collections;
import java.util.HashMap;
import java.util.Iterator;
import java.util.List;
import java.util.Map;
import java.util.Set;
import java.util.UUID;
import java.util.concurrent.locks.ReentrantReadWriteLock;
import org.apache.ignite.IgniteCheckedException;
import org.apache.ignite.IgniteLogger;
import org.apache.ignite.cluster.ClusterNode;
import org.apache.ignite.events.DiscoveryEvent;
import org.apache.ignite.internal.IgniteInterruptedCheckedException;
import org.apache.ignite.internal.processors.affinity.AffinityTopologyVersion;
import org.apache.ignite.internal.processors.cache.GridCacheSharedContext;
import org.apache.ignite.internal.processors.cache.distributed.dht.preloader.GridDhtPartitionExchangeId;
import org.apache.ignite.internal.processors.cache.distributed.dht.preloader.GridDhtPartitionFullMap;
import org.apache.ignite.internal.processors.cache.distributed.dht.preloader.GridDhtPartitionMap2;
import org.apache.ignite.internal.processors.cache.distributed.dht.preloader.GridDhtPartitionsExchangeFuture;
import org.apache.ignite.internal.util.F0;
import org.apache.ignite.internal.util.GridAtomicLong;
import org.apache.ignite.internal.util.tostring.GridToStringExclude;
import org.apache.ignite.internal.util.typedef.F;
import org.apache.ignite.internal.util.typedef.X;
import org.apache.ignite.internal.util.typedef.internal.CU;
import org.apache.ignite.internal.util.typedef.internal.U;
import org.jetbrains.annotations.Nullable;

import static org.apache.ignite.internal.processors.cache.distributed.dht.GridDhtPartitionState.EVICTED;
import static org.apache.ignite.internal.processors.cache.distributed.dht.GridDhtPartitionState.MOVING;
import static org.apache.ignite.internal.processors.cache.distributed.dht.GridDhtPartitionState.OWNING;

/**
 * Partition topology for node which does not have any local partitions.
 */
@GridToStringExclude
public class GridClientPartitionTopology implements GridDhtPartitionTopology {
    /** If true, then check consistency. */
    private static final boolean CONSISTENCY_CHECK = false;

    /** Flag to control amount of output for full map. */
    private static final boolean FULL_MAP_DEBUG = false;

    /** */
    private static final Long ZERO = 0L;

    /** Cache shared context. */
    private GridCacheSharedContext cctx;

    /** Cache ID. */
    private int cacheId;

    /** Logger. */
    private final IgniteLogger log;

    /** Node to partition map. */
    private GridDhtPartitionFullMap node2part;

    /** Partition to node map. */
    private Map<Integer, Set<UUID>> part2node = new HashMap<>();

    /** */
    private GridDhtPartitionExchangeId lastExchangeId;

    /** */
    private AffinityTopologyVersion topVer = AffinityTopologyVersion.NONE;

    /** */
    private volatile boolean stopping;

    /** A future that will be completed when topology with version topVer will be ready to use. */
    private GridDhtTopologyFuture topReadyFut;

    /** */
    private final GridAtomicLong updateSeq = new GridAtomicLong(1);

    /** Lock. */
    private final ReentrantReadWriteLock lock = new ReentrantReadWriteLock();

    /** Partition update counters. */
    private Map<Integer, Long> cntrMap = new HashMap<>();

    /** */
    private final Object similarAffKey;

    /**
     * @param cctx Context.
     * @param cacheId Cache ID.
     * @param exchFut Exchange ID.
     * @param similarAffKey Key to find caches with similar affinity.
     */
    public GridClientPartitionTopology(
        GridCacheSharedContext cctx,
        int cacheId,
        GridDhtPartitionsExchangeFuture exchFut,
        Object similarAffKey
    ) {
        this.cctx = cctx;
        this.cacheId = cacheId;
        this.similarAffKey = similarAffKey;

        topVer = exchFut.topologyVersion();

        log = cctx.logger(getClass());

        lock.writeLock().lock();

        try {
            beforeExchange0(cctx.localNode(), exchFut);
        }
        finally {
            lock.writeLock().unlock();
        }
    }

    /**
     * @return Key to find caches with similar affinity.
     */
    @Nullable public Object similarAffinityKey() {
        return similarAffKey;
    }

    /**
     * @return Full map string representation.
     */
    @SuppressWarnings({"ConstantConditions"})
    private String fullMapString() {
        return node2part == null ? "null" : FULL_MAP_DEBUG ? node2part.toFullString() : node2part.toString();
    }

    /**
     * @param map Map to get string for.
     * @return Full map string representation.
     */
    @SuppressWarnings({"ConstantConditions"})
    private String mapString(GridDhtPartitionMap2 map) {
        return map == null ? "null" : FULL_MAP_DEBUG ? map.toFullString() : map.toString();
    }

    /** {@inheritDoc} */
    @Override public int cacheId() {
        return cacheId;
    }

    /** {@inheritDoc} */
    @SuppressWarnings({"LockAcquiredButNotSafelyReleased"})
    @Override public void readLock() {
        lock.readLock().lock();
    }

    /** {@inheritDoc} */
    @Override public void readUnlock() {
        lock.readLock().unlock();
    }

    /** {@inheritDoc} */
    @Override public void updateTopologyVersion(
        GridDhtPartitionExchangeId exchId,
        GridDhtPartitionsExchangeFuture exchFut,
        long updSeq,
        boolean stopping
    ) throws IgniteInterruptedCheckedException {
        U.writeLock(lock);

        try {
            assert exchId.topologyVersion().compareTo(topVer) > 0 : "Invalid topology version [topVer=" + topVer +
                ", exchId=" + exchId + ']';

            this.stopping = stopping;

            topVer = exchId.topologyVersion();

            updateSeq.setIfGreater(updSeq);

            topReadyFut = exchFut;
        }
        finally {
            lock.writeLock().unlock();
        }
    }

    /** {@inheritDoc} */
    @Override public AffinityTopologyVersion topologyVersion() {
        lock.readLock().lock();

        try {
            assert topVer.topologyVersion() > 0;

            return topVer;
        }
        finally {
            lock.readLock().unlock();
        }
    }

    /** {@inheritDoc} */
    @Override public GridDhtTopologyFuture topologyVersionFuture() {
        lock.readLock().lock();

        try {
            assert topReadyFut != null;

            return topReadyFut;
        }
        finally {
            lock.readLock().unlock();
        }
    }

    /** {@inheritDoc} */
    @Override public boolean stopping() {
        return stopping;
    }

    /** {@inheritDoc} */
    @Override public void initPartitions(GridDhtPartitionsExchangeFuture exchFut) {
        // No-op.
    }

    /** {@inheritDoc} */
    @Override public void beforeExchange(GridDhtPartitionsExchangeFuture exchFut, boolean initParts)
        throws IgniteCheckedException {
        ClusterNode loc = cctx.localNode();

        U.writeLock(lock);

        try {
            if (stopping)
                return;

            beforeExchange0(loc, exchFut);
        }
        finally {
            lock.writeLock().unlock();
        }
    }

    /**
     * @param loc Local node.
     * @param exchFut Exchange future.
     */
    private void beforeExchange0(ClusterNode loc, GridDhtPartitionsExchangeFuture exchFut) {
        GridDhtPartitionExchangeId exchId = exchFut.exchangeId();

        assert topVer.equals(exchId.topologyVersion()) : "Invalid topology version [topVer=" +
            topVer + ", exchId=" + exchId + ']';

        if (!exchId.isJoined())
            removeNode(exchId.nodeId());

        // In case if node joins, get topology at the time of joining node.
        ClusterNode oldest = CU.oldestAliveCacheServerNode(cctx, topVer);

        assert oldest != null;

        if (log.isDebugEnabled())
            log.debug("Partition map beforeExchange [exchId=" + exchId + ", fullMap=" + fullMapString() + ']');

        long updateSeq = this.updateSeq.incrementAndGet();

        // If this is the oldest node.
        if (oldest.id().equals(loc.id()) || exchFut.isCacheAdded(cacheId, exchId.topologyVersion())) {
            if (node2part == null) {
                node2part = new GridDhtPartitionFullMap(oldest.id(), oldest.order(), updateSeq);

                if (log.isDebugEnabled())
                    log.debug("Created brand new full topology map on oldest node [exchId=" +
                        exchId + ", fullMap=" + fullMapString() + ']');
            }
            else if (!node2part.valid()) {
                node2part = new GridDhtPartitionFullMap(oldest.id(), oldest.order(), updateSeq, node2part, false);

                if (log.isDebugEnabled())
                    log.debug("Created new full topology map on oldest node [exchId=" + exchId + ", fullMap=" +
                        node2part + ']');
            }
            else if (!node2part.nodeId().equals(loc.id())) {
                node2part = new GridDhtPartitionFullMap(oldest.id(), oldest.order(), updateSeq, node2part, false);

                if (log.isDebugEnabled())
                    log.debug("Copied old map into new map on oldest node (previous oldest node left) [exchId=" +
                        exchId + ", fullMap=" + fullMapString() + ']');
            }
        }

        consistencyCheck();

        if (log.isDebugEnabled())
            log.debug("Partition map after beforeExchange [exchId=" + exchId + ", fullMap=" +
                fullMapString() + ']');
    }

    /** {@inheritDoc} */
    @Override public boolean afterExchange(GridDhtPartitionsExchangeFuture exchFut) throws IgniteCheckedException {
        AffinityTopologyVersion topVer = exchFut.topologyVersion();

        lock.writeLock().lock();

        try {
            assert topVer.equals(exchFut.topologyVersion()) : "Invalid topology version [topVer=" +
                topVer + ", exchId=" + exchFut.exchangeId() + ']';

            if (log.isDebugEnabled())
                log.debug("Partition map before afterExchange [exchId=" + exchFut.exchangeId() + ", fullMap=" +
                    fullMapString() + ']');

            updateSeq.incrementAndGet();

            consistencyCheck();
        }
        finally {
            lock.writeLock().unlock();
        }

        return false;
    }

    /** {@inheritDoc} */
    @Nullable @Override public GridDhtLocalPartition localPartition(
        int p,
        AffinityTopologyVersion topVer,
        boolean create
    )
        throws GridDhtInvalidPartitionException {
        if (!create)
            return null;

        throw new GridDhtInvalidPartitionException(p, "Adding entry to evicted partition (often may be caused by " +
            "inconsistent 'key.hashCode()' implementation) " +
            "[part=" + p + ", topVer=" + topVer + ", this.topVer=" + this.topVer + ']');
    }

    /** {@inheritDoc} */
    @Override public GridDhtLocalPartition localPartition(Object key, boolean create) {
        return localPartition(1, AffinityTopologyVersion.NONE, create);
    }

    /** {@inheritDoc} */
    @Override public void releasePartitions(int... parts) {
        // No-op.
    }

    /** {@inheritDoc} */
    @Override public List<GridDhtLocalPartition> localPartitions() {
        return Collections.emptyList();
    }

    /** {@inheritDoc} */
    @Override public Collection<GridDhtLocalPartition> currentLocalPartitions() {
        return Collections.emptyList();
    }

    /** {@inheritDoc} */
    @Override public void onRemoved(GridDhtCacheEntry e) {
        assert false : "Entry should not be removed from client topology: " + e;
    }

    /** {@inheritDoc} */
    @Override public GridDhtPartitionMap2 localPartitionMap() {
        lock.readLock().lock();

        try {
            return new GridDhtPartitionMap2(cctx.localNodeId(), updateSeq.get(), topVer,
                Collections.<Integer, GridDhtPartitionState>emptyMap(), true);
        }
        finally {
            lock.readLock().unlock();
        }
    }

    /** {@inheritDoc} */
    @Override public GridDhtPartitionState partitionState(UUID nodeId, int part) {
        lock.readLock().lock();

        try {
            GridDhtPartitionMap2 partMap = node2part.get(nodeId);

            if (partMap != null) {
                GridDhtPartitionState state = partMap.get(part);

                return state == null ? EVICTED : state;
            }

            return EVICTED;
        }
        finally {
            lock.readLock().unlock();
        }
    }

    /** {@inheritDoc} */
    @Override public List<ClusterNode> nodes(int p, AffinityTopologyVersion topVer) {
        lock.readLock().lock();

        try {
            assert node2part != null && node2part.valid() : "Invalid node-to-partitions map [topVer=" + topVer +
                ", node2part=" + node2part + ']';

            List<ClusterNode> nodes = null;

            Collection<UUID> nodeIds = part2node.get(p);

            if (!F.isEmpty(nodeIds)) {
                for (UUID nodeId : nodeIds) {
                    ClusterNode n = cctx.discovery().node(nodeId);

                    if (n != null && (topVer.topologyVersion() < 0 || n.order() <= topVer.topologyVersion())) {
                        if (nodes == null)
                            nodes = new ArrayList<>(nodeIds.size());

                        nodes.add(n);
                    }
                }
            }

            return nodes;
        }
        finally {
            lock.readLock().unlock();
        }
    }

    /**
     * @param p Partition.
     * @param topVer Topology version ({@code -1} for all nodes).
     * @param state Partition state.
     * @param states Additional partition states.
     * @return List of nodes for the partition.
     */
    private List<ClusterNode> nodes(int p, AffinityTopologyVersion topVer, GridDhtPartitionState state, GridDhtPartitionState... states) {
        Collection<UUID> allIds = topVer.topologyVersion() > 0 ? F.nodeIds(CU.allNodes(cctx, topVer)) : null;

        lock.readLock().lock();

        try {
            assert node2part != null && node2part.valid() : "Invalid node-to-partitions map [topVer=" + topVer +
                ", allIds=" + allIds + ", node2part=" + node2part + ']';

            Collection<UUID> nodeIds = part2node.get(p);

            // Node IDs can be null if both, primary and backup, nodes disappear.
            int size = nodeIds == null ? 0 : nodeIds.size();

            if (size == 0)
                return Collections.emptyList();

            List<ClusterNode> nodes = new ArrayList<>(size);

            for (UUID id : nodeIds) {
                if (topVer.topologyVersion() > 0 && !allIds.contains(id))
                    continue;

                if (hasState(p, id, state, states)) {
                    ClusterNode n = cctx.discovery().node(id);

                    if (n != null && (topVer.topologyVersion() < 0 || n.order() <= topVer.topologyVersion()))
                        nodes.add(n);
                }
            }

            return nodes;
        }
        finally {
            lock.readLock().unlock();
        }
    }

    /** {@inheritDoc} */
    @Override public List<ClusterNode> owners(int p, AffinityTopologyVersion topVer) {
        return nodes(p, topVer, OWNING);
    }

    /** {@inheritDoc} */
    @Override public List<ClusterNode> owners(int p) {
        return owners(p, AffinityTopologyVersion.NONE);
    }

    /** {@inheritDoc} */
    @Override public List<ClusterNode> moving(int p) {
        return nodes(p, AffinityTopologyVersion.NONE, MOVING);
    }

    /**
     * @param p Partition.
     * @param topVer Topology version.
     * @return List of nodes in state OWNING or MOVING.
     */
    private List<ClusterNode> ownersAndMoving(int p, AffinityTopologyVersion topVer) {
        return nodes(p, topVer, OWNING, MOVING);
    }

    /** {@inheritDoc} */
    @Override public long updateSequence() {
        return updateSeq.get();
    }

    /**
     * @return Last update sequence.
     */
    public long lastUpdateSequence() {
        lock.writeLock().lock();

        try {
            return updateSeq.incrementAndGet();
        }
        finally {
            lock.writeLock().unlock();
        }
    }

    /** {@inheritDoc} */
    @Override public GridDhtPartitionFullMap partitionMap(boolean onlyActive) {
        lock.readLock().lock();

        try {
            assert node2part != null && node2part.valid() : "Invalid node2part [node2part: " + node2part +
                ", locNodeId=" + cctx.localNodeId() + ", gridName=" + cctx.gridName() + ']';

            GridDhtPartitionFullMap m = node2part;

            return new GridDhtPartitionFullMap(m.nodeId(), m.nodeOrder(), m.updateSequence(), m, onlyActive);
        }
        finally {
            lock.readLock().unlock();
        }
    }

    /** {@inheritDoc} */
    @SuppressWarnings({"MismatchedQueryAndUpdateOfCollection"})
    @Nullable @Override public GridDhtPartitionMap2 update(@Nullable GridDhtPartitionExchangeId exchId,
        GridDhtPartitionFullMap partMap,
        Map<Integer, Long> cntrMap) {
        if (log.isDebugEnabled())
            log.debug("Updating full partition map [exchId=" + exchId + ", parts=" + fullMapString() + ']');

        lock.writeLock().lock();

        try {
            if (exchId != null && lastExchangeId != null && lastExchangeId.compareTo(exchId) >= 0) {
                if (log.isDebugEnabled())
                    log.debug("Stale exchange id for full partition map update (will ignore) [lastExchId=" +
                        lastExchangeId + ", exchId=" + exchId + ']');

                return null;
            }

            if (node2part != null && node2part.compareTo(partMap) >= 0) {
                if (log.isDebugEnabled())
                    log.debug("Stale partition map for full partition map update (will ignore) [lastExchId=" +
                        lastExchangeId + ", exchId=" + exchId + ", curMap=" + node2part + ", newMap=" + partMap + ']');

                return null;
            }

            updateSeq.incrementAndGet();

            if (exchId != null)
                lastExchangeId = exchId;

            if (node2part != null) {
                for (GridDhtPartitionMap2 part : node2part.values()) {
                    GridDhtPartitionMap2 newPart = partMap.get(part.nodeId());

                    // If for some nodes current partition has a newer map,
                    // then we keep the newer value.
                    if (newPart != null && newPart.updateSequence() < part.updateSequence()) {
                        if (log.isDebugEnabled())
                            log.debug("Overriding partition map in full update map [exchId=" + exchId + ", curPart=" +
                                mapString(part) + ", newPart=" + mapString(newPart) + ']');

                        partMap.put(part.nodeId(), part);
                    }
                }

                for (Iterator<UUID> it = partMap.keySet().iterator(); it.hasNext(); ) {
                    UUID nodeId = it.next();

                    if (!cctx.discovery().alive(nodeId)) {
                        if (log.isDebugEnabled())
                            log.debug("Removing left node from full map update [nodeId=" + nodeId + ", partMap=" +
                                partMap + ']');

                        it.remove();
                    }
                }
            }

            node2part = partMap;

            Map<Integer, Set<UUID>> p2n = new HashMap<>();

            for (Map.Entry<UUID, GridDhtPartitionMap2> e : partMap.entrySet()) {
                for (Integer p : e.getValue().keySet()) {
                    Set<UUID> ids = p2n.get(p);

                    if (ids == null)
                        // Initialize HashSet to size 3 in anticipation that there won't be
                        // more than 3 nodes per partitions.
                        p2n.put(p, ids = U.newHashSet(3));

                    ids.add(e.getKey());
                }
            }

            part2node = p2n;

            if (cntrMap != null)
                this.cntrMap = new HashMap<>(cntrMap);

            consistencyCheck();

            if (log.isDebugEnabled())
                log.debug("Partition map after full update: " + fullMapString());

            return null;
        }
        finally {
            lock.writeLock().unlock();
        }
    }

    /** {@inheritDoc} */
    @SuppressWarnings({"MismatchedQueryAndUpdateOfCollection"})
    @Nullable @Override public GridDhtPartitionMap2 update(@Nullable GridDhtPartitionExchangeId exchId,
        GridDhtPartitionMap2 parts,
        Map<Integer, Long> cntrMap) {
        if (log.isDebugEnabled())
            log.debug("Updating single partition map [exchId=" + exchId + ", parts=" + mapString(parts) + ']');

        if (!cctx.discovery().alive(parts.nodeId())) {
            if (log.isDebugEnabled())
                log.debug("Received partition update for non-existing node (will ignore) [exchId=" + exchId +
                    ", parts=" + parts + ']');

            return null;
        }

        lock.writeLock().lock();

        try {
            if (stopping)
                return null;

            if (lastExchangeId != null && exchId != null && lastExchangeId.compareTo(exchId) > 0) {
                if (log.isDebugEnabled())
                    log.debug("Stale exchange id for single partition map update (will ignore) [lastExchId=" +
                        lastExchangeId + ", exchId=" + exchId + ']');

                return null;
            }

            if (exchId != null)
                lastExchangeId = exchId;

            if (node2part == null)
                // Create invalid partition map.
                node2part = new GridDhtPartitionFullMap();

            GridDhtPartitionMap2 cur = node2part.get(parts.nodeId());

            if (cur != null && cur.updateSequence() >= parts.updateSequence()) {
                if (log.isDebugEnabled())
                    log.debug("Stale update sequence for single partition map update (will ignore) [exchId=" + exchId +
                        ", curSeq=" + cur.updateSequence() + ", newSeq=" + parts.updateSequence() + ']');

                return null;
            }

            long updateSeq = this.updateSeq.incrementAndGet();

            node2part = new GridDhtPartitionFullMap(node2part, updateSeq);

            boolean changed = false;

            if (cur == null || !cur.equals(parts))
                changed = true;

            node2part.put(parts.nodeId(), parts);

            part2node = new HashMap<>(part2node);

            // Add new mappings.
            for (Integer p : parts.keySet()) {
                Set<UUID> ids = part2node.get(p);

                if (ids == null)
                    // Initialize HashSet to size 3 in anticipation that there won't be
                    // more than 3 nodes per partition.
                    part2node.put(p, ids = U.newHashSet(3));

                changed |= ids.add(parts.nodeId());
            }

            // Remove obsolete mappings.
            if (cur != null) {
                for (Integer p : F.view(cur.keySet(), F0.notIn(parts.keySet()))) {
                    Set<UUID> ids = part2node.get(p);

                    if (ids != null)
                        changed |= ids.remove(parts.nodeId());
                }
            }

            if (cntrMap != null) {
                for (Map.Entry<Integer, Long> e : cntrMap.entrySet()) {
                    Long cntr = this.cntrMap.get(e.getKey());

                    if (cntr == null || cntr < e.getValue())
                        this.cntrMap.put(e.getKey(), e.getValue());
                }
            }

            consistencyCheck();

            if (log.isDebugEnabled())
                log.debug("Partition map after single update: " + fullMapString());

            return changed ? localPartitionMap() : null;
        }
        finally {
            lock.writeLock().unlock();
        }
    }

    /** {@inheritDoc} */
    @Override public boolean detectLostPartitions(DiscoveryEvent discoEvt) {
        assert false : "detectLostPartitions should never be called on client topology";

        return false;
    }

    /** {@inheritDoc} */
    @Override public void resetLostPartitions() {
        assert false : "resetLostPartitions should never be called on client topology";
    }

    /** {@inheritDoc} */
    @Override public Collection<Integer> lostPartitions() {
        assert false : "lostPartitions should never be called on client topology";

        return Collections.emptyList();
    }

    /**
     * Updates value for single partition.
     *
     * @param p Partition.
     * @param nodeId Node ID.
     * @param state State.
     * @param updateSeq Update sequence.
     */
    @SuppressWarnings({"MismatchedQueryAndUpdateOfCollection"})
    private void updateLocal(int p, UUID nodeId, GridDhtPartitionState state, long updateSeq) {
        assert lock.isWriteLockedByCurrentThread();
        assert nodeId.equals(cctx.localNodeId());

        // In case if node joins, get topology at the time of joining node.
        ClusterNode oldest = CU.oldestAliveCacheServerNode(cctx, topVer);

        // If this node became the oldest node.
        if (oldest.id().equals(cctx.localNodeId())) {
            long seq = node2part.updateSequence();

            if (seq != updateSeq) {
                if (seq > updateSeq) {
                    if (this.updateSeq.get() < seq) {
                        // Update global counter if necessary.
                        boolean b = this.updateSeq.compareAndSet(this.updateSeq.get(), seq + 1);

                        assert b : "Invalid update sequence [updateSeq=" + updateSeq + ", seq=" + seq +
                            ", curUpdateSeq=" + this.updateSeq.get() + ", node2part=" + node2part.toFullString() + ']';

                        updateSeq = seq + 1;
                    }
                    else
                        updateSeq = seq;
                }

                node2part.updateSequence(updateSeq);
            }
        }

        GridDhtPartitionMap2 map = node2part.get(nodeId);

        if (map == null)
            node2part.put(nodeId, map = new GridDhtPartitionMap2(nodeId, updateSeq, topVer,
                Collections.<Integer, GridDhtPartitionState>emptyMap(), false));

        map.updateSequence(updateSeq, topVer);

        map.put(p, state);

        Set<UUID> ids = part2node.get(p);

        if (ids == null)
            part2node.put(p, ids = U.newHashSet(3));

        ids.add(nodeId);
    }

    /**
     * @param nodeId Node to remove.
     */
    private void removeNode(UUID nodeId) {
        assert nodeId != null;
        assert lock.writeLock().isHeldByCurrentThread();

        ClusterNode oldest = CU.oldestAliveCacheServerNode(cctx, topVer);

        ClusterNode loc = cctx.localNode();

        if (node2part != null) {
            if (oldest.equals(loc) && !node2part.nodeId().equals(loc.id())) {
                updateSeq.setIfGreater(node2part.updateSequence());

                node2part = new GridDhtPartitionFullMap(loc.id(), loc.order(), updateSeq.incrementAndGet(),
                    node2part, false);
            }
            else
                node2part = new GridDhtPartitionFullMap(node2part, node2part.updateSequence());

            part2node = new HashMap<>(part2node);

            GridDhtPartitionMap2 parts = node2part.remove(nodeId);

            if (parts != null) {
                for (Integer p : parts.keySet()) {
                    Set<UUID> nodeIds = part2node.get(p);

                    if (nodeIds != null) {
                        nodeIds.remove(nodeId);

                        if (nodeIds.isEmpty())
                            part2node.remove(p);
                    }
                }
            }

            consistencyCheck();
        }
    }

    /** {@inheritDoc} */
    @Override public boolean own(GridDhtLocalPartition part) {
        assert false : "Client topology should never own a partition: " + part;

        return false;
    }

    /** {@inheritDoc} */
    @Override public void onEvicted(GridDhtLocalPartition part, boolean updateSeq) {
        assert updateSeq || lock.isWriteLockedByCurrentThread();

        lock.writeLock().lock();

        try {
            if (stopping)
                return;

            assert part.state() == EVICTED;

            long seq = updateSeq ? this.updateSeq.incrementAndGet() : this.updateSeq.get();

            updateLocal(part.id(), cctx.localNodeId(), part.state(), seq);

            consistencyCheck();
        }
        finally {
            lock.writeLock().unlock();
        }
    }

    /** {@inheritDoc} */
    @Nullable @Override public GridDhtPartitionMap2 partitions(UUID nodeId) {
        lock.readLock().lock();

        try {
            return node2part.get(nodeId);
        }
        finally {
            lock.readLock().unlock();
        }
    }

    /** {@inheritDoc} */
<<<<<<< HEAD
    @Override public boolean setOwners(int p, Set<UUID> owners, boolean skipUpdateSeq) {
        lock.writeLock().lock();

        try {
            for (Map.Entry<UUID, GridDhtPartitionMap2> e : node2part.entrySet()) {
                if (!e.getValue().containsKey(p))
                    continue;

                if (e.getValue().get(p) == OWNING && !owners.contains(e.getKey())) {
                    e.getValue().put(p, MOVING);

                    if (!skipUpdateSeq) {
                        updateSeq.incrementAndGet();

                        skipUpdateSeq = true;
                    }
                }
                else if (owners.contains(e.getKey()))
                    e.getValue().put(p, OWNING);
            }

            part2node.put(p, owners);

            return skipUpdateSeq;
        }
        finally {
            lock.writeLock().unlock();
        }
    }

    /** {@inheritDoc} */
    @Override public Map<Integer, Long> updateCounters() {
=======
    @Override public Map<Integer, Long> updateCounters(boolean skipZeros) {
>>>>>>> 9326f9a5
        lock.readLock().lock();

        try {
            if (skipZeros) {
                Map<Integer, Long> res = U.newHashMap(cntrMap.size());

                for (Map.Entry<Integer, Long> e : cntrMap.entrySet()) {
                    if (!e.getValue().equals(ZERO))
                        res.put(e.getKey(), e.getValue());
                }

                return res;
            }
            else
                return new HashMap<>(cntrMap);
        }
        finally {
            lock.readLock().unlock();
        }
    }

    /** {@inheritDoc} */
    @Override public boolean rebalanceFinished(AffinityTopologyVersion topVer) {
        assert false : "Should not be called on non-affinity node";

        return false;
    }

    /** {@inheritDoc} */
    @Override public void printMemoryStats(int threshold) {
        X.println(">>>  Cache partition topology stats [grid=" + cctx.gridName() + ", cacheId=" + cacheId + ']');
    }

    /**
     * @param p Partition.
     * @param nodeId Node ID.
     * @param match State to match.
     * @param matches Additional states.
     * @return Filter for owners of this partition.
     */
    private boolean hasState(final int p, @Nullable UUID nodeId, final GridDhtPartitionState match,
        final GridDhtPartitionState... matches) {
        if (nodeId == null)
            return false;

        GridDhtPartitionMap2 parts = node2part.get(nodeId);

        // Set can be null if node has been removed.
        if (parts != null) {
            GridDhtPartitionState state = parts.get(p);

            if (state == match)
                return true;

            if (matches != null && matches.length > 0)
                for (GridDhtPartitionState s : matches)
                    if (state == s)
                        return true;
        }

        return false;
    }

    /**
     * Checks consistency after all operations.
     */
    private void consistencyCheck() {
        if (CONSISTENCY_CHECK) {
            assert lock.writeLock().isHeldByCurrentThread();

            if (node2part == null)
                return;

            for (Map.Entry<UUID, GridDhtPartitionMap2> e : node2part.entrySet()) {
                for (Integer p : e.getValue().keySet()) {
                    Set<UUID> nodeIds = part2node.get(p);

                    assert nodeIds != null : "Failed consistency check [part=" + p + ", nodeId=" + e.getKey() + ']';
                    assert nodeIds.contains(e.getKey()) : "Failed consistency check [part=" + p + ", nodeId=" +
                        e.getKey() + ", nodeIds=" + nodeIds + ']';
                }
            }

            for (Map.Entry<Integer, Set<UUID>> e : part2node.entrySet()) {
                for (UUID nodeId : e.getValue()) {
                    GridDhtPartitionMap2 map = node2part.get(nodeId);

                    assert map != null : "Failed consistency check [part=" + e.getKey() + ", nodeId=" + nodeId + ']';
                    assert map.containsKey(e.getKey()) : "Failed consistency check [part=" + e.getKey() +
                        ", nodeId=" + nodeId + ']';
                }
            }
        }
    }
}<|MERGE_RESOLUTION|>--- conflicted
+++ resolved
@@ -904,7 +904,6 @@
     }
 
     /** {@inheritDoc} */
-<<<<<<< HEAD
     @Override public boolean setOwners(int p, Set<UUID> owners, boolean skipUpdateSeq) {
         lock.writeLock().lock();
 
@@ -936,10 +935,7 @@
     }
 
     /** {@inheritDoc} */
-    @Override public Map<Integer, Long> updateCounters() {
-=======
     @Override public Map<Integer, Long> updateCounters(boolean skipZeros) {
->>>>>>> 9326f9a5
         lock.readLock().lock();
 
         try {
