--- conflicted
+++ resolved
@@ -281,11 +281,7 @@
         long updateSeq = this.updateSeq.incrementAndGet();
 
         // If this is the oldest node.
-<<<<<<< HEAD
-        if (oldest.id().equals(loc.id())) {
-=======
         if (oldest.id().equals(loc.id()) || exchFut.dynamicCacheStarted(cacheId)) {
->>>>>>> 3762b0dd
             if (node2part == null) {
                 node2part = new GridDhtPartitionFullMap(oldest.id(), oldest.order(), updateSeq);
 
