--- conflicted
+++ resolved
@@ -58,10 +58,7 @@
 import org.apache.ignite.internal.binary.streams.BinaryInputStream;
 import org.apache.ignite.internal.binary.streams.BinaryOffheapInputStream;
 import org.apache.ignite.internal.managers.eventstorage.GridLocalEventListener;
-<<<<<<< HEAD
 import org.apache.ignite.internal.processors.affinity.AffinityTopologyVersion;
-=======
->>>>>>> 44cf1d21
 import org.apache.ignite.internal.processors.cache.CacheObject;
 import org.apache.ignite.internal.processors.cache.CacheObjectContext;
 import org.apache.ignite.internal.processors.cache.GridCacheContext;
@@ -99,23 +96,7 @@
 public class CacheObjectBinaryProcessorImpl extends IgniteCacheObjectProcessorImpl implements
     CacheObjectBinaryProcessor {
     /** */
-<<<<<<< HEAD
-    public static final IgniteProductVersion BINARY_CFG_CHECK_SINCE = IgniteProductVersion.fromString("1.5.7");
-
-    /** */
-    private final CountDownLatch startLatch = new CountDownLatch(1);
-
-    /** */
-    private final boolean clientNode;
-
-    /** */
-    private volatile IgniteCacheProxy<BinaryMetadataKey, BinaryMetadata> metaDataCache;
-
-    /** */
-    private final ConcurrentHashMap8<Integer, BinaryTypeImpl> clientMetaDataCache;
-=======
     private volatile boolean discoveryStarted;
->>>>>>> 44cf1d21
 
     /** */
     private BinaryContext binaryCtx;
@@ -548,39 +529,11 @@
     /** {@inheritDoc} */
     @SuppressWarnings("unchecked")
     @Override public Collection<BinaryType> metadata() throws BinaryObjectException {
-<<<<<<< HEAD
-        if (clientNode)
-            return F.viewReadOnly(clientMetaDataCache.values(), new IgniteClosure<BinaryTypeImpl, BinaryType>() {
-                @Override public BinaryType apply(BinaryTypeImpl meta) {
-                    return meta;
-                }
-            });
-        else {
-            try {
-                Iterator<Cache.Entry<Object, Object>> it =
-                    metaDataCache.delegate().scanIterator(false, MetaDataPredicate.INSTANCE);
-
-                Collection<BinaryType> res = new ArrayList<>();
-
-                while (it.hasNext()) {
-                    Cache.Entry<Object, Object> e = it.next();
-
-                    res.add(((BinaryMetadata)e.getValue()).wrap(binaryCtx));
-                }
-
-                return res;
-            }
-            catch (IgniteCheckedException e) {
-                throw new BinaryObjectException(e);
-            }
-        }
-=======
         return F.viewReadOnly(metadataLocCache.values(), new IgniteClosure<BinaryMetadataHolder, BinaryType>() {
             @Override public BinaryType apply(BinaryMetadataHolder metaHolder) {
                 return metaHolder.metadata().wrap(binaryCtx);
             }
         });
->>>>>>> 44cf1d21
     }
 
     /** {@inheritDoc} */
@@ -875,19 +828,9 @@
     @Override public void onGridDataReceived(GridDiscoveryData data) {
         Map<Integer, BinaryMetadataHolder> receivedData = (Map<Integer, BinaryMetadataHolder>) data.commonData();
 
-<<<<<<< HEAD
-        /** */
-        static MetaDataPredicate INSTANCE = new MetaDataPredicate();
-
-        /** {@inheritDoc} */
-        @Override public boolean apply(Object key, Object val) {
-            return key instanceof BinaryMetadataKey;
-        }
-=======
         if (receivedData != null) {
             for (Map.Entry<Integer, BinaryMetadataHolder> e : receivedData.entrySet()) {
                 BinaryMetadataHolder holder = e.getValue();
->>>>>>> 44cf1d21
 
                 metadataLocCache.put(e.getKey(), new BinaryMetadataHolder(holder.metadata(), holder.pendingVersion(), holder.pendingVersion()));
             }
