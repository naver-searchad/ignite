--- conflicted
+++ resolved
@@ -89,14 +89,9 @@
      * @param cp Message to copy from.
      * @param parts Partitions.
      */
-<<<<<<< HEAD
     GridDhtPartitionDemandMessage(GridDhtPartitionDemandMessage cp, Collection<Integer> parts,
         Map<Integer, Long> partsCntrs) {
-        cacheId = cp.cacheId;
-=======
-    GridDhtPartitionDemandMessage(GridDhtPartitionDemandMessage cp, Collection<Integer> parts, Map<Integer, Long> partsCntrs) {
         grpId = cp.grpId;
->>>>>>> db7a809c
         updateSeq = cp.updateSeq;
         topic = cp.topic;
         timeout = cp.timeout;
