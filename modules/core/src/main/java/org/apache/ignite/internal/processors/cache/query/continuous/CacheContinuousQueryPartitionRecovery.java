/*
 * Licensed to the Apache Software Foundation (ASF) under one or more
 * contributor license agreements.  See the NOTICE file distributed with
 * this work for additional information regarding copyright ownership.
 * The ASF licenses this file to You under the Apache License, Version 2.0
 * (the "License"); you may not use this file except in compliance with
 * the License.  You may obtain a copy of the License at
 *
 *      http://www.apache.org/licenses/LICENSE-2.0
 *
 * Unless required by applicable law or agreed to in writing, software
 * distributed under the License is distributed on an "AS IS" BASIS,
 * WITHOUT WARRANTIES OR CONDITIONS OF ANY KIND, either express or implied.
 * See the License for the specific language governing permissions and
 * limitations under the License.
 */

package org.apache.ignite.internal.processors.cache.query.continuous;

import java.util.ArrayList;
import java.util.Collection;
import java.util.Collections;
import java.util.Iterator;
import java.util.List;
import java.util.Map;
import java.util.TreeMap;
import javax.cache.event.CacheEntryEvent;
import org.apache.ignite.IgniteCache;
import org.apache.ignite.IgniteLogger;
import org.apache.ignite.internal.processors.affinity.AffinityTopologyVersion;
import org.apache.ignite.internal.processors.cache.GridCacheContext;
import org.apache.ignite.internal.util.typedef.F;
import org.apache.ignite.internal.util.typedef.internal.LT;
import org.apache.ignite.spi.communication.tcp.TestDebugLog;
import org.jetbrains.annotations.Nullable;

import static org.apache.ignite.internal.processors.cache.query.continuous.CacheContinuousQueryHandler.LSNR_MAX_BUF_SIZE;

/**
 *
 */
class CacheContinuousQueryPartitionRecovery {
    /** Event which means hole in sequence. */
    private static final CacheContinuousQueryEntry HOLE;

    static  {
        HOLE = new CacheContinuousQueryEntry();

        HOLE.markFiltered();
    }

    /** */
    private final static int MAX_BUFF_SIZE = LSNR_MAX_BUF_SIZE;

    /** */
    private IgniteLogger log;

    /** */
    private long lastFiredEvt;

    /** */
    private AffinityTopologyVersion curTop = AffinityTopologyVersion.NONE;

    /** */
    private final TreeMap<Long, CacheContinuousQueryEntry> pendingEvts = new TreeMap<>();

    /**
     * @param log Logger.
     * @param topVer Topology version.
     * @param initCntr Update counters.
     */
    CacheContinuousQueryPartitionRecovery(IgniteLogger log, AffinityTopologyVersion topVer, @Nullable Long initCntr) {
        this.log = log;

        if (initCntr != null) {
            assert topVer.topologyVersion() > 0 : topVer;

            this.lastFiredEvt = initCntr;

            curTop = topVer;
        }
    }

    /**
     * Resets cached topology.
     */
    void resetTopologyCache() {
        curTop = AffinityTopologyVersion.NONE;
    }

    /**
     * Add continuous entry.
     *
     * @param cctx Cache context.
     * @param cache Cache.
     * @param entry Cache continuous query entry.
     * @return Collection entries which will be fired. This collection should contains only non-filtered events.
     */
    <K, V> Collection<CacheEntryEvent<? extends K, ? extends V>> collectEntries(
        CacheContinuousQueryEntry entry,
        GridCacheContext cctx,
        IgniteCache cache
    ) {
        assert entry != null;

        if (entry.topologyVersion() == null) { // Possible if entry is sent from old node.
            assert entry.updateCounter() == 0L : entry;

            return F.<CacheEntryEvent<? extends K, ? extends V>>
                asList(new CacheContinuousQueryEvent<K, V>(cache, cctx, entry));
        }

        List<CacheEntryEvent<? extends K, ? extends V>> entries;

        synchronized (pendingEvts) {
            if (log.isDebugEnabled()) {
                log.debug("Handling event [lastFiredEvt=" + lastFiredEvt +
                    ", curTop=" + curTop +
                    ", entUpdCnt=" + entry.updateCounter() +
                    ", partId=" + entry.partition() +
                    ", pendingEvts=" + pendingEvts + ']');
            }

            // Received first event.
            if (curTop == AffinityTopologyVersion.NONE) {
                lastFiredEvt = entry.updateCounter();

                TestDebugLog.addEntryMessage(entry.partition(),
                    entry.updateCounter(),
                    "collect first cntr=" + entry.updateCounter() + " topVer=" + entry.topologyVersion());

                curTop = entry.topologyVersion();

                if (log.isDebugEnabled()) {
                    log.debug("First event [lastFiredEvt=" + lastFiredEvt +
                        ", curTop=" + curTop +
                        ", entUpdCnt=" + entry.updateCounter() +
                        ", partId=" + entry.partition() + ']');
                }

                return !entry.isFiltered() ?
                    F.<CacheEntryEvent<? extends K, ? extends V>>
                        asList(new CacheContinuousQueryEvent<K, V>(cache, cctx, entry)) :
                    Collections.<CacheEntryEvent<? extends K, ? extends V>>emptyList();
            }

            if (curTop.compareTo(entry.topologyVersion()) < 0) {
                if (entry.updateCounter() == 1L && !entry.isBackup()) {
                    entries = new ArrayList<>(pendingEvts.size());

                    for (CacheContinuousQueryEntry evt : pendingEvts.values()) {
                        if (evt != HOLE && !evt.isFiltered())
                            entries.add(new CacheContinuousQueryEvent<K, V>(cache, cctx, evt));
                    }

                    pendingEvts.clear();

                    curTop = entry.topologyVersion();

                    lastFiredEvt = entry.updateCounter();

                    TestDebugLog.addEntryMessage(entry.partition(),
                        entry.updateCounter(),
                        "collect for lost topVer cntr=" + entry.updateCounter() + " topVer=" + entry.topologyVersion());

                    if (!entry.isFiltered())
                        entries.add(new CacheContinuousQueryEvent<K, V>(cache, cctx, entry));

                    if (log.isDebugEnabled())
                        log.debug("Partition was lost [lastFiredEvt=" + lastFiredEvt +
                            ", curTop=" + curTop +
                            ", entUpdCnt=" + entry.updateCounter() +
                            ", partId=" + entry.partition() +
                            ", pendingEvts=" + pendingEvts + ']');

                    return entries;
                }

                curTop = entry.topologyVersion();
            }

            // Check duplicate.
            if (entry.updateCounter() > lastFiredEvt) {
                TestDebugLog.addEntryMessage(entry.partition(),
                    entry.updateCounter(),
                    "add event last=" + lastFiredEvt +
                        " cntr=" + entry.updateCounter() +
                        " key=" + (entry.isFiltered() ? "filtered" : entry.key().value(cctx.cacheObjectContext(), false))  +
                        " val=" + (entry.isFiltered() ? "filtered" : entry.value().value(cctx.cacheObjectContext(), false))  +
                        " topVer=" + entry.topologyVersion());

                pendingEvts.put(entry.updateCounter(), entry);
            }
            else {
                if (log.isDebugEnabled())
                    log.debug("Skip duplicate continuous query message: " + entry);

                TestDebugLog.addEntryMessage(entry.partition(),
                    entry.updateCounter(),
                    "skip duplicate last=" + lastFiredEvt +
                        " cntr=" + entry.updateCounter() +
                        " key=" + (entry.isFiltered() ? "filtered" : entry.key().value(cctx.cacheObjectContext(), false))  +
                        " val=" + (entry.isFiltered() ? "filtered" : entry.value().value(cctx.cacheObjectContext(), false))  +
                        " topVer=" + entry.topologyVersion());

                return Collections.emptyList();
            }

            if (pendingEvts.isEmpty()) {
                if (log.isDebugEnabled()) {
                    log.debug("Nothing sent to listener [lastFiredEvt=" + lastFiredEvt +
                        ", curTop=" + curTop +
                        ", entUpdCnt=" + entry.updateCounter() +
                        ", partId=" + entry.partition() + ']');
                }

                return Collections.emptyList();
            }

            Iterator<Map.Entry<Long, CacheContinuousQueryEntry>> iter = pendingEvts.entrySet().iterator();

            entries = new ArrayList<>();

            if (pendingEvts.size() >= MAX_BUFF_SIZE) {
                if (log.isDebugEnabled()) {
                    log.debug("Pending events reached max of buffer size [lastFiredEvt=" + lastFiredEvt +
                        ", curTop=" + curTop +
                        ", entUpdCnt=" + entry.updateCounter() +
                        ", partId=" + entry.partition() +
                        ", pendingEvts=" + pendingEvts + ']');
                }

                LT.warn(log, "Pending events reached max of buffer size [cache=" + cctx.name() +
                    ", bufSize=" + MAX_BUFF_SIZE +
                    ", partId=" + entry.partition() + ']');

                for (int i = 0; i < MAX_BUFF_SIZE - (MAX_BUFF_SIZE / 10); i++) {
                    Map.Entry<Long, CacheContinuousQueryEntry> e = iter.next();

                    if (e.getValue() != HOLE && !e.getValue().isFiltered())
                        entries.add(new CacheContinuousQueryEvent<K, V>(cache, cctx, e.getValue()));

                    lastFiredEvt = e.getKey();

                    iter.remove();
                }
            }
            else {
<<<<<<< HEAD
                boolean skip = false;
=======
                boolean skippedFiltered = false;
>>>>>>> ff0a2dd8

                while (iter.hasNext()) {
                    Map.Entry<Long, CacheContinuousQueryEntry> e = iter.next();

                    CacheContinuousQueryEntry pending = e.getValue();

                    long filtered = pending.filteredCount();

                    boolean fire = e.getKey() == lastFiredEvt + 1;;

                    if (!fire && filtered > 0)
                        fire = e.getKey() - filtered <= lastFiredEvt + 1;

                    if (fire) {
                        TestDebugLog.addEntryMessage(entry.partition(),
                            entry.updateCounter(),
                            "process last=" + lastFiredEvt +
                                " cntr=" + e.getKey() +
                                " key=" + (pending.isFiltered() ? "filtered" : pending.key().value(cctx.cacheObjectContext(), false))  +
                                " val=" + (pending.isFiltered() ? "filtered" : pending.value().value(cctx.cacheObjectContext(), false))  +
                                " topVer=" + e.getValue().topologyVersion() +
                                " f=" + pending.filteredCount());

                        lastFiredEvt = e.getKey();

                        if (e.getValue() != HOLE && !e.getValue().isFiltered())
                            entries.add(new CacheContinuousQueryEvent<K, V>(cache, cctx, e.getValue()));

                        iter.remove();
                    }
<<<<<<< HEAD
                    else if (!pending.isFiltered()) {
                        skip = true;

                        TestDebugLog.addEntryMessage(entry.partition(),
                            entry.updateCounter(),
                            "stop process last=" + lastFiredEvt + " cntr=" + e.getKey() + " topVer=" + e.getValue().topologyVersion() + " f=" + pending.filteredCount());

                        break;
                    }
                }

                if (skip)
=======
                    else {
                        if (pending.isFiltered())
                            skippedFiltered = true;
                        else
                            break;
                    }
                }

                if (skippedFiltered)
>>>>>>> ff0a2dd8
                    pendingEvts.headMap(lastFiredEvt).clear();
            }
        }

        if (log.isDebugEnabled()) {
            log.debug("Will send to listener the following events [entries=" + entries +
                ", lastFiredEvt=" + lastFiredEvt +
                ", curTop=" + curTop +
                ", entUpdCnt=" + entry.updateCounter() +
                ", partId=" + entry.partition() +
                ", pendingEvts=" + pendingEvts + ']');
        }

        return entries;
    }
}<|MERGE_RESOLUTION|>--- conflicted
+++ resolved
@@ -246,11 +246,7 @@
                 }
             }
             else {
-<<<<<<< HEAD
-                boolean skip = false;
-=======
                 boolean skippedFiltered = false;
->>>>>>> ff0a2dd8
 
                 while (iter.hasNext()) {
                     Map.Entry<Long, CacheContinuousQueryEntry> e = iter.next();
@@ -281,30 +277,20 @@
 
                         iter.remove();
                     }
-<<<<<<< HEAD
-                    else if (!pending.isFiltered()) {
-                        skip = true;
-
-                        TestDebugLog.addEntryMessage(entry.partition(),
-                            entry.updateCounter(),
-                            "stop process last=" + lastFiredEvt + " cntr=" + e.getKey() + " topVer=" + e.getValue().topologyVersion() + " f=" + pending.filteredCount());
-
-                        break;
-                    }
-                }
-
-                if (skip)
-=======
                     else {
                         if (pending.isFiltered())
                             skippedFiltered = true;
-                        else
+                        else {
+                            TestDebugLog.addEntryMessage(entry.partition(),
+                                entry.updateCounter(),
+                                "stop process last=" + lastFiredEvt + " cntr=" + e.getKey() + " topVer=" + e.getValue().topologyVersion() + " f=" + pending.filteredCount());
+
                             break;
+                        }
                     }
                 }
 
                 if (skippedFiltered)
->>>>>>> ff0a2dd8
                     pendingEvts.headMap(lastFiredEvt).clear();
             }
         }
