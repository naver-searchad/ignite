--- conflicted
+++ resolved
@@ -67,8 +67,7 @@
 @IgniteSpiMultipleInstancesSupport(true)
 @IgniteSpiConsistencyChecked(optional = false)
 @IgnoreIfPeerClassLoadingDisabled
-<<<<<<< HEAD
-public class LocalDeploymentSpi extends IgniteSpiAdapter implements DeploymentSpi, LocalDeploymentSpiMBean {
+public class LocalDeploymentSpi extends IgniteSpiAdapter implements DeploymentSpi {
     /** Enables additional check for resource name on resources removal. */
     public static final String IGNITE_DEPLOYMENT_ADDITIONAL_CHECK = "IGNITE.DEPLOYMENT.ADDITIONAL.CHECK";
 
@@ -76,9 +75,6 @@
     private static final boolean ENABLE_IGNITE_DEPLOYMENT_ADDITIONAL_CHECK =
         IgniteSystemProperties.getBoolean(IGNITE_DEPLOYMENT_ADDITIONAL_CHECK);
 
-=======
-public class LocalDeploymentSpi extends IgniteSpiAdapter implements DeploymentSpi {
->>>>>>> 86c40587
     /** */
     @SuppressWarnings({"FieldAccessedSynchronizedAndUnsynchronized"})
     @LoggerResource
