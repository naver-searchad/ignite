/*
 * Licensed to the Apache Software Foundation (ASF) under one or more
 * contributor license agreements.  See the NOTICE file distributed with
 * this work for additional information regarding copyright ownership.
 * The ASF licenses this file to You under the Apache License, Version 2.0
 * (the "License"); you may not use this file except in compliance with
 * the License.  You may obtain a copy of the License at
 *
 *      http://www.apache.org/licenses/LICENSE-2.0
 *
 * Unless required by applicable law or agreed to in writing, software
 * distributed under the License is distributed on an "AS IS" BASIS,
 * WITHOUT WARRANTIES OR CONDITIONS OF ANY KIND, either express or implied.
 * See the License for the specific language governing permissions and
 * limitations under the License.
 */

package org.apache.ignite.internal.processors.cache.distributed.dht;

import java.nio.ByteBuffer;
import java.util.ArrayList;
import java.util.List;
import java.util.UUID;

import org.apache.ignite.IgniteCheckedException;
import org.apache.ignite.cluster.ClusterNode;
import org.apache.ignite.internal.GridDirectTransient;
import org.apache.ignite.internal.managers.discovery.GridDiscoveryManager;
import org.apache.ignite.internal.processors.affinity.AffinityTopologyVersion;
import org.apache.ignite.internal.processors.cache.GridCacheGroupIdMessage;
import org.apache.ignite.internal.processors.cache.GridCacheSharedContext;
import org.apache.ignite.internal.util.typedef.internal.S;
import org.apache.ignite.internal.util.typedef.internal.U;
import org.apache.ignite.plugin.extensions.communication.MessageReader;
import org.apache.ignite.plugin.extensions.communication.MessageWriter;
import org.jetbrains.annotations.NotNull;

/**
 * Affinity assignment response.
 */
public class GridDhtAffinityAssignmentResponse extends GridCacheGroupIdMessage {
    /** */
    private static final long serialVersionUID = 0L;

    /** */
    private long futId;

    /** Topology version. */
    private AffinityTopologyVersion topVer;

    /** */
    @GridDirectTransient
    private List<List<UUID>> affAssignmentIds;

    /** */
    private byte[] affAssignmentIdsBytes;

    /** */
    @GridDirectTransient
    private List<List<UUID>> idealAffAssignment;

    /** Affinity assignment bytes. */
    private byte[] idealAffAssignmentBytes;

    /**
     * Empty constructor.
     */
    public GridDhtAffinityAssignmentResponse() {
        // No-op.
    }

    /**
<<<<<<< HEAD
     * @param grpId Cache group ID.
     * @param topVer Topology version.
     * @param affAssignment Affinity assignment.
     */
    public GridDhtAffinityAssignmentResponse(int grpId,
        @NotNull AffinityTopologyVersion topVer,
        List<List<ClusterNode>> affAssignment) {
        this.grpId = grpId;
=======
     * @param futId Future ID.
     * @param cacheId Cache ID.
     * @param topVer Topology version.
     * @param affAssignment Affinity assignment.
     */
    public GridDhtAffinityAssignmentResponse(
        long futId,
        int cacheId,
        @NotNull AffinityTopologyVersion topVer,
        List<List<ClusterNode>> affAssignment) {
        this.futId = futId;
        this.cacheId = cacheId;
>>>>>>> d24b08b6
        this.topVer = topVer;

        affAssignmentIds = ids(affAssignment);
    }

    /**
     * @return Future ID.
     */
    public long futureId() {
        return futId;
    }

    /** {@inheritDoc} */
    @Override public boolean partitionExchangeMessage() {
        return true;
    }

    /**
     * @return Topology version.
     */
    @Override public AffinityTopologyVersion topologyVersion() {
        return topVer;
    }

    /**
     * @param disco Discovery manager.
     * @return Affinity assignment.
     */
    public List<List<ClusterNode>> affinityAssignment(GridDiscoveryManager disco) {
        if (affAssignmentIds != null)
            return nodes(disco, affAssignmentIds);

        return null;
    }

    /**
     * @param disco Discovery manager.
     * @return Ideal affinity assignment.
     */
    public List<List<ClusterNode>> idealAffinityAssignment(GridDiscoveryManager disco) {
        return nodes(disco, idealAffAssignment);
    }

    /**
     * @param disco Discovery manager.
     * @param assignmentIds Assignment node IDs.
     * @return Assignment nodes.
     */
    private List<List<ClusterNode>> nodes(GridDiscoveryManager disco, List<List<UUID>> assignmentIds) {
        if (assignmentIds != null) {
            List<List<ClusterNode>> assignment = new ArrayList<>(assignmentIds.size());

            for (int i = 0; i < assignmentIds.size(); i++) {
                List<UUID> ids = assignmentIds.get(i);
                List<ClusterNode> nodes = new ArrayList<>(ids.size());

                for (int j = 0; j < ids.size(); j++) {
                    ClusterNode node = disco.node(topVer, ids.get(j));

                    assert node != null;

                    nodes.add(node);
                }

                assignment.add(nodes);
            }

            return assignment;
        }

        return null;
    }

    /**
     * @param idealAffAssignment Ideal affinity assignment.
     */
    public void idealAffinityAssignment(List<List<ClusterNode>> idealAffAssignment) {
        this.idealAffAssignment = ids(idealAffAssignment);
    }

    /**
     * @param assignments Assignment.
     * @return Assignment where cluster nodes are converted to their ids.
     */
    private List<List<UUID>> ids(List<List<ClusterNode>> assignments) {
        if (assignments != null) {
            List<List<UUID>> assignment = new ArrayList<>(assignments.size());

            for (int i = 0; i < assignments.size(); i++) {
                List<ClusterNode> nodes = assignments.get(i);
                List<UUID> ids = new ArrayList<>(nodes.size());

                for (int j = 0; j < nodes.size(); j++)
                    ids.add(nodes.get(j).id());

                assignment.add(ids);
            }

            return assignment;
        }

        return null;
    }

    /** {@inheritDoc} */
    @Override public short directType() {
        return 29;
    }

    /** {@inheritDoc} */
    @Override public byte fieldsCount() {
        return 7;
    }

    /**
     * @param ctx Context.
     */
    @Override public void prepareMarshal(GridCacheSharedContext ctx) throws IgniteCheckedException {
        super.prepareMarshal(ctx);

        assert affAssignmentIds != null;

        affAssignmentIdsBytes = U.marshal(ctx, affAssignmentIds);

        if (idealAffAssignment != null && idealAffAssignmentBytes == null)
            idealAffAssignmentBytes = U.marshal(ctx, idealAffAssignment);
    }

    /** {@inheritDoc} */
    @Override public void finishUnmarshal(GridCacheSharedContext ctx, ClassLoader ldr) throws IgniteCheckedException {
        super.finishUnmarshal(ctx, ldr);

        assert affAssignmentIdsBytes != null;

        ldr = U.resolveClassLoader(ldr, ctx.gridConfig());

        affAssignmentIds = U.unmarshal(ctx, affAssignmentIdsBytes, ldr);

        if (idealAffAssignmentBytes != null && idealAffAssignment == null)
            idealAffAssignment = U.unmarshal(ctx, idealAffAssignmentBytes, ldr);
    }

    /** {@inheritDoc} */
    @Override public boolean addDeploymentInfo() {
        return false;
    }

    /** {@inheritDoc} */
    @Override public boolean writeTo(ByteBuffer buf, MessageWriter writer) {
        writer.setBuffer(buf);

        if (!super.writeTo(buf, writer))
            return false;

        if (!writer.isHeaderWritten()) {
            if (!writer.writeHeader(directType(), fieldsCount()))
                return false;

            writer.onHeaderWritten();
        }

        switch (writer.state()) {
            case 3:
                if (!writer.writeByteArray("affAssignmentIdsBytes", affAssignmentIdsBytes))
                    return false;

                writer.incrementState();

            case 4:
                if (!writer.writeLong("futId", futId))
                    return false;

                writer.incrementState();

            case 5:
                if (!writer.writeByteArray("idealAffAssignmentBytes", idealAffAssignmentBytes))
                    return false;

                writer.incrementState();

            case 6:
                if (!writer.writeMessage("topVer", topVer))
                    return false;

                writer.incrementState();

        }

        return true;
    }

    /** {@inheritDoc} */
    @Override public boolean readFrom(ByteBuffer buf, MessageReader reader) {
        reader.setBuffer(buf);

        if (!reader.beforeMessageRead())
            return false;

        if (!super.readFrom(buf, reader))
            return false;

        switch (reader.state()) {
            case 3:
                affAssignmentIdsBytes = reader.readByteArray("affAssignmentIdsBytes");

                if (!reader.isLastRead())
                    return false;

                reader.incrementState();

            case 4:
                futId = reader.readLong("futId");

                if (!reader.isLastRead())
                    return false;

                reader.incrementState();

            case 5:
                idealAffAssignmentBytes = reader.readByteArray("idealAffAssignmentBytes");

                if (!reader.isLastRead())
                    return false;

                reader.incrementState();

            case 6:
                topVer = reader.readMessage("topVer");

                if (!reader.isLastRead())
                    return false;

                reader.incrementState();

        }

        return reader.afterMessageRead(GridDhtAffinityAssignmentResponse.class);
    }

    /** {@inheritDoc} */
    @Override public String toString() {
        return S.toString(GridDhtAffinityAssignmentResponse.class, this);
    }
}<|MERGE_RESOLUTION|>--- conflicted
+++ resolved
@@ -70,29 +70,18 @@
     }
 
     /**
-<<<<<<< HEAD
+     * @param futId Future ID.
      * @param grpId Cache group ID.
      * @param topVer Topology version.
      * @param affAssignment Affinity assignment.
      */
-    public GridDhtAffinityAssignmentResponse(int grpId,
-        @NotNull AffinityTopologyVersion topVer,
-        List<List<ClusterNode>> affAssignment) {
-        this.grpId = grpId;
-=======
-     * @param futId Future ID.
-     * @param cacheId Cache ID.
-     * @param topVer Topology version.
-     * @param affAssignment Affinity assignment.
-     */
     public GridDhtAffinityAssignmentResponse(
         long futId,
-        int cacheId,
+        int grpId,
         @NotNull AffinityTopologyVersion topVer,
         List<List<ClusterNode>> affAssignment) {
         this.futId = futId;
-        this.cacheId = cacheId;
->>>>>>> d24b08b6
+        this.grpId = grpId;
         this.topVer = topVer;
 
         affAssignmentIds = ids(affAssignment);
