--- conflicted
+++ resolved
@@ -322,39 +322,15 @@
      * @param exchActions Cache change requests to execute on exchange.
      */
     private void updateCachesInfo(ExchangeActions exchActions) {
-<<<<<<< HEAD
         for (CacheGroupDescriptor stopDesc : exchActions.cacheGroupsToStop()) {
             CacheGroupDescriptor rmvd = registeredGrps.remove(stopDesc.groupId());
-=======
-        for (ExchangeActions.ActionData action : exchActions.cacheStopRequests()) {
-            DynamicCacheDescriptor desc = registeredCaches.remove(action.descriptor().cacheId());
->>>>>>> d20b76c4
 
             assert rmvd != null : stopDesc.groupName();
         }
 
-<<<<<<< HEAD
         for (CacheGroupDescriptor startDesc : exchActions.cacheGroupsToStart()) {
             CacheGroupDescriptor old = registeredGrps.put(startDesc.groupId(), startDesc);
 
-=======
-        for (ExchangeActions.ActionData action : exchActions.cacheStartRequests()) {
-            DynamicCacheChangeRequest req = action.request();
-
-            Integer cacheId = action.descriptor().cacheId();
-
-            DynamicCacheDescriptor desc = new DynamicCacheDescriptor(cctx.kernalContext(),
-                req.startCacheConfiguration(),
-                req.cacheType(),
-                false,
-                action.descriptor().receivedFrom(),
-                action.descriptor().staticallyConfigured(),
-                req.deploymentId(),
-                req.schema());
-
-            DynamicCacheDescriptor old = registeredCaches.put(cacheId, desc);
-
->>>>>>> d20b76c4
             assert old == null : old;
         }
     }
@@ -426,16 +402,7 @@
                 initStartedGroupOnCoordinator(fut, action.descriptor().groupDescriptor());
         }
 
-<<<<<<< HEAD
         List<ExchangeActions.ActionData> closeReqs = exchActions.closeRequests(cctx.localNodeId());
-=======
-                    if (clientCacheStarted)
-                        initAffinity(cacheDesc, cacheCtx.affinity().affinityCache(), fut, lateAffAssign);
-                    else if (!req.clientStartOnly()) {
-                        assert fut.topologyVersion().equals(cacheCtx.startTopologyVersion());
-
-                        GridAffinityAssignmentCache aff = cacheCtx.affinity().affinityCache();
->>>>>>> d20b76c4
 
         for (ExchangeActions.ActionData req : closeReqs) {
             cctx.cache().blockGateway(req.request());
@@ -485,15 +452,7 @@
             }
         }
 
-<<<<<<< HEAD
-        for (ExchangeActions.ActionData action : exchActions.stopRequests())
-=======
-        Set<Integer> stoppedCaches = null;
-
-        for (ExchangeActions.ActionData action : exchActions.cacheStopRequests()) {
-            DynamicCacheDescriptor desc = action.descriptor();
-
->>>>>>> d20b76c4
+        for (ExchangeActions.ActionData action : exchActions.cacheStopRequests())
             cctx.cache().blockGateway(action.request());
 
         Set<Integer> stoppedGrps = null;
@@ -924,15 +883,15 @@
     }
 
     /**
-     * @param desc Cache descriptor.
+     * @param desc Cache group descriptor.
      * @param aff Affinity.
      * @param fut Exchange future.
      * @return {@code True} if local node can calculate affinity on it's own for this partition map exchange.
      */
-    private boolean canCalculateAffinity(DynamicCacheDescriptor desc,
+    private boolean canCalculateAffinity(CacheGroupDescriptor desc,
         GridAffinityAssignmentCache aff,
         GridDhtPartitionsExchangeFuture fut) {
-        assert desc != null : aff.cacheName();
+        assert desc != null : aff.cacheOrGroupName();
 
         // Do not request affinity from remote nodes if affinity function is not centralized.
         if (!aff.centralizedAffinityFunction())
@@ -942,15 +901,7 @@
         Collection<ClusterNode> affNodes =
             cctx.discovery().cacheGroupAffinityNodes(aff.groupId(), fut.topologyVersion());
 
-<<<<<<< HEAD
-        CacheGroupDescriptor grpDesc = registeredGrps.get(aff.groupId());
-
-        assert grpDesc != null : aff.cacheOrGroupName();
-
-        return fut.cacheGroupAddedOnExchange(aff.groupId(), grpDesc.receivedFrom()) ||
-=======
-        return fut.cacheAddedOnExchange(aff.cacheId(), desc.receivedFrom()) ||
->>>>>>> d20b76c4
+        return fut.cacheGroupAddedOnExchange(aff.groupId(), desc.receivedFrom()) ||
             !fut.exchangeId().nodeId().equals(cctx.localNodeId()) ||
             (affNodes.size() == 1 && affNodes.contains(cctx.localNode()));
     }
