--- conflicted
+++ resolved
@@ -532,13 +532,8 @@
     /**
      *
      */
-<<<<<<< HEAD
     public void removeAllCacheInfo() {
-        caches.clear();
-=======
-    public void removeAllCacheInfo(){
         grpHolders.clear();
->>>>>>> db7a809c
 
         registeredGrps.clear();
     }
@@ -743,12 +738,8 @@
      * @param nodeId Node ID.
      * @param res Response.
      */
-<<<<<<< HEAD
-    private void processAffinityAssignmentResponse(UUID nodeId,
+    private void processAffinityAssignmentResponse(Integer grpId, UUID nodeId,
         GridDhtAffinityAssignmentResponse res) {
-=======
-    private void processAffinityAssignmentResponse(Integer grpId, UUID nodeId, GridDhtAffinityAssignmentResponse res) {
->>>>>>> db7a809c
         if (log.isDebugEnabled())
             log.debug("Processing affinity assignment response [node=" + nodeId + ", res=" + res + ']');
 
