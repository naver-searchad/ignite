/*
 * Licensed to the Apache Software Foundation (ASF) under one or more
 * contributor license agreements.  See the NOTICE file distributed with
 * this work for additional information regarding copyright ownership.
 * The ASF licenses this file to You under the Apache License, Version 2.0
 * (the "License"); you may not use this file except in compliance with
 * the License.  You may obtain a copy of the License at
 *
 *      http://www.apache.org/licenses/LICENSE-2.0
 *
 * Unless required by applicable law or agreed to in writing, software
 * distributed under the License is distributed on an "AS IS" BASIS,
 * WITHOUT WARRANTIES OR CONDITIONS OF ANY KIND, either express or implied.
 * See the License for the specific language governing permissions and
 * limitations under the License.
 */

package org.apache.ignite.internal.processors.cache;

import java.util.ArrayList;
import java.util.Collection;
import java.util.HashMap;
import java.util.HashSet;
import java.util.Iterator;
import java.util.List;
import java.util.Map;
import java.util.Set;
import java.util.UUID;
import java.util.concurrent.ConcurrentHashMap;
import java.util.concurrent.ConcurrentMap;
import org.apache.ignite.IgniteCheckedException;
import org.apache.ignite.cache.affinity.AffinityFunction;
import org.apache.ignite.cluster.ClusterNode;
import org.apache.ignite.configuration.CacheConfiguration;
import org.apache.ignite.configuration.NearCacheConfiguration;
import org.apache.ignite.events.DiscoveryEvent;
import org.apache.ignite.events.Event;
import org.apache.ignite.internal.IgniteInternalFuture;
import org.apache.ignite.internal.managers.eventstorage.GridLocalEventListener;
import org.apache.ignite.internal.processors.affinity.AffinityTopologyVersion;
import org.apache.ignite.internal.processors.affinity.GridAffinityAssignmentCache;
import org.apache.ignite.internal.processors.cache.distributed.dht.GridDhtAffinityAssignmentResponse;
import org.apache.ignite.internal.processors.cache.distributed.dht.GridDhtAssignmentFetchFuture;
import org.apache.ignite.internal.processors.cache.distributed.dht.GridDhtPartitionState;
import org.apache.ignite.internal.processors.cache.distributed.dht.GridDhtPartitionTopology;
import org.apache.ignite.internal.processors.cache.distributed.dht.preloader.GridDhtPartitionsExchangeFuture;
import org.apache.ignite.internal.util.future.GridCompoundFuture;
import org.apache.ignite.internal.util.future.GridFinishedFuture;
import org.apache.ignite.internal.util.future.GridFutureAdapter;
import org.apache.ignite.internal.util.lang.IgniteInClosureX;
import org.apache.ignite.internal.util.typedef.F;
import org.apache.ignite.internal.util.typedef.T2;
import org.apache.ignite.internal.util.typedef.internal.CU;
import org.apache.ignite.internal.util.typedef.internal.U;
import org.apache.ignite.lang.IgniteBiInClosure;
import org.apache.ignite.lang.IgniteInClosure;
import org.apache.ignite.lang.IgniteUuid;
import org.jetbrains.annotations.Nullable;
import org.jsr166.ConcurrentHashMap8;

import static org.apache.ignite.cache.CacheMode.LOCAL;
import static org.apache.ignite.cache.CacheRebalanceMode.NONE;
import static org.apache.ignite.events.EventType.EVT_NODE_FAILED;
import static org.apache.ignite.events.EventType.EVT_NODE_JOINED;
import static org.apache.ignite.events.EventType.EVT_NODE_LEFT;

/**
 *
 */
@SuppressWarnings("ForLoopReplaceableByForEach")
public class CacheAffinitySharedManager<K, V> extends GridCacheSharedManagerAdapter<K, V> {
    /** Late affinity assignment flag. */
    private boolean lateAffAssign;

    /** Affinity information for all started caches (initialized on coordinator). */
    private ConcurrentMap<Integer, CacheGroupHolder> grpHolders = new ConcurrentHashMap<>();

    /** Last topology version when affinity was calculated (updated from exchange thread). */
    private AffinityTopologyVersion affCalcVer;

    /** Topology version which requires affinity re-calculation (set from discovery thread). */
    private AffinityTopologyVersion lastAffVer;

    /** Registered caches (updated from exchange thread). */
    private final Map<Integer, CacheGroupDescriptor> registeredGrps = new HashMap<>();

    /** */
    private WaitRebalanceInfo waitInfo;

    /** */
    private final Object mux = new Object();

    /** Pending affinity assignment futures. */
    private final ConcurrentMap<Long, GridDhtAssignmentFetchFuture> pendingAssignmentFetchFuts =
        new ConcurrentHashMap8<>();

    /** Discovery listener. */
    private final GridLocalEventListener discoLsnr = new GridLocalEventListener() {
        @Override public void onEvent(Event evt) {
            DiscoveryEvent e = (DiscoveryEvent)evt;

            assert e.type() == EVT_NODE_LEFT || e.type() == EVT_NODE_FAILED;

            ClusterNode n = e.eventNode();

            for (GridDhtAssignmentFetchFuture fut : pendingAssignmentFetchFuts.values())
                fut.onNodeLeft(n.id());
        }
    };

    /** {@inheritDoc} */
    @Override protected void start0() throws IgniteCheckedException {
        super.start0();

        lateAffAssign = cctx.kernalContext().config().isLateAffinityAssignment();

        cctx.kernalContext().event().addLocalEventListener(discoLsnr, EVT_NODE_LEFT, EVT_NODE_FAILED);
    }

    /**
     * Callback invoked from discovery thread when discovery message is received.
     *
     * @param type Event type.
     * @param node Event node.
     * @param topVer Topology version.
     */
    void onDiscoveryEvent(int type, ClusterNode node, AffinityTopologyVersion topVer) {
        if (type == EVT_NODE_JOINED && node.isLocal()) {
            // Clean-up in case of client reconnect.
            registeredGrps.clear();

            affCalcVer = null;

            lastAffVer = null;

            for (CacheGroupDescriptor desc : cctx.cache().cacheGroupDescriptors())
                registeredGrps.put(desc.groupId(), desc);
        }

        if (!CU.clientNode(node) && (type == EVT_NODE_FAILED || type == EVT_NODE_JOINED || type == EVT_NODE_LEFT)) {
            assert lastAffVer == null || topVer.compareTo(lastAffVer) > 0;

            lastAffVer = topVer;
        }
    }

    /**
     * Callback invoked from discovery thread when discovery custom message is received.
     *
     * @param msg Customer message.
     * @return {@code True} if minor topology version should be increased.
     */
    boolean onCustomEvent(CacheAffinityChangeMessage msg) {
        assert lateAffAssign : msg;

        if (msg.exchangeId() != null) {
            if (log.isDebugEnabled()) {
                log.debug("Ignore affinity change message [lastAffVer=" + lastAffVer +
                    ", msgExchId=" + msg.exchangeId() +
                    ", msgVer=" + msg.topologyVersion() + ']');
            }

            return false;
        }

        // Skip message if affinity was already recalculated.
        boolean exchangeNeeded = lastAffVer == null || lastAffVer.equals(msg.topologyVersion());

        msg.exchangeNeeded(exchangeNeeded);

        if (exchangeNeeded) {
            if (log.isDebugEnabled()) {
                log.debug("Need process affinity change message [lastAffVer=" + lastAffVer +
                    ", msgExchId=" + msg.exchangeId() +
                    ", msgVer=" + msg.topologyVersion() + ']');
            }
        }
        else {
            if (log.isDebugEnabled()) {
                log.debug("Ignore affinity change message [lastAffVer=" + lastAffVer +
                    ", msgExchId=" + msg.exchangeId() +
                    ", msgVer=" + msg.topologyVersion() + ']');
            }
        }

        return exchangeNeeded;
    }

    /**
     * @param topVer Expected topology version.
     */
    private void onCacheGroupStopped(AffinityTopologyVersion topVer) {
        CacheAffinityChangeMessage msg = null;

        synchronized (mux) {
            if (waitInfo == null || !waitInfo.topVer.equals(topVer))
                return;

            if (waitInfo.waitGrps.isEmpty()) {
                msg = affinityChangeMessage(waitInfo);

                waitInfo = null;
            }
        }

        try {
            if (msg != null)
                cctx.discovery().sendCustomEvent(msg);
        }
        catch (IgniteCheckedException e) {
            U.error(log, "Failed to send affinity change message.", e);
        }
    }

    /**
     * @param top Topology.
     * @param checkGrpId Group ID.
     */
    void checkRebalanceState(GridDhtPartitionTopology top, Integer checkGrpId) {
        if (!lateAffAssign)
            return;

        CacheAffinityChangeMessage msg = null;

        synchronized (mux) {
            if (waitInfo == null)
                return;

            assert affCalcVer != null;
            assert affCalcVer.equals(waitInfo.topVer) : "Invalid affinity version [calcVer=" + affCalcVer +
                ", waitVer=" + waitInfo.topVer + ']';

            Map<Integer, UUID> partWait = waitInfo.waitGrps.get(checkGrpId);

            boolean rebalanced = true;

            if (partWait != null) {
                CacheGroupHolder cache = grpHolders.get(checkGrpId);

                if (cache != null) {
                    for (Iterator<Map.Entry<Integer, UUID>> it = partWait.entrySet().iterator(); it.hasNext(); ) {
                        Map.Entry<Integer, UUID> e = it.next();

                        Integer part = e.getKey();
                        UUID waitNode = e.getValue();

                        GridDhtPartitionState state = top.partitionState(waitNode, part);

                        if (state != GridDhtPartitionState.OWNING) {
                            rebalanced = false;

                            break;
                        }
                        else
                            it.remove();
                    }
                }

                if (rebalanced) {
                    waitInfo.waitGrps.remove(checkGrpId);

                    if (waitInfo.waitGrps.isEmpty()) {
                        msg = affinityChangeMessage(waitInfo);

                        waitInfo = null;
                    }
                }
            }
        }

        try {
            if (msg != null)
                cctx.discovery().sendCustomEvent(msg);
        }
        catch (IgniteCheckedException e) {
            U.error(log, "Failed to send affinity change message.", e);
        }
    }

    /**
     * @param waitInfo Cache rebalance information.
     * @return Message.
     */
    @Nullable private CacheAffinityChangeMessage affinityChangeMessage(WaitRebalanceInfo waitInfo) {
        if (waitInfo.assignments.isEmpty()) // Possible if all awaited caches were destroyed.
            return null;

        Map<Integer, Map<Integer, List<UUID>>> assignmentsChange = U.newHashMap(waitInfo.assignments.size());

        for (Map.Entry<Integer, Map<Integer, List<ClusterNode>>> e : waitInfo.assignments.entrySet()) {
            Integer grpId = e.getKey();

            Map<Integer, List<ClusterNode>> assignment = e.getValue();

            Map<Integer, List<UUID>> assignment0 = U.newHashMap(assignment.size());

            for (Map.Entry<Integer, List<ClusterNode>> e0 : assignment.entrySet())
                assignment0.put(e0.getKey(), toIds0(e0.getValue()));

            assignmentsChange.put(grpId, assignment0);
        }

        return new CacheAffinityChangeMessage(waitInfo.topVer, assignmentsChange, waitInfo.deploymentIds);
    }

    /**
     * @param grp Cache group.
     */
    void onCacheGroupCreated(CacheGroupInfrastructure grp) {
        final Integer grpId = grp.groupId();

        if (!grpHolders.containsKey(grp.groupId())) {
            cctx.io().addHandler(true, grpId, GridDhtAffinityAssignmentResponse.class,
                new IgniteBiInClosure<UUID, GridDhtAffinityAssignmentResponse>() {
                    @Override public void apply(UUID nodeId, GridDhtAffinityAssignmentResponse res) {
<<<<<<< HEAD
                        processAffinityAssignmentResponse(grpId, nodeId, res);
=======
                        processAffinityAssignmentResponse(nodeId, res);
>>>>>>> f5a5fa02
                    }
                });
        }
    }

    /**
     * @param exchActions Cache change requests to execute on exchange.
     */
    private void updateCachesInfo(ExchangeActions exchActions) {
        for (CacheGroupDescriptor stopDesc : exchActions.cacheGroupsToStop()) {
            CacheGroupDescriptor rmvd = registeredGrps.remove(stopDesc.groupId());

            assert rmvd != null : stopDesc.groupName();
        }

        for (CacheGroupDescriptor startDesc : exchActions.cacheGroupsToStart()) {
            CacheGroupDescriptor old = registeredGrps.put(startDesc.groupId(), startDesc);

            assert old == null : old;
        }
    }

    /**
     * Called on exchange initiated for cache start/stop request.
     *
     * @param fut Exchange future.
     * @param crd Coordinator flag.
     * @param exchActions Cache change requests.
     * @throws IgniteCheckedException If failed.
     * @return {@code True} if client-only exchange is needed.
     */
    public boolean onCacheChangeRequest(final GridDhtPartitionsExchangeFuture fut,
        boolean crd,
        final ExchangeActions exchActions)
        throws IgniteCheckedException
    {
        assert exchActions != null && !exchActions.empty() : exchActions;

        updateCachesInfo(exchActions);

        // Affinity did not change for existing caches.
        forAllCacheGroups(crd && lateAffAssign, new IgniteInClosureX<GridAffinityAssignmentCache>() {
            @Override public void applyx(GridAffinityAssignmentCache aff) throws IgniteCheckedException {
                if (exchActions.cacheGroupStopping(aff.groupId()))
                    return;

                aff.clientEventTopologyChange(fut.discoveryEvent(), fut.topologyVersion());
            }
        });

        for (ExchangeActions.ActionData action : exchActions.newAndClientCachesStartRequests()) {
            DynamicCacheDescriptor cacheDesc = action.descriptor();

            DynamicCacheChangeRequest req = action.request();

            boolean startCache;

            NearCacheConfiguration nearCfg = null;

            if (cctx.localNodeId().equals(req.initiatingNodeId())) {
                startCache = true;

                nearCfg = req.nearCacheConfiguration();
            }
            else {
                startCache = cctx.cacheContext(cacheDesc.cacheId()) == null &&
                    CU.affinityNode(cctx.localNode(), req.startCacheConfiguration().getNodeFilter());
            }

            if (startCache) {
                cctx.cache().prepareCacheStart(cacheDesc, nearCfg, fut.topologyVersion());

<<<<<<< HEAD
            if (fut.cacheAddedOnExchange(cacheDesc.cacheId(), cacheDesc.receivedFrom())) {
                if (fut.discoCache().cacheGroupAffinityNodes(cacheDesc.groupDescriptor().groupId()).isEmpty())
                    U.quietAndWarn(log, "No server nodes found for cache client: " + req.cacheName());
=======
                if (fut.cacheAddedOnExchange(cacheDesc.cacheId(), cacheDesc.receivedFrom())) {
                    if (fut.discoCache().cacheAffinityNodes(req.cacheName()).isEmpty())
                        U.quietAndWarn(log, "No server nodes found for cache client: " + req.cacheName());
                }
>>>>>>> f5a5fa02
            }
        }

        for (CacheGroupInfrastructure grp : cctx.cache().cacheGroups()) {
            if (grp.affinity().lastVersion().equals(AffinityTopologyVersion.NONE))
                initAffinity(registeredGrps.get(grp.groupId()), grp.affinity(), fut, false);
        }

        if (crd) {
            for (ExchangeActions.ActionData action : exchActions.newAndClientCachesStartRequests())
                initStartedGroupOnCoordinator(fut, action.descriptor().groupDescriptor());
        }

        List<ExchangeActions.ActionData> closeReqs = exchActions.closeRequests(cctx.localNodeId());

        for (ExchangeActions.ActionData req : closeReqs) {
            cctx.cache().blockGateway(req.request());

            if (crd) {
                CacheGroupInfrastructure grp = cctx.cache().cacheGroup(req.descriptor().groupDescriptor().groupId());

                assert grp != null;

                if (grp.affinityNode())
                    continue;

                boolean grpClosed = false;

                if (grp.sharedGroup()) {
                    boolean cacheRemaining = false;

                    for (GridCacheContext ctx : cctx.cacheContexts()) {
                        if (ctx.group() == grp && !cacheClosed(ctx.cacheId(), closeReqs)) {
                            cacheRemaining = true;

                            break;
                        }
                    }

                    if (!cacheRemaining)
                        grpClosed = true;
                }
                else
                    grpClosed = true;

                // All client cache groups were stopped, need create 'client' CacheGroupHolder.
                if (grpClosed) {
                    CacheGroupHolder grpHolder = grpHolders.remove(grp.groupId());

                    if (grpHolder != null) {
                        assert !grpHolder.client() : grpHolder;

                        grpHolder = CacheGroupHolder2.create(cctx,
                            registeredGrps.get(grp.groupId()),
                            fut,
                            grp.affinity());

                        grpHolders.put(grp.groupId(), grpHolder);
                    }
                }
            }
        }

        for (ExchangeActions.ActionData action : exchActions.stopRequests())
            cctx.cache().blockGateway(action.request());

        Set<Integer> stoppedGrps = null;

        if (crd) {
            for (CacheGroupDescriptor grpDesc : exchActions.cacheGroupsToStop()) {
                if (grpDesc.config().getCacheMode() != LOCAL) {
                    CacheGroupHolder cacheGrp = grpHolders.remove(grpDesc.groupId());

                    assert cacheGrp != null : grpDesc;

                    if (stoppedGrps == null)
                        stoppedGrps = new HashSet<>();

                    stoppedGrps.add(cacheGrp.groupId());

                    cctx.io().removeHandler(true, cacheGrp.groupId(), GridDhtAffinityAssignmentResponse.class);
                }
            }
        }

        if (stoppedGrps != null) {
            boolean notify = false;

            synchronized (mux) {
                if (waitInfo != null) {
                    for (Integer grpId : stoppedGrps) {
                        boolean rmv = waitInfo.waitGrps.remove(grpId) != null;

                        if (rmv) {
                            notify = true;

                            waitInfo.assignments.remove(grpId);
                        }
                    }
                }
            }

            if (notify) {
                final AffinityTopologyVersion topVer = affCalcVer;

                cctx.kernalContext().closure().runLocalSafe(new Runnable() {
                    @Override public void run() {
                        onCacheGroupStopped(topVer);
                    }
                });
            }
        }

        return exchActions.clientOnlyExchange();
    }

    private boolean cacheClosed(int cacheId, List<ExchangeActions.ActionData> closeReqs) {
        for (ExchangeActions.ActionData req : closeReqs) {
            if (req.descriptor().cacheId() == cacheId)
                return true;
        }

        return false;
    }

    /**
     *
     */
    public void removeAllCacheInfo(){
        grpHolders.clear();

        registeredGrps.clear();
    }

    /**
     * Called when received {@link CacheAffinityChangeMessage} which should complete exchange.
     *
     * @param exchFut Exchange future.
     * @param crd Coordinator flag.
     * @param msg Affinity change message.
     */
    public void onExchangeChangeAffinityMessage(GridDhtPartitionsExchangeFuture exchFut,
        boolean crd,
        CacheAffinityChangeMessage msg) {
        if (log.isDebugEnabled()) {
            log.debug("Process exchange affinity change message [exchVer=" + exchFut.topologyVersion() +
                ", msg=" + msg + ']');
        }

        assert exchFut.exchangeId().equals(msg.exchangeId()) : msg;

        final AffinityTopologyVersion topVer = exchFut.topologyVersion();

        final Map<Integer, Map<Integer, List<UUID>>> assignment = msg.assignmentChange();

        assert assignment != null;

        final Map<Object, List<List<ClusterNode>>> affCache = new HashMap<>();

        forAllCacheGroups(crd, new IgniteInClosureX<GridAffinityAssignmentCache>() {
            @Override public void applyx(GridAffinityAssignmentCache aff) throws IgniteCheckedException {
                List<List<ClusterNode>> idealAssignment = aff.idealAssignment();

                assert idealAssignment != null;

                Map<Integer, List<UUID>> cacheAssignment = assignment.get(aff.groupId());

                List<List<ClusterNode>> newAssignment;

                if (cacheAssignment != null) {
                    newAssignment = new ArrayList<>(idealAssignment);

                    for (Map.Entry<Integer, List<UUID>> e : cacheAssignment.entrySet())
                        newAssignment.set(e.getKey(), toNodes(topVer, e.getValue()));
                }
                else
                    newAssignment = idealAssignment;

                aff.initialize(topVer, cachedAssignment(aff, newAssignment, affCache));
            }
        });
    }

    /**
     * Called on exchange initiated by {@link CacheAffinityChangeMessage} which sent after rebalance finished.
     *
     * @param exchFut Exchange future.
     * @param crd Coordinator flag.
     * @param msg Message.
     * @throws IgniteCheckedException If failed.
     */
    public void onChangeAffinityMessage(final GridDhtPartitionsExchangeFuture exchFut,
        boolean crd,
        final CacheAffinityChangeMessage msg)
        throws IgniteCheckedException {
        assert affCalcVer != null || cctx.kernalContext().clientNode();
        assert msg.topologyVersion() != null && msg.exchangeId() == null : msg;
        assert affCalcVer == null || affCalcVer.equals(msg.topologyVersion());

        final AffinityTopologyVersion topVer = exchFut.topologyVersion();

        if (log.isDebugEnabled()) {
            log.debug("Process affinity change message [exchVer=" + exchFut.topologyVersion() +
                ", affCalcVer=" + affCalcVer +
                ", msgVer=" + msg.topologyVersion() + ']');
        }

        final Map<Integer, Map<Integer, List<UUID>>> affChange = msg.assignmentChange();

        assert !F.isEmpty(affChange) : msg;

        final Map<Integer, IgniteUuid> deploymentIds = msg.cacheDeploymentIds();

        final Map<Object, List<List<ClusterNode>>> affCache = new HashMap<>();

        forAllCacheGroups(crd, new IgniteInClosureX<GridAffinityAssignmentCache>() {
            @Override public void applyx(GridAffinityAssignmentCache aff) throws IgniteCheckedException {
                AffinityTopologyVersion affTopVer = aff.lastVersion();

                assert affTopVer.topologyVersion() > 0 : affTopVer;

                CacheGroupDescriptor desc = registeredGrps.get(aff.groupId());

                assert desc != null : aff.groupName();

                IgniteUuid deploymentId = desc.deploymentId();

                if (!deploymentId.equals(deploymentIds.get(aff.groupId()))) {
                    aff.clientEventTopologyChange(exchFut.discoveryEvent(), topVer);

                    return;
                }

                Map<Integer, List<UUID>> change = affChange.get(aff.groupId());

                if (change != null) {
                    assert !change.isEmpty() : msg;

                    List<List<ClusterNode>> curAff = aff.assignments(affTopVer);

                    List<List<ClusterNode>> assignment = new ArrayList<>(curAff);

                    for (Map.Entry<Integer, List<UUID>> e : change.entrySet()) {
                        Integer part = e.getKey();

                        List<ClusterNode> nodes = toNodes(topVer, e.getValue());

                        assert !nodes.equals(assignment.get(part)) : "Assignment did not change " +
                            "[cacheGrp=" + aff.groupName() +
                            ", part=" + part +
                            ", cur=" + F.nodeIds(assignment.get(part)) +
                            ", new=" + F.nodeIds(nodes) +
                            ", exchVer=" + exchFut.topologyVersion() +
                            ", msgVer=" + msg.topologyVersion() +
                            ']';

                        assignment.set(part, nodes);
                    }

                    aff.initialize(topVer, cachedAssignment(aff, assignment, affCache));
                }
                else
                    aff.clientEventTopologyChange(exchFut.discoveryEvent(), topVer);
            }
        });

        synchronized (mux) {
            if (affCalcVer == null)
                affCalcVer = msg.topologyVersion();
        }
    }

    /**
     * Called on exchange initiated by client node join/fail.
     *
     * @param fut Exchange future.
     * @param crd Coordinator flag.
     * @throws IgniteCheckedException If failed.
     */
    public void onClientEvent(final GridDhtPartitionsExchangeFuture fut, boolean crd) throws IgniteCheckedException {
        boolean locJoin = fut.discoveryEvent().eventNode().isLocal();

        if (lateAffAssign) {
            if (!locJoin) {
                forAllCacheGroups(crd, new IgniteInClosureX<GridAffinityAssignmentCache>() {
                    @Override public void applyx(GridAffinityAssignmentCache aff) throws IgniteCheckedException {
                        AffinityTopologyVersion topVer = fut.topologyVersion();

                        aff.clientEventTopologyChange(fut.discoveryEvent(), topVer);
                    }
                });
            }
            else
                fetchAffinityOnJoin(fut);
        }
        else {
            if (!locJoin) {
                forAllCacheGroups(false, new IgniteInClosureX<GridAffinityAssignmentCache>() {
                    @Override public void applyx(GridAffinityAssignmentCache aff) throws IgniteCheckedException {
                        AffinityTopologyVersion topVer = fut.topologyVersion();

                        aff.clientEventTopologyChange(fut.discoveryEvent(), topVer);
                    }
                });
            }
            else
                initCachesAffinity(fut);
        }
    }

    /**
     * @param fut Future to add.
     */
    public void addDhtAssignmentFetchFuture(GridDhtAssignmentFetchFuture fut) {
        GridDhtAssignmentFetchFuture old = pendingAssignmentFetchFuts.putIfAbsent(fut.id(), fut);

        assert old == null : "More than one thread is trying to fetch partition assignments [fut=" + fut +
            ", allFuts=" + pendingAssignmentFetchFuts + ']';
    }

    /**
     * @param fut Future to remove.
     */
    public void removeDhtAssignmentFetchFuture(GridDhtAssignmentFetchFuture fut) {
        boolean rmv = pendingAssignmentFetchFuts.remove(fut.id(), fut);

        assert rmv : "Failed to remove assignment fetch future: " + fut.id();
    }

    /**
<<<<<<< HEAD
     * @param grpId Cache group ID.
     * @param nodeId Node ID.
     * @param res Response.
     */
    private void processAffinityAssignmentResponse(Integer grpId, UUID nodeId, GridDhtAffinityAssignmentResponse res) {
=======
     * @param nodeId Node ID.
     * @param res Response.
     */
    private void processAffinityAssignmentResponse(UUID nodeId, GridDhtAffinityAssignmentResponse res) {
>>>>>>> f5a5fa02
        if (log.isDebugEnabled())
            log.debug("Processing affinity assignment response [node=" + nodeId + ", res=" + res + ']');

        GridDhtAssignmentFetchFuture fut = pendingAssignmentFetchFuts.get(res.futureId());

        if (fut != null)
            fut.onResponse(nodeId, res);
    }

    /**
     * @param c Cache closure.
     * @throws IgniteCheckedException If failed
     */
    private void forAllRegisteredCacheGroups(IgniteInClosureX<CacheGroupDescriptor> c) throws IgniteCheckedException {
        assert lateAffAssign;

        for (CacheGroupDescriptor cacheDesc : registeredGrps.values()) {
            if (cacheDesc.config().getCacheMode() == LOCAL)
                continue;

            c.applyx(cacheDesc);
        }
    }

    /**
     * @param crd Coordinator flag.
     * @param c Closure.
     */
    private void forAllCacheGroups(boolean crd, IgniteInClosureX<GridAffinityAssignmentCache> c) {
        if (crd) {
            for (CacheGroupHolder grp : grpHolders.values())
                c.apply(grp.affinity());
        }
        else {
            for (CacheGroupInfrastructure grp : cctx.kernalContext().cache().cacheGroups()) {
                if (grp.isLocal())
                    continue;

                c.apply(grp.affinity());
            }
        }
    }

    /**
     * @param fut Exchange future.
     * @param grpDesc Cache group descriptor.
     * @throws IgniteCheckedException If failed.
     */
    private void initStartedGroupOnCoordinator(GridDhtPartitionsExchangeFuture fut, final CacheGroupDescriptor grpDesc)
        throws IgniteCheckedException {
        assert grpDesc != null && grpDesc.groupId() != 0 : grpDesc;

        if (grpDesc.config().getCacheMode() == LOCAL)
            return;

        Integer grpId = grpDesc.groupId();

        CacheGroupHolder grpHolder = grpHolders.get(grpId);

        CacheGroupInfrastructure grp = cctx.kernalContext().cache().cacheGroup(grpId);

        if (grpHolder == null) {
            grpHolder = grp != null ?
                new CacheGroupHolder1(grp, null) :
                CacheGroupHolder2.create(cctx, grpDesc, fut, null);

            CacheGroupHolder old = grpHolders.put(grpId, grpHolder);

            assert old == null : old;

            List<List<ClusterNode>> newAff = grpHolder.affinity().calculate(fut.topologyVersion(),
                fut.discoveryEvent(),
                fut.discoCache());

            grpHolder.affinity().initialize(fut.topologyVersion(), newAff);
        }
        else if (grpHolder.client() && grp != null) {
            assert grp.affinity().idealAssignment() != null;

            grpHolder = new CacheGroupHolder1(grp, grpHolder.affinity());

            grpHolders.put(grpId, grpHolder);
        }
    }

    /**
     * Initialized affinity started on this exchange.
     *
     * @param crd Coordinator flag.
     * @param fut Exchange future.
     * @param descs Cache descriptors.
     * @throws IgniteCheckedException If failed.
     */
    public void initStartedCaches(boolean crd,
        final GridDhtPartitionsExchangeFuture fut,
        Collection<DynamicCacheDescriptor> descs) throws IgniteCheckedException {
        for (DynamicCacheDescriptor desc : descs) {
            CacheGroupDescriptor grpDesc = desc.groupDescriptor();

            if (!registeredGrps.containsKey(grpDesc.groupId()))
                registeredGrps.put(grpDesc.groupId(), grpDesc);
        }

        if (crd && lateAffAssign) {
            forAllRegisteredCacheGroups(new IgniteInClosureX<CacheGroupDescriptor>() {
                @Override public void applyx(CacheGroupDescriptor desc) throws IgniteCheckedException {
                    CacheGroupHolder cache = groupHolder(fut, desc);

                    if (cache.affinity().lastVersion().equals(AffinityTopologyVersion.NONE)) {
                        List<List<ClusterNode>> assignment =
                            cache.affinity().calculate(fut.topologyVersion(), fut.discoveryEvent(), fut.discoCache());

                        cache.affinity().initialize(fut.topologyVersion(), assignment);
                    }
                }
            });
        }
        else {
            forAllCacheGroups(false, new IgniteInClosureX<GridAffinityAssignmentCache>() {
                @Override public void applyx(GridAffinityAssignmentCache aff) throws IgniteCheckedException {
                    if (aff.lastVersion().equals(AffinityTopologyVersion.NONE))
                        initAffinity(registeredGrps.get(aff.groupId()), aff, fut, false);
                }
            });
        }
    }

    /**
     * @param desc Cache descriptor.
     * @param aff Affinity.
     * @param fut Exchange future.
     * @param fetch Force fetch flag.
     * @throws IgniteCheckedException If failed.
     */
    private void initAffinity(CacheGroupDescriptor grpDesc,
        GridAffinityAssignmentCache aff,
        GridDhtPartitionsExchangeFuture fut,
        boolean fetch)
        throws IgniteCheckedException {
        if (!fetch && canCalculateAffinity(aff, fut)) {
            List<List<ClusterNode>> assignment = aff.calculate(fut.topologyVersion(), fut.discoveryEvent(), fut.discoCache());

            aff.initialize(fut.topologyVersion(), assignment);
        }
        else {
            GridDhtAssignmentFetchFuture fetchFut = new GridDhtAssignmentFetchFuture(cctx,
                grpDesc,
                fut.topologyVersion(),
                fut.discoCache());

            fetchFut.init();

            fetchAffinity(fut, aff, fetchFut);
        }
    }

    /**
     * @param aff Affinity.
     * @param fut Exchange future.
     * @return {@code True} if local node can calculate affinity on it's own for this partition map exchange.
     */
    private boolean canCalculateAffinity(GridAffinityAssignmentCache aff, GridDhtPartitionsExchangeFuture fut) {
        // Do not request affinity from remote nodes if affinity function is not centralized.
        if (!aff.centralizedAffinityFunction())
            return true;

        // If local node did not initiate exchange or local node is the only cache node in grid.
        Collection<ClusterNode> affNodes =
            cctx.discovery().cacheGroupAffinityNodes(aff.groupId(), fut.topologyVersion());

        CacheGroupDescriptor grpDesc = registeredGrps.get(aff.groupId());

        assert grpDesc != null : aff.groupName();

        return fut.cacheGroupAddedOnExchange(aff.groupId(), grpDesc.receivedFrom()) ||
            !fut.exchangeId().nodeId().equals(cctx.localNodeId()) ||
            (affNodes.size() == 1 && affNodes.contains(cctx.localNode()));
    }

    /**
     * Called on exchange initiated by server node join.
     *
     * @param fut Exchange future.
     * @param crd Coordinator flag.
     * @throws IgniteCheckedException If failed.
     */
    public void onServerJoin(final GridDhtPartitionsExchangeFuture fut, boolean crd) throws IgniteCheckedException {
        assert !fut.discoveryEvent().eventNode().isClient();

        boolean locJoin = fut.discoveryEvent().eventNode().isLocal();

        WaitRebalanceInfo waitRebalanceInfo = null;

        if (lateAffAssign) {
            if (locJoin) {
                if (crd) {
                    forAllRegisteredCacheGroups(new IgniteInClosureX<CacheGroupDescriptor>() {
                        @Override public void applyx(CacheGroupDescriptor desc) throws IgniteCheckedException {
                            AffinityTopologyVersion topVer = fut.topologyVersion();

                            CacheGroupHolder cache = groupHolder(fut, desc);

                            List<List<ClusterNode>> newAff = cache.affinity().calculate(topVer,
                                fut.discoveryEvent(),
                                fut.discoCache());

                            cache.affinity().initialize(topVer, newAff);
                        }
                    });
                }
                else
                    fetchAffinityOnJoin(fut);
            }
            else
                waitRebalanceInfo = initAffinityOnNodeJoin(fut, crd);
        }
        else
            initCachesAffinity(fut);

        synchronized (mux) {
            affCalcVer = fut.topologyVersion();

            this.waitInfo = waitRebalanceInfo != null && !waitRebalanceInfo.empty() ? waitRebalanceInfo : null;

            WaitRebalanceInfo info = this.waitInfo;

            if (crd && lateAffAssign) {
                if (log.isDebugEnabled()) {
                    log.debug("Computed new affinity after node join [topVer=" + fut.topologyVersion() +
                        ", waitGrps=" + (info != null ? groupNames(info.waitGrps.keySet()) : null) + ']');
                }
            }
        }
    }

    /**
     * @param grpIds Cache group IDs.
     * @return Cache names.
     */
    private String groupNames(Collection<Integer> grpIds) {
        StringBuilder names = new StringBuilder();

        for (Integer grpId : grpIds) {
            String name = registeredGrps.get(grpId).groupName();

            if (names.length() != 0)
                names.append(", ");

            names.append(name);
        }

        return names.toString();
    }

    /**
     * @param fut Exchange future.
     * @throws IgniteCheckedException If failed.
     */
    private void fetchAffinityOnJoin(GridDhtPartitionsExchangeFuture fut) throws IgniteCheckedException {
        AffinityTopologyVersion topVer = fut.topologyVersion();

        List<GridDhtAssignmentFetchFuture> fetchFuts = new ArrayList<>();

        for (CacheGroupInfrastructure grp : cctx.cache().cacheGroups()) {
            if (grp.isLocal())
                continue;

            if (fut.cacheGroupAddedOnExchange(grp.groupId(), grp.receivedFrom())) {
                List<List<ClusterNode>> assignment = grp.affinity().calculate(fut.topologyVersion(),
                    fut.discoveryEvent(),
                    fut.discoCache());

                grp.affinity().initialize(fut.topologyVersion(), assignment);
            }
            else {
                CacheGroupDescriptor grpDesc = registeredGrps.get(grp.groupId());

                GridDhtAssignmentFetchFuture fetchFut = new GridDhtAssignmentFetchFuture(cctx,
                    grpDesc,
                    topVer,
                    fut.discoCache());

                fetchFut.init();

                fetchFuts.add(fetchFut);
            }
        }

        for (int i = 0; i < fetchFuts.size(); i++) {
            GridDhtAssignmentFetchFuture fetchFut = fetchFuts.get(i);

            Integer grpId = fetchFut.groupId();

            fetchAffinity(fut, cctx.cache().cacheGroup(grpId).affinity(), fetchFut);
        }
    }

    /**
     * @param fut Exchange future.
     * @param affCache Affinity.
     * @param fetchFut Affinity fetch future.
     * @throws IgniteCheckedException If failed.
     */
    private void fetchAffinity(GridDhtPartitionsExchangeFuture fut,
        GridAffinityAssignmentCache affCache,
        GridDhtAssignmentFetchFuture fetchFut)
        throws IgniteCheckedException {
        assert affCache != null;

        AffinityTopologyVersion topVer = fut.topologyVersion();

        GridDhtAffinityAssignmentResponse res = fetchFut.get();

        if (res == null) {
            List<List<ClusterNode>> aff = affCache.calculate(topVer, fut.discoveryEvent(), fut.discoCache());

            affCache.initialize(topVer, aff);
        }
        else {
            List<List<ClusterNode>> idealAff = res.idealAffinityAssignment(cctx.discovery());

            if (idealAff != null)
                affCache.idealAssignment(idealAff);
            else {
                assert !affCache.centralizedAffinityFunction() || !lateAffAssign;

                affCache.calculate(topVer, fut.discoveryEvent(), fut.discoCache());
            }

            List<List<ClusterNode>> aff = res.affinityAssignment(cctx.discovery());

            assert aff != null : res;

            affCache.initialize(topVer, aff);
        }
    }

    /**
     * Called on exchange initiated by server node leave.
     *
     * @param fut Exchange future.
     * @throws IgniteCheckedException If failed.
     * @return {@code True} if affinity should be assigned by coordinator.
     */
    public boolean onServerLeft(final GridDhtPartitionsExchangeFuture fut) throws IgniteCheckedException {
        ClusterNode leftNode = fut.discoveryEvent().eventNode();

        assert !leftNode.isClient() : leftNode;

        boolean centralizedAff;

        if (lateAffAssign) {
            for (CacheGroupInfrastructure grp : cctx.cache().cacheGroups()) {
                if (grp.isLocal())
                    continue;

                grp.affinity().calculate(fut.topologyVersion(), fut.discoveryEvent(), fut.discoCache());
            }

            centralizedAff = true;
        }
        else {
            initCachesAffinity(fut);

            centralizedAff = false;
        }

        synchronized (mux) {
            affCalcVer = fut.topologyVersion();

            this.waitInfo = null;
        }

        return centralizedAff;
    }

    /**
     * @param fut Exchange future.
     * @throws IgniteCheckedException If failed.
     */
    private void initCachesAffinity(GridDhtPartitionsExchangeFuture fut) throws IgniteCheckedException {
        assert !lateAffAssign;

        for (CacheGroupInfrastructure grp : cctx.cache().cacheGroups()) {
            if (grp.isLocal())
                continue;

            initAffinity(registeredGrps.get(grp.groupId()), grp.affinity(), fut, false);
        }
    }

    /**
     * @param fut Exchange future.
     * @throws IgniteCheckedException If failed.
     * @return Future completed when caches initialization is done.
     */
    private IgniteInternalFuture<?> initCoordinatorCaches(final GridDhtPartitionsExchangeFuture fut)
        throws IgniteCheckedException {
        final List<IgniteInternalFuture<AffinityTopologyVersion>> futs = new ArrayList<>();

        forAllRegisteredCacheGroups(new IgniteInClosureX<CacheGroupDescriptor>() {
            @Override public void applyx(CacheGroupDescriptor desc) throws IgniteCheckedException {
                CacheGroupHolder grpHolder = grpHolders.get(desc.groupId());

                if (grpHolder != null) {
                    if (grpHolder.client()) // Affinity for non-client holders calculated in {@link #onServerLeft}.
                        grpHolder.affinity().calculate(fut.topologyVersion(), fut.discoveryEvent(), fut.discoCache());

                    return;
                }

                // Need initialize holders and affinity if this node became coordinator during this exchange.
                final Integer grpId = desc.groupId();

                CacheGroupInfrastructure grp = cctx.cache().cacheGroup(grpId);

                if (grp == null) {
                    cctx.io().addHandler(true, desc.groupId(), GridDhtAffinityAssignmentResponse.class,
                        new IgniteBiInClosure<UUID, GridDhtAffinityAssignmentResponse>() {
                            @Override public void apply(UUID nodeId, GridDhtAffinityAssignmentResponse res) {
<<<<<<< HEAD
                                processAffinityAssignmentResponse(grpId, nodeId, res);
=======
                                processAffinityAssignmentResponse(nodeId, res);
>>>>>>> f5a5fa02
                            }
                        }
                    );

                    grpHolder = CacheGroupHolder2.create(cctx, desc, fut, null);

                    final GridAffinityAssignmentCache aff = grpHolder.affinity();

                    List<GridDhtPartitionsExchangeFuture> exchFuts = cctx.exchange().exchangeFutures();

                    int idx = exchFuts.indexOf(fut);

                    assert idx >= 0 && idx < exchFuts.size() - 1 : "Invalid exchange futures state [cur=" + idx +
                        ", total=" + exchFuts.size() + ']';

                    final GridDhtPartitionsExchangeFuture prev = exchFuts.get(idx + 1);

                    if (log.isDebugEnabled()) {
                        log.debug("Need initialize affinity on coordinator [" +
                            "cacheGrp=" + desc.groupName() +
                            "prevAff=" + prev.topologyVersion() + ']');
                    }

                    assert prev.topologyVersion().compareTo(fut.topologyVersion()) < 0 : prev;

                    GridDhtAssignmentFetchFuture fetchFut = new GridDhtAssignmentFetchFuture(cctx,
                        desc,
                        prev.topologyVersion(),
                        prev.discoCache());

                    fetchFut.init();

                    final GridFutureAdapter<AffinityTopologyVersion> affFut = new GridFutureAdapter<>();

                    fetchFut.listen(new IgniteInClosureX<IgniteInternalFuture<GridDhtAffinityAssignmentResponse>>() {
                        @Override public void applyx(IgniteInternalFuture<GridDhtAffinityAssignmentResponse> fetchFut)
                            throws IgniteCheckedException {
                            fetchAffinity(prev, aff, (GridDhtAssignmentFetchFuture)fetchFut);

                            aff.calculate(fut.topologyVersion(), fut.discoveryEvent(), fut.discoCache());

                            affFut.onDone(fut.topologyVersion());
                        }
                    });

                    futs.add(affFut);
                }
                else
                    grpHolder = new CacheGroupHolder1(grp, null);

                CacheGroupHolder old = grpHolders.put(grpHolder.groupId(), grpHolder);

                assert old == null : old;
            }
        });

        if (!futs.isEmpty()) {
            GridCompoundFuture<AffinityTopologyVersion, ?> affFut = new GridCompoundFuture<>();

            for (IgniteInternalFuture<AffinityTopologyVersion> f : futs)
                affFut.add(f);

            affFut.markInitialized();

            return affFut;
        }

        return null;
    }

    /**
     * @param fut Exchange future.
     * @param desc Cache descriptor.
     * @return Cache holder.
     * @throws IgniteCheckedException If failed.
     */
    private CacheGroupHolder groupHolder(GridDhtPartitionsExchangeFuture fut, final CacheGroupDescriptor desc)
        throws IgniteCheckedException {
        assert lateAffAssign;

        CacheGroupHolder cacheGrp = grpHolders.get(desc.groupId());

        if (cacheGrp != null)
            return cacheGrp;

        final CacheGroupInfrastructure grp = cctx.cache().cacheGroup(desc.groupId());

        if (grp == null) {
            cctx.io().addHandler(true, desc.groupId(), GridDhtAffinityAssignmentResponse.class,
                new IgniteBiInClosure<UUID, GridDhtAffinityAssignmentResponse>() {
                    @Override public void apply(UUID nodeId, GridDhtAffinityAssignmentResponse res) {
<<<<<<< HEAD
                        processAffinityAssignmentResponse(desc.groupId(), nodeId, res);
=======
                        processAffinityAssignmentResponse(nodeId, res);
>>>>>>> f5a5fa02
                    }
                }
            );

            cacheGrp = CacheGroupHolder2.create(cctx, desc, fut, null);
        }
        else
            cacheGrp = new CacheGroupHolder1(grp, null);

        CacheGroupHolder old = grpHolders.put(desc.groupId(), cacheGrp);

        assert old == null : old;

        return cacheGrp;
    }

    /**
     * @param fut Exchange future.
     * @param crd Coordinator flag.
     * @throws IgniteCheckedException If failed.
     * @return Rabalance info.
     */
    @Nullable private WaitRebalanceInfo initAffinityOnNodeJoin(final GridDhtPartitionsExchangeFuture fut, boolean crd)
        throws IgniteCheckedException {
        AffinityTopologyVersion topVer = fut.topologyVersion();

        final Map<Object, List<List<ClusterNode>>> affCache = new HashMap<>();

        if (!crd) {
            for (CacheGroupInfrastructure grp : cctx.cache().cacheGroups()) {
                if (grp.isLocal())
                    continue;

                boolean latePrimary = grp.rebalanceEnabled();

                initAffinityOnNodeJoin(fut, grp.affinity(), null, latePrimary, affCache);
            }

            return null;
        }
        else {
            final WaitRebalanceInfo waitRebalanceInfo = new WaitRebalanceInfo(topVer);

            forAllRegisteredCacheGroups(new IgniteInClosureX<CacheGroupDescriptor>() {
                @Override public void applyx(CacheGroupDescriptor desc) throws IgniteCheckedException {
                    CacheGroupHolder cache = groupHolder(fut, desc);

                    boolean latePrimary = cache.rebalanceEnabled;

                    initAffinityOnNodeJoin(fut, cache.affinity(), waitRebalanceInfo, latePrimary, affCache);
                }
            });

            return waitRebalanceInfo;
        }
    }

    /**
     * @param fut Exchange future.
     * @param aff Affinity.
     * @param rebalanceInfo Rebalance information.
     * @param latePrimary If {@code true} delays primary assignment if it is not owner.
     * @param affCache Already calculated assignments (to reduce data stored in history).
     * @throws IgniteCheckedException If failed.
     */
    private void initAffinityOnNodeJoin(GridDhtPartitionsExchangeFuture fut,
        GridAffinityAssignmentCache aff,
        WaitRebalanceInfo rebalanceInfo,
        boolean latePrimary,
        Map<Object, List<List<ClusterNode>>> affCache)
        throws IgniteCheckedException
    {
        assert lateAffAssign;

        AffinityTopologyVersion topVer = fut.topologyVersion();

        AffinityTopologyVersion affTopVer = aff.lastVersion();

        assert affTopVer.topologyVersion() > 0 : "Affinity is not initialized [grp=" + aff.groupId() +
            ", topVer=" + affTopVer + ", node=" + cctx.localNodeId() + ']';

        List<List<ClusterNode>> curAff = aff.assignments(affTopVer);

        assert aff.idealAssignment() != null : "Previous assignment is not available.";

        List<List<ClusterNode>> idealAssignment = aff.calculate(topVer, fut.discoveryEvent(), fut.discoCache());
        List<List<ClusterNode>> newAssignment = null;

        if (latePrimary) {
            for (int p = 0; p < idealAssignment.size(); p++) {
                List<ClusterNode> newNodes = idealAssignment.get(p);
                List<ClusterNode> curNodes = curAff.get(p);

                ClusterNode curPrimary = curNodes.size() > 0 ? curNodes.get(0) : null;
                ClusterNode newPrimary = newNodes.size() > 0 ? newNodes.get(0) : null;

                if (curPrimary != null && newPrimary != null && !curPrimary.equals(newPrimary)) {
                    assert cctx.discovery().node(topVer, curPrimary.id()) != null : curPrimary;

                    List<ClusterNode> nodes0 = latePrimaryAssignment(aff,
                        p,
                        curPrimary,
                        newNodes,
                        rebalanceInfo);

                    if (newAssignment == null)
                        newAssignment = new ArrayList<>(idealAssignment);

                    newAssignment.set(p, nodes0);
                }
            }
        }

        if (newAssignment == null)
            newAssignment = idealAssignment;

        aff.initialize(fut.topologyVersion(), cachedAssignment(aff, newAssignment, affCache));
    }

    /**
     * @param aff Assignment cache.
     * @param assign Assignment.
     * @param affCache Assignments already calculated for other caches.
     * @return Assignment.
     */
    private List<List<ClusterNode>> cachedAssignment(GridAffinityAssignmentCache aff,
        List<List<ClusterNode>> assign,
        Map<Object, List<List<ClusterNode>>> affCache) {
        List<List<ClusterNode>> assign0 = affCache.get(aff.similarAffinityKey());

        if (assign0 != null && assign0.equals(assign))
            assign = assign0;
        else
            affCache.put(aff.similarAffinityKey(), assign);

        return assign;
    }

    /**
     * @param aff Cache.
     * @param part Partition.
     * @param curPrimary Current primary.
     * @param newNodes New ideal assignment.
     * @param rebalance Rabalance information holder.
     * @return Assignment.
     */
    private List<ClusterNode> latePrimaryAssignment(
        GridAffinityAssignmentCache aff,
        int part,
        ClusterNode curPrimary,
        List<ClusterNode> newNodes,
        WaitRebalanceInfo rebalance) {
        assert lateAffAssign;
        assert curPrimary != null;
        assert !F.isEmpty(newNodes);
        assert !curPrimary.equals(newNodes.get(0));

        List<ClusterNode> nodes0 = new ArrayList<>(newNodes.size() + 1);

        nodes0.add(curPrimary);

        for (int i = 0; i < newNodes.size(); i++) {
            ClusterNode node = newNodes.get(i);

            if (!node.equals(curPrimary))
                nodes0.add(node);
        }

        if (rebalance != null)
            rebalance.add(aff.groupId(), part, newNodes.get(0).id(), newNodes);

        return nodes0;
    }

    /**
     * @param fut Exchange future.
     * @return Affinity assignment.
     * @throws IgniteCheckedException If failed.
     */
    public IgniteInternalFuture<Map<Integer, Map<Integer, List<UUID>>>> initAffinityOnNodeLeft(
        final GridDhtPartitionsExchangeFuture fut) throws IgniteCheckedException {
        assert lateAffAssign;

        IgniteInternalFuture<?> initFut = initCoordinatorCaches(fut);

        if (initFut != null && !initFut.isDone()) {
            final GridFutureAdapter<Map<Integer, Map<Integer, List<UUID>>>> resFut = new GridFutureAdapter<>();

            initFut.listen(new IgniteInClosure<IgniteInternalFuture<?>>() {
                @Override public void apply(IgniteInternalFuture<?> initFut) {
                    try {
                        resFut.onDone(initAffinityOnNodeLeft0(fut));
                    }
                    catch (IgniteCheckedException e) {
                        resFut.onDone(e);
                    }
                }
            });

            return resFut;
        }
        else
            return new GridFinishedFuture<>(initAffinityOnNodeLeft0(fut));
    }

    /**
     * @param fut Exchange future.
     * @return Affinity assignment.
     * @throws IgniteCheckedException If failed.
     */
    private Map<Integer, Map<Integer, List<UUID>>> initAffinityOnNodeLeft0(final GridDhtPartitionsExchangeFuture fut)
        throws IgniteCheckedException {
        final AffinityTopologyVersion topVer = fut.topologyVersion();

        final WaitRebalanceInfo waitRebalanceInfo = new WaitRebalanceInfo(topVer);

        final Collection<ClusterNode> aliveNodes = cctx.discovery().nodes(topVer);

        final Map<Integer, Map<Integer, List<UUID>>> assignment = new HashMap<>();

        forAllRegisteredCacheGroups(new IgniteInClosureX<CacheGroupDescriptor>() {
            @Override public void applyx(CacheGroupDescriptor desc) throws IgniteCheckedException {
                CacheGroupHolder grpHolder = groupHolder(fut, desc);

                if (!grpHolder.rebalanceEnabled)
                    return;

                AffinityTopologyVersion affTopVer = grpHolder.affinity().lastVersion();

                assert affTopVer.topologyVersion() > 0 && !affTopVer.equals(topVer) : "Invalid affinity version " +
                    "[last=" + affTopVer + ", futVer=" + topVer + ", grp=" + desc.groupName() + ']';

                List<List<ClusterNode>> curAssignment = grpHolder.affinity().assignments(affTopVer);
                List<List<ClusterNode>> newAssignment = grpHolder.affinity().idealAssignment();

                assert newAssignment != null;

                GridDhtPartitionTopology top = grpHolder.topology(fut);

                Map<Integer, List<UUID>> cacheAssignment = null;

                for (int p = 0; p < newAssignment.size(); p++) {
                    List<ClusterNode> newNodes = newAssignment.get(p);
                    List<ClusterNode> curNodes = curAssignment.get(p);

                    ClusterNode curPrimary = curNodes.size() > 0 ? curNodes.get(0) : null;
                    ClusterNode newPrimary = newNodes.size() > 0 ? newNodes.get(0) : null;

                    List<ClusterNode> newNodes0 = null;

                    assert newPrimary == null || aliveNodes.contains(newPrimary) : "Invalid new primary [" +
                        "grp=" + desc.groupName() +
                        ", node=" + newPrimary +
                        ", topVer=" + topVer + ']';

                    if (curPrimary != null && newPrimary != null && !curPrimary.equals(newPrimary)) {
                        if (aliveNodes.contains(curPrimary)) {
                            GridDhtPartitionState state = top.partitionState(newPrimary.id(), p);

                            if (state != GridDhtPartitionState.OWNING) {
                                newNodes0 = latePrimaryAssignment(grpHolder.affinity(),
                                    p,
                                    curPrimary,
                                    newNodes,
                                    waitRebalanceInfo);
                            }
                        }
                        else {
                            GridDhtPartitionState state = top.partitionState(newPrimary.id(), p);

                            if (state != GridDhtPartitionState.OWNING) {
                                for (int i = 1; i < curNodes.size(); i++) {
                                    ClusterNode curNode = curNodes.get(i);

                                    if (top.partitionState(curNode.id(), p) == GridDhtPartitionState.OWNING) {
                                        newNodes0 = latePrimaryAssignment(grpHolder.affinity(),
                                            p,
                                            curNode,
                                            newNodes,
                                            waitRebalanceInfo);

                                        break;
                                    }
                                }

                                if (newNodes0 == null) {
                                    List<ClusterNode> owners = top.owners(p);

                                    for (ClusterNode owner : owners) {
                                        if (aliveNodes.contains(owner)) {
                                            newNodes0 = latePrimaryAssignment(grpHolder.affinity(),
                                                p,
                                                owner,
                                                newNodes,
                                                waitRebalanceInfo);

                                            break;
                                        }
                                    }
                                }
                            }
                        }
                    }

                    if (newNodes0 != null) {
                        if (cacheAssignment == null)
                            cacheAssignment = new HashMap<>();

                        cacheAssignment.put(p, toIds0(newNodes0));
                    }
                }

                if (cacheAssignment != null)
                    assignment.put(grpHolder.groupId(), cacheAssignment);
            }
        });

        synchronized (mux) {
            assert affCalcVer.equals(topVer);

            this.waitInfo = !waitRebalanceInfo.empty() ? waitRebalanceInfo : null;

            WaitRebalanceInfo info = this.waitInfo;

            if (log.isDebugEnabled()) {
                log.debug("Computed new affinity after node left [topVer=" + topVer +
                    ", waitCaches=" + (info != null ? groupNames(info.waitGrps.keySet()) : null) + ']');
            }
        }

        return assignment;
    }

    /**
     *
     */
    public void dumpDebugInfo() {
        if (!pendingAssignmentFetchFuts.isEmpty()) {
            U.warn(log, "Pending assignment fetch futures:");

            for (GridDhtAssignmentFetchFuture fut : pendingAssignmentFetchFuts.values())
                U.warn(log, ">>> " + fut);
        }
    }

    /**
     * @param nodes Nodes.
     * @return IDs.
     */
    private static List<UUID> toIds0(List<ClusterNode> nodes) {
        List<UUID> partIds = new ArrayList<>(nodes.size());

        for (int i = 0; i < nodes.size(); i++)
            partIds.add(nodes.get(i).id());

        return partIds;
    }

    /**
     * @param topVer Topology version.
     * @param ids IDs.
     * @return Nodes.
     */
    private List<ClusterNode> toNodes(AffinityTopologyVersion topVer, List<UUID> ids) {
        List<ClusterNode> nodes = new ArrayList<>(ids.size());

        for (int i = 0; i < ids.size(); i++) {
            UUID id = ids.get(i);

            ClusterNode node = cctx.discovery().node(topVer, id);

            assert node != null : "Failed to get node [id=" + id +
                ", topVer=" + topVer +
                ", locNode=" + cctx.localNode() +
                ", allNodes=" + cctx.discovery().nodes(topVer) + ']';

            nodes.add(node);
        }

        return nodes;
    }

    /**
     *
     */
    abstract static class CacheGroupHolder {
        /** */
        private final GridAffinityAssignmentCache aff;

        /** */
        private final boolean rebalanceEnabled;

        /**
         * @param rebalanceEnabled Cache rebalance flag.
         * @param aff Affinity cache.
         * @param initAff Existing affinity cache.
         */
        CacheGroupHolder(boolean rebalanceEnabled,
            GridAffinityAssignmentCache aff,
            @Nullable GridAffinityAssignmentCache initAff) {
            this.aff = aff;

            if (initAff != null)
                aff.init(initAff);

            this.rebalanceEnabled = rebalanceEnabled;
        }

        /**
         * @return Client holder flag.
         */
        abstract boolean client();

        /**
         * @return Group ID.
         */
        int groupId() {
            return aff.groupId();
        }

        /**
         * @return Partitions number.
         */
        int partitions() {
            return aff.partitions();
        }

        /**
         * @param fut Exchange future.
         * @return Cache topology.
         */
        abstract GridDhtPartitionTopology topology(GridDhtPartitionsExchangeFuture fut);

        /**
         * @return Affinity.
         */
        GridAffinityAssignmentCache affinity() {
            return aff;
        }
    }

    /**
     * Created cache is started on coordinator.
     */
    private class CacheGroupHolder1 extends CacheGroupHolder {
        /** */
        private final CacheGroupInfrastructure grp;

        /**
         * @param grp Cache group.
         * @param initAff Current affinity.
         */
        CacheGroupHolder1(CacheGroupInfrastructure grp, @Nullable GridAffinityAssignmentCache initAff) {
            super(grp.rebalanceEnabled(), grp.affinity(), initAff);

            assert !grp.isLocal() : grp;

            this.grp = grp;
        }

        /** {@inheritDoc} */
        @Override public boolean client() {
            return false;
        }

        /** {@inheritDoc} */
        @Override public GridDhtPartitionTopology topology(GridDhtPartitionsExchangeFuture fut) {
            return grp.topology();
        }
    }

    /**
     * Created if cache is not started on coordinator.
     */
    private static class CacheGroupHolder2 extends CacheGroupHolder {
        /** */
        private final GridCacheSharedContext cctx;

        /**
         * @param cctx Context.
         * @param grpDesc Cache group descriptor.
         * @param fut Exchange future.
         * @param initAff Current affinity.
         * @return Cache holder.
         * @throws IgniteCheckedException If failed.
         */
        static CacheGroupHolder2 create(
            GridCacheSharedContext cctx,
            CacheGroupDescriptor grpDesc,
            GridDhtPartitionsExchangeFuture fut,
            @Nullable GridAffinityAssignmentCache initAff) throws IgniteCheckedException {
            assert grpDesc != null;
            assert !cctx.kernalContext().clientNode();

            CacheConfiguration<?, ?> ccfg = grpDesc.config();

            assert ccfg != null : grpDesc;
            assert ccfg.getCacheMode() != LOCAL : ccfg.getName();

            assert !cctx.discovery().cacheGroupAffinityNodes(grpDesc.groupId(), fut.topologyVersion()).contains(cctx.localNode());

            AffinityFunction affFunc = cctx.cache().clone(ccfg.getAffinity());

            cctx.kernalContext().resource().injectGeneric(affFunc);
            cctx.kernalContext().resource().injectCacheName(affFunc, ccfg.getName());

            U.startLifecycleAware(F.asList(affFunc));

            GridAffinityAssignmentCache aff = new GridAffinityAssignmentCache(cctx.kernalContext(),
                grpDesc.groupName(),
                grpDesc.groupId(),
                affFunc,
                ccfg.getNodeFilter(),
                ccfg.getBackups(),
                ccfg.getCacheMode() == LOCAL);

            return new CacheGroupHolder2(ccfg.getRebalanceMode() != NONE, cctx, aff, initAff);
        }

        /**
         * @param rebalanceEnabled Rebalance flag.
         * @param cctx Context.
         * @param aff Affinity.
         * @param initAff Current affinity.
         */
        CacheGroupHolder2(
            boolean rebalanceEnabled,
            GridCacheSharedContext cctx,
            GridAffinityAssignmentCache aff,
            @Nullable GridAffinityAssignmentCache initAff) {
            super(rebalanceEnabled, aff, initAff);

            this.cctx = cctx;
        }

        /** {@inheritDoc} */
        @Override public boolean client() {
            return true;
        }

        /** {@inheritDoc} */
        @Override public GridDhtPartitionTopology topology(GridDhtPartitionsExchangeFuture fut) {
            return cctx.exchange().clientTopology(groupId(), fut);
        }
    }

    /**
     *
     */
    class WaitRebalanceInfo {
        /** */
        private final AffinityTopologyVersion topVer;

        /** */
        private Map<Integer, Map<Integer, UUID>> waitGrps;

        /** */
        private Map<Integer, Map<Integer, List<ClusterNode>>> assignments;

        /** */
        private Map<Integer, IgniteUuid> deploymentIds;

        /**
         * @param topVer Topology version.
         */
        WaitRebalanceInfo(AffinityTopologyVersion topVer) {
            this.topVer = topVer;
        }

        /**
         * @return {@code True} if there are partitions waiting for rebalancing.
         */
        boolean empty() {
            if (waitGrps != null) {
                assert !waitGrps.isEmpty();
                assert waitGrps.size() == assignments.size();

                return false;
            }

            return true;
        }

        /**
         * @param grpId Group ID.
         * @param part Partition.
         * @param waitNode Node rebalancing data.
         * @param assignment New assignment.
         */
        void add(Integer grpId, Integer part, UUID waitNode, List<ClusterNode> assignment) {
            assert !F.isEmpty(assignment) : assignment;

            if (waitGrps == null) {
                waitGrps = new HashMap<>();
                assignments = new HashMap<>();
                deploymentIds = new HashMap<>();
            }

            Map<Integer, UUID> cacheWaitParts = waitGrps.get(grpId);

            if (cacheWaitParts == null) {
                waitGrps.put(grpId, cacheWaitParts = new HashMap<>());

                deploymentIds.put(grpId, registeredGrps.get(grpId).deploymentId());
            }

            cacheWaitParts.put(part, waitNode);

            Map<Integer, List<ClusterNode>> cacheAssignment = assignments.get(grpId);

            if (cacheAssignment == null)
                assignments.put(grpId, cacheAssignment = new HashMap<>());

            cacheAssignment.put(part, assignment);
        }

        /** {@inheritDoc} */
        @Override public String toString() {
            return "WaitRebalanceInfo [topVer=" + topVer +
                ", grps=" + (waitGrps != null ? waitGrps.keySet() : null) + ']';
        }
    }
}<|MERGE_RESOLUTION|>--- conflicted
+++ resolved
@@ -313,11 +313,7 @@
             cctx.io().addHandler(true, grpId, GridDhtAffinityAssignmentResponse.class,
                 new IgniteBiInClosure<UUID, GridDhtAffinityAssignmentResponse>() {
                     @Override public void apply(UUID nodeId, GridDhtAffinityAssignmentResponse res) {
-<<<<<<< HEAD
                         processAffinityAssignmentResponse(grpId, nodeId, res);
-=======
-                        processAffinityAssignmentResponse(nodeId, res);
->>>>>>> f5a5fa02
                     }
                 });
         }
@@ -390,16 +386,10 @@
             if (startCache) {
                 cctx.cache().prepareCacheStart(cacheDesc, nearCfg, fut.topologyVersion());
 
-<<<<<<< HEAD
-            if (fut.cacheAddedOnExchange(cacheDesc.cacheId(), cacheDesc.receivedFrom())) {
-                if (fut.discoCache().cacheGroupAffinityNodes(cacheDesc.groupDescriptor().groupId()).isEmpty())
-                    U.quietAndWarn(log, "No server nodes found for cache client: " + req.cacheName());
-=======
                 if (fut.cacheAddedOnExchange(cacheDesc.cacheId(), cacheDesc.receivedFrom())) {
-                    if (fut.discoCache().cacheAffinityNodes(req.cacheName()).isEmpty())
+                    if (fut.discoCache().cacheGroupAffinityNodes(cacheDesc.groupDescriptor().groupId()).isEmpty())
                         U.quietAndWarn(log, "No server nodes found for cache client: " + req.cacheName());
                 }
->>>>>>> f5a5fa02
             }
         }
 
@@ -730,18 +720,11 @@
     }
 
     /**
-<<<<<<< HEAD
      * @param grpId Cache group ID.
      * @param nodeId Node ID.
      * @param res Response.
      */
     private void processAffinityAssignmentResponse(Integer grpId, UUID nodeId, GridDhtAffinityAssignmentResponse res) {
-=======
-     * @param nodeId Node ID.
-     * @param res Response.
-     */
-    private void processAffinityAssignmentResponse(UUID nodeId, GridDhtAffinityAssignmentResponse res) {
->>>>>>> f5a5fa02
         if (log.isDebugEnabled())
             log.debug("Processing affinity assignment response [node=" + nodeId + ", res=" + res + ']');
 
@@ -1162,11 +1145,7 @@
                     cctx.io().addHandler(true, desc.groupId(), GridDhtAffinityAssignmentResponse.class,
                         new IgniteBiInClosure<UUID, GridDhtAffinityAssignmentResponse>() {
                             @Override public void apply(UUID nodeId, GridDhtAffinityAssignmentResponse res) {
-<<<<<<< HEAD
                                 processAffinityAssignmentResponse(grpId, nodeId, res);
-=======
-                                processAffinityAssignmentResponse(nodeId, res);
->>>>>>> f5a5fa02
                             }
                         }
                     );
@@ -1258,11 +1237,7 @@
             cctx.io().addHandler(true, desc.groupId(), GridDhtAffinityAssignmentResponse.class,
                 new IgniteBiInClosure<UUID, GridDhtAffinityAssignmentResponse>() {
                     @Override public void apply(UUID nodeId, GridDhtAffinityAssignmentResponse res) {
-<<<<<<< HEAD
                         processAffinityAssignmentResponse(desc.groupId(), nodeId, res);
-=======
-                        processAffinityAssignmentResponse(nodeId, res);
->>>>>>> f5a5fa02
                     }
                 }
             );
