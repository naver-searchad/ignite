--- conflicted
+++ resolved
@@ -380,13 +380,7 @@
         });
 
         for (ExchangeActions.ActionData action : exchActions.newAndClientCachesStartRequests()) {
-<<<<<<< HEAD
-            DynamicCacheDescriptor desc = action.descriptor();
-
-            DynamicCacheChangeRequest req = action.request();
-=======
             DynamicCacheDescriptor cacheDesc = action.descriptor();
->>>>>>> 193b8058
 
             DynamicCacheChangeRequest req = action.request();
 
@@ -407,13 +401,8 @@
             if (startCache)
                 cctx.cache().prepareCacheStart(cacheDesc, nearCfg, fut.topologyVersion());
 
-<<<<<<< HEAD
-            if (fut.isCacheAdded(cacheId, fut.topologyVersion())) {
+            if (fut.isCacheAdded(cacheDesc.cacheId(), fut.topologyVersion())) {
                 if (fut.discoCache().cacheGroupAffinityNodes(desc.groupDescriptor().groupId()).isEmpty())
-=======
-            if (fut.isCacheAdded(cacheDesc.cacheId(), fut.topologyVersion())) {
-                if (fut.discoCache().cacheAffinityNodes(req.cacheName()).isEmpty())
->>>>>>> 193b8058
                     U.quietAndWarn(log, "No server nodes found for cache client: " + req.cacheName());
             }
 
@@ -441,11 +430,7 @@
                 }
             }
             else
-<<<<<<< HEAD
-                initStartedCacheOnCoordinator(fut, req.cacheDescriptor());
-=======
                 initStartedCacheOnCoordinator(fut, cacheDesc.cacheId());
->>>>>>> 193b8058
         }
 
         for (DynamicCacheChangeRequest req : exchActions.closeRequests(cctx.localNodeId())) {
