--- conflicted
+++ resolved
@@ -5324,7 +5324,6 @@
     }
 
     /**
-<<<<<<< HEAD
      * @param node Node created event.
      * @return Class loader for custom event unmarshalling.
      */
@@ -5630,13 +5629,14 @@
 
             return null;
         }
-=======
+    }
+
+    /**
      * @param msg Message.
      * @param nodeId Node ID.
      */
     private static void removeMetrics(TcpDiscoveryHeartbeatMessage msg, UUID nodeId) {
         msg.removeMetrics(nodeId);
         msg.removeCacheMetrics(nodeId);
->>>>>>> 60640de4
     }
 }