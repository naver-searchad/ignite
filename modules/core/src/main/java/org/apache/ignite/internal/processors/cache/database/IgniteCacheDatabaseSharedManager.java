--- conflicted
+++ resolved
@@ -128,16 +128,11 @@
     private void registerMetricsMBeans() {
         IgniteConfiguration cfg = cctx.gridConfig();
 
-<<<<<<< HEAD
-        for (MemoryMetrics memMetrics : memMetricsMap.values())
-            registerMetricsMBean((MemoryMetricsMXBean)memMetrics, cfg);
-=======
         for (MemoryMetrics memMetrics : memMetricsMap.values()) {
             MemoryPolicyConfiguration memPlcCfg = memPlcMap.get(memMetrics.getName()).config();
 
-            registerMetricsMBean((MemoryMetricsImpl) memMetrics, memPlcCfg, cfg);
-        }
->>>>>>> 4ec1b65d
+            registerMetricsMBean((MemoryMetricsImpl)memMetrics, memPlcCfg, cfg);
+        }
     }
 
     /**
@@ -145,13 +140,9 @@
      * @param memPlcCfg Memory policy configuration.
      * @param cfg Ignite configuration.
      */
-<<<<<<< HEAD
-    private void registerMetricsMBean(MemoryMetricsMXBean memMetrics, IgniteConfiguration cfg) {
-=======
     private void registerMetricsMBean(MemoryMetricsImpl memMetrics,
         MemoryPolicyConfiguration memPlcCfg,
         IgniteConfiguration cfg) {
->>>>>>> 4ec1b65d
         try {
             U.registerMBean(
                     cfg.getMBeanServer(),
