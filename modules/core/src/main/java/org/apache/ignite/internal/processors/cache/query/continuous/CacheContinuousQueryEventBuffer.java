--- conflicted
+++ resolved
@@ -139,16 +139,15 @@
         if (batch == null || cntr < batch.startCntr) {
             assert entry != null : cntr;
 
-<<<<<<< HEAD
+            if (backup)
+                backupQ.add(entry);
+
             TestDebugLog.addEntryMessage(part,
                 cntr,
                 "buffer rcd small start=" + batch.startCntr +
                     " cntr=" + cntr +
+                    ", backup=" + backup +
                     " topVer=" + ((CacheContinuousQueryEntry)entry).topologyVersion());
-=======
-            if (backup)
-                backupQ.add(entry);
->>>>>>> 2c68adb8
 
             return entry;
         }
@@ -156,19 +155,13 @@
         Object res = null;
 
         if (cntr <= batch.endCntr)
-<<<<<<< HEAD
-            res = batch.processEvent0(null, cntr, entry);
+            res = batch.processEvent0(null, cntr, entry, backup);
         else {
             TestDebugLog.addEntryMessage(part,
                 cntr,
                 "buffer add pending start=" + batch.startCntr +
                     " cntr=" + cntr +
                     " topVer=" + ((CacheContinuousQueryEntry)entry).topologyVersion());
-
-=======
-            res = batch.processEvent0(null, cntr, entry, backup);
-        else
->>>>>>> 2c68adb8
             pending.put(cntr, entry);
         }
 
