--- conflicted
+++ resolved
@@ -28,10 +28,8 @@
 import java.util.concurrent.atomic.AtomicReference;
 import org.apache.ignite.IgniteSystemProperties;
 import org.apache.ignite.internal.processors.affinity.AffinityTopologyVersion;
-<<<<<<< HEAD
 import org.apache.ignite.spi.communication.tcp.TestDebugLog;
-=======
->>>>>>> ff0a2dd8
+import org.apache.ignite.internal.processors.affinity.AffinityTopologyVersion;
 import org.jetbrains.annotations.Nullable;
 
 /**
@@ -80,11 +78,7 @@
      * @return Backup entries.
      */
     @Nullable Collection<CacheContinuousQueryEntry> resetBackupQueue() {
-<<<<<<< HEAD
-        Collection<CacheContinuousQueryEntry> ret = null;
-=======
         Collection<CacheContinuousQueryEntry> ret;
->>>>>>> ff0a2dd8
 
         List<CacheContinuousQueryEntry> entries = null;
 
@@ -94,13 +88,10 @@
             entries = batch.backupFlushEntries();
 
         if (!backupQ.isEmpty()) {
-<<<<<<< HEAD
+            if (entries != null)
+                backupQ.addAll(entries);
+
             ret = this.backupQ;
-
-            if (entries != null) {
-                for (CacheContinuousQueryEntry e : entries)
-                    ((ConcurrentLinkedDeque)ret).addFirst(e);
-            }
 
             backupQ = new ConcurrentLinkedDeque<>();
         }
@@ -114,23 +105,8 @@
                     "filtered1 " + e.filteredCount() +
                         " reset backup");
         }
-        else
-            TestDebugLog.addEntryMessage(part, part, "no backup");
-
-        return entries;
-=======
-            if (entries != null)
-                backupQ.addAll(entries);
-
-            ret = this.backupQ;
-
-            backupQ = new ConcurrentLinkedDeque<>();
-        }
-        else
-            ret = entries;
 
         return ret;
->>>>>>> ff0a2dd8
     }
 
     /**
@@ -229,11 +205,8 @@
         if (curCntr == -1)
             return null;
 
-<<<<<<< HEAD
         TestDebugLog.addEntryMessage(part, curCntr, "created batch");
 
-=======
->>>>>>> ff0a2dd8
         batch = new Batch(curCntr + 1, 0L, new CacheContinuousQueryEntry[BUF_SIZE], topVer);
 
         if (curBatch.compareAndSet(null, batch))
@@ -288,10 +261,7 @@
         /**
          * @param filtered Number of filtered events before this batch.
          * @param entries Entries array.
-<<<<<<< HEAD
-=======
          * @param topVer Current event topology version.
->>>>>>> ff0a2dd8
          * @param startCntr Start counter.
          */
         Batch(long startCntr, long filtered, CacheContinuousQueryEntry[] entries, AffinityTopologyVersion topVer) {
@@ -306,7 +276,10 @@
             endCntr = startCntr + BUF_SIZE - 1;
         }
 
-        synchronized List<CacheContinuousQueryEntry> backupFlushEntries() {
+        /**
+         * @return Entries to send as part of backup queue.
+         */
+        @Nullable synchronized List<CacheContinuousQueryEntry> backupFlushEntries() {
             List<CacheContinuousQueryEntry> res = null;
 
             long filtered = this.filtered;
@@ -364,85 +337,6 @@
             return res;
         }
 
-        private CacheContinuousQueryEntry filteredEntry(long cntr, long filtered) {
-            CacheContinuousQueryEntry e = new CacheContinuousQueryEntry(0,
-                null,
-                 null,
-                 null,
-                 null,
-                 false,
-                 part,
-                 cntr,
-                 topVer);
-
-            e.markFiltered();
-
-            e.filteredCount(filtered);
-
-            return e;
-        }
-
-        /**
-         * @return Entries to send as part of backup queue.
-         */
-        @Nullable synchronized List<CacheContinuousQueryEntry> backupFlushEntries() {
-            List<CacheContinuousQueryEntry> res = null;
-
-            long filtered = this.filtered;
-            long cntr = startCntr;
-
-            for (int i = 0; i < entries.length; i++) {
-                CacheContinuousQueryEntry e = entries[i];
-
-                CacheContinuousQueryEntry flushEntry = null;
-
-                if (e == null) {
-                    if (filtered != 0) {
-                        flushEntry = filteredEntry(cntr - 1, filtered - 1);
-
-                        filtered = 0;
-                    }
-                }
-                else {
-                    if (e.isFiltered())
-                        filtered++;
-                    else {
-                        flushEntry = new CacheContinuousQueryEntry(e.cacheId(),
-                            e.eventType(),
-                            e.key(),
-                            e.value(),
-                            e.oldValue(),
-                            e.isKeepBinary(),
-                            e.partition(),
-                            e.updateCounter(),
-                            e.topologyVersion());
-
-                        flushEntry.filteredCount(filtered);
-
-                        filtered = 0;
-                    }
-                }
-
-                if (flushEntry != null) {
-                    if (res == null)
-                        res = new ArrayList<>();
-
-                    res.add(flushEntry);
-                }
-
-                cntr++;
-            }
-
-            if (filtered != 0L) {
-                if (res == null)
-                    res = new ArrayList<>();
-
-                res.add(filteredEntry(cntr - 1, filtered - 1));
-            }
-
-            return res;
-        }
-
         /**
          * @param cntr Entry counter.
          * @param filtered Number of entries filtered before this entry.
@@ -482,7 +376,6 @@
             int pos = (int)(cntr - startCntr);
 
             synchronized (this) {
-<<<<<<< HEAD
                 TestDebugLog.addEntryMessage(part,
                     cntr,
                     "buffer process start=" + startCntr +
@@ -490,8 +383,6 @@
                         " pos=" + pos +
                         " topVer=" + entry.topologyVersion());
 
-=======
->>>>>>> ff0a2dd8
                 entries[pos] = entry;
 
                 int next = lastProc + 1;
@@ -499,7 +390,6 @@
                 if (next == pos) {
                     for (int i = next; i < entries.length; i++) {
                         CacheContinuousQueryEntry entry0 = entries[i];
-<<<<<<< HEAD
 
                         if (entry0 != null) {
                             if (!entry0.isFiltered()) {
@@ -534,34 +424,6 @@
                                     else {
                                         assert res instanceof List : res;
 
-=======
-
-                        if (entry0 != null) {
-                            if (!entry0.isFiltered()) {
-                                entry0.filteredCount(filtered);
-
-                                filtered = 0;
-
-                                if (res == null) {
-                                    if (backup)
-                                        backupQ.add(entry0);
-                                    else
-                                        res = entry0;
-                                }
-                                else {
-                                    assert !backup;
-
-                                    List<CacheContinuousQueryEntry> resList;
-
-                                    if (res instanceof CacheContinuousQueryEntry) {
-                                        resList = new ArrayList<>();
-
-                                        resList.add((CacheContinuousQueryEntry)res);
-                                    }
-                                    else {
-                                        assert res instanceof List : res;
-
->>>>>>> ff0a2dd8
                                         resList = (List<CacheContinuousQueryEntry>)res;
                                     }
 
@@ -569,7 +431,6 @@
 
                                     res = resList;
                                 }
-<<<<<<< HEAD
                             }
                             else {
                                 filtered++;
@@ -581,11 +442,7 @@
                                         " pos=" + pos +
                                         ", filtered=" + filtered +
                                         " topVer=" + entry0.topologyVersion());
-=======
->>>>>>> ff0a2dd8
                             }
-                            else
-                                filtered++;
 
                             pos = i;
                         }
