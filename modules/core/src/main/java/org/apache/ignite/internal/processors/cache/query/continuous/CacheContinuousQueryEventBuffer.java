--- conflicted
+++ resolved
@@ -163,47 +163,33 @@
         for (;;) {
             batch = initBatch(entry.topologyVersion());
 
-<<<<<<< HEAD
+            if (batch == null || cntr < batch.startCntr) {
+                if (backup)
+                    backupQ.add(entry);
+
             TestDebugLog.addEntryMessage(part,
                 cntr,
                 "buffer rcd small start=" + batch.startCntr +
                     " cntr=" + cntr +
                     ", backup=" + backup +
-                    " topVer=" + ((CacheContinuousQueryEntry)entry).topologyVersion());
-
-            return entry;
-        }
-=======
-            if (batch == null || cntr < batch.startCntr) {
-                if (backup)
-                    backupQ.add(entry);
->>>>>>> be43bf8f
-
-                return entry;
-            }
+                    " topVer=" + ((CacheContinuousQueryEntry)entry).topologyVersion());return entry;
+        }
 
             if (cntr <= batch.endCntr) {
                 res = batch.processEntry0(null, cntr, entry, backup);
 
-<<<<<<< HEAD
-        if (cntr <= batch.endCntr)
-            res = batch.processEvent0(null, cntr, entry, backup);
-        else {
+        if (
+            res = = RETRY)
+                    continue;
+            }
+        else{
             TestDebugLog.addEntryMessage(part,
                 cntr,
                 "buffer add pending start=" + batch.startCntr +
                     " cntr=" + cntr +
-                    " topVer=" + ((CacheContinuousQueryEntry)entry).topologyVersion());
-            pending.put(cntr, entry);
-=======
-                if (res == RETRY)
-                    continue;
-            }
-            else
-                pending.put(cntr, entry);
+                    " topVer=" + ((CacheContinuousQueryEntry)entry).topologyVersion());pending.put(cntr, entry);}
 
             break;
->>>>>>> be43bf8f
         }
 
         Batch batch0 = curBatch.get();
@@ -238,13 +224,7 @@
             if (curCntr == -1)
                 return null;
 
-<<<<<<< HEAD
-        TestDebugLog.addEntryMessage(part, curCntr, "created batch");
-
-        batch = new Batch(curCntr + 1, 0L, new CacheContinuousQueryEntry[BUF_SIZE], topVer);
-=======
-            batch = new Batch(curCntr + 1, 0L, new CacheContinuousQueryEntry[BUF_SIZE], topVer);
->>>>>>> be43bf8f
+        TestDebugLog.addEntryMessage(part, curCntr, "created batch");batch = new Batch(curCntr + 1, 0L, new CacheContinuousQueryEntry[BUF_SIZE], topVer);
 
             if (curBatch.compareAndSet(null, batch))
                 return batch;
@@ -463,17 +443,15 @@
             int pos = (int)(cntr - startCntr);
 
             synchronized (this) {
-<<<<<<< HEAD
+                if (entries == null)
+                    return RETRY;
+
                 TestDebugLog.addEntryMessage(part,
                     cntr,
                     "buffer process start=" + startCntr +
                         ", lastProc=" + lastProc +
                         " pos=" + pos +
                         " topVer=" + entry.topologyVersion());
-=======
-                if (entries == null)
-                    return RETRY;
->>>>>>> be43bf8f
 
                 entries[pos] = entry;
 
