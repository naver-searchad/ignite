--- conflicted
+++ resolved
@@ -195,12 +195,10 @@
         sysClss.add(GridClosureProcessor.C4V2.class.getName());
         sysClss.add(GridClosureProcessor.C4MLAV2.class.getName());
 
-<<<<<<< HEAD
         sysClss.add(IgniteUuid.class.getName());
-=======
+
         // BinaryUtils.FIELDS_SORTED_ORDER support, since it uses TreeMap at BinaryMetadata.
         sysClss.add(BinaryTreeMap.class.getName());
->>>>>>> d4b87f44
 
         if (BinaryUtils.wrapTrees()) {
             sysClss.add(TreeMap.class.getName());
