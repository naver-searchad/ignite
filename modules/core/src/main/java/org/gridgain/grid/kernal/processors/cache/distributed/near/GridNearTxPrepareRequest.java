--- conflicted
+++ resolved
@@ -220,7 +220,6 @@
 
         _clone.futId = futId;
         _clone.miniId = miniId;
-        _clone.near = near;
         _clone.topVer = topVer;
         _clone.last = last;
         _clone.lastBackups = lastBackups;
@@ -237,31 +236,21 @@
             return false;
 
         if (!commState.typeWritten) {
-            if (!commState.putByte(null, directType()))
+            if (!commState.putByte(directType()))
                 return false;
 
             commState.typeWritten = true;
         }
 
         switch (commState.idx) {
-<<<<<<< HEAD
-            case 21:
-                if (!commState.putGridUuid("futId", futId))
-=======
             case 22:
                 if (!commState.putGridUuid(futId))
->>>>>>> 49f0fa42
-                    return false;
-
-                commState.idx++;
-
-<<<<<<< HEAD
-            case 22:
-                if (!commState.putBoolean("last", last))
-=======
+                    return false;
+
+                commState.idx++;
+
             case 23:
                 if (!commState.putBoolean(last))
->>>>>>> 49f0fa42
                     return false;
 
                 commState.idx++;
@@ -269,7 +258,7 @@
             case 24:
                 if (lastBackups != null) {
                     if (commState.it == null) {
-                        if (!commState.putInt(null, lastBackups.size()))
+                        if (!commState.putInt(lastBackups.size()))
                             return false;
 
                         commState.it = lastBackups.iterator();
@@ -279,7 +268,7 @@
                         if (commState.cur == NULL)
                             commState.cur = commState.it.next();
 
-                        if (!commState.putUuid(null, (UUID)commState.cur))
+                        if (!commState.putUuid((UUID)commState.cur))
                             return false;
 
                         commState.cur = NULL;
@@ -287,63 +276,38 @@
 
                     commState.it = null;
                 } else {
-                    if (!commState.putInt(null, -1))
+                    if (!commState.putInt(-1))
                         return false;
                 }
 
                 commState.idx++;
 
-<<<<<<< HEAD
-            case 24:
-                if (!commState.putGridUuid("miniId", miniId))
-=======
             case 25:
                 if (!commState.putGridUuid(miniId))
->>>>>>> 49f0fa42
-                    return false;
-
-                commState.idx++;
-
-<<<<<<< HEAD
-            case 25:
-                if (!commState.putBoolean("near", near))
-=======
+                    return false;
+
+                commState.idx++;
+
             case 26:
                 if (!commState.putBoolean(near))
->>>>>>> 49f0fa42
-                    return false;
-
-                commState.idx++;
-
-<<<<<<< HEAD
-            case 26:
-                if (!commState.putLong("topVer", topVer))
-=======
+                    return false;
+
+                commState.idx++;
+
             case 27:
                 if (!commState.putLong(topVer))
->>>>>>> 49f0fa42
-                    return false;
-
-                commState.idx++;
-
-<<<<<<< HEAD
-            case 27:
-                if (!commState.putUuid("subjId", subjId))
-=======
+                    return false;
+
+                commState.idx++;
+
             case 28:
                 if (!commState.putUuid(subjId))
->>>>>>> 49f0fa42
-                    return false;
-
-                commState.idx++;
-
-<<<<<<< HEAD
-            case 28:
-                if (!commState.putInt("taskNameHash", taskNameHash))
-=======
+                    return false;
+
+                commState.idx++;
+
             case 29:
                 if (!commState.putInt(taskNameHash))
->>>>>>> 49f0fa42
                     return false;
 
                 commState.idx++;
@@ -362,13 +326,8 @@
             return false;
 
         switch (commState.idx) {
-<<<<<<< HEAD
-            case 21:
-                IgniteUuid futId0 = commState.getGridUuid("futId");
-=======
             case 22:
                 IgniteUuid futId0 = commState.getGridUuid();
->>>>>>> 49f0fa42
 
                 if (futId0 == GRID_UUID_NOT_READ)
                     return false;
@@ -381,7 +340,7 @@
                 if (buf.remaining() < 1)
                     return false;
 
-                last = commState.getBoolean("last");
+                last = commState.getBoolean();
 
                 commState.idx++;
 
@@ -390,7 +349,7 @@
                     if (buf.remaining() < 4)
                         return false;
 
-                    commState.readSize = commState.getInt(null);
+                    commState.readSize = commState.getInt();
                 }
 
                 if (commState.readSize >= 0) {
@@ -398,7 +357,7 @@
                         lastBackups = new ArrayList<>(commState.readSize);
 
                     for (int i = commState.readItems; i < commState.readSize; i++) {
-                        UUID _val = commState.getUuid(null);
+                        UUID _val = commState.getUuid();
 
                         if (_val == UUID_NOT_READ)
                             return false;
@@ -414,13 +373,8 @@
 
                 commState.idx++;
 
-<<<<<<< HEAD
-            case 24:
-                IgniteUuid miniId0 = commState.getGridUuid("miniId");
-=======
             case 25:
                 IgniteUuid miniId0 = commState.getGridUuid();
->>>>>>> 49f0fa42
 
                 if (miniId0 == GRID_UUID_NOT_READ)
                     return false;
@@ -433,7 +387,7 @@
                 if (buf.remaining() < 1)
                     return false;
 
-                near = commState.getBoolean("near");
+                near = commState.getBoolean();
 
                 commState.idx++;
 
@@ -441,17 +395,12 @@
                 if (buf.remaining() < 8)
                     return false;
 
-                topVer = commState.getLong("topVer");
-
-                commState.idx++;
-
-<<<<<<< HEAD
-            case 27:
-                UUID subjId0 = commState.getUuid("subjId");
-=======
+                topVer = commState.getLong();
+
+                commState.idx++;
+
             case 28:
                 UUID subjId0 = commState.getUuid();
->>>>>>> 49f0fa42
 
                 if (subjId0 == UUID_NOT_READ)
                     return false;
@@ -464,7 +413,7 @@
                 if (buf.remaining() < 4)
                     return false;
 
-                taskNameHash = commState.getInt("taskNameHash");
+                taskNameHash = commState.getInt();
 
                 commState.idx++;
 
