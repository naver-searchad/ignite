--- conflicted
+++ resolved
@@ -604,12 +604,9 @@
         restTcpSslCtxFactory = cfg.getRestTcpSslContextFactory();
         restTcpSslEnabled = cfg.isRestTcpSslEnabled();
         restTcpSslClientAuth = cfg.isRestTcpSslClientAuth();
-<<<<<<< HEAD
-        securityCred = cfg.getSecurityCredentials();
-=======
         restExecSvc = cfg.getRestExecutorService();
         restSvcShutdown = cfg.getRestExecutorServiceShutdown();
->>>>>>> b006dcc8
+        securityCred = cfg.getSecurityCredentials();
         segChkFreq = cfg.getSegmentCheckFrequency();
         segPlc = cfg.getSegmentationPolicy();
         segResolveAttempts = cfg.getSegmentationResolveAttempts();
