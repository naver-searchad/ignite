/* @java.file.header */

/*  _________        _____ __________________        _____
 *  __  ____/___________(_)______  /__  ____/______ ____(_)_______
 *  _  / __  __  ___/__  / _  __  / _  / __  _  __ `/__  / __  __ \
 *  / /_/ /  _  /    _  /  / /_/ /  / /_/ /  / /_/ / _  /  _  / / /
 *  \____/   /_/     /_/   \_,__/   \____/   \__,_/  /_/   /_/ /_/
 */

package org.gridgain.grid;

import org.gridgain.client.ssl.*;
import org.gridgain.grid.cache.*;
import org.gridgain.grid.compute.*;
import org.gridgain.grid.dr.hub.receiver.*;
import org.gridgain.grid.dr.hub.sender.*;
import org.gridgain.grid.events.*;
import org.gridgain.grid.ggfs.*;
import org.gridgain.grid.hadoop.*;
import org.gridgain.grid.kernal.managers.eventstorage.*;
import org.gridgain.grid.logger.*;
import org.gridgain.grid.marshaller.*;
import org.gridgain.grid.marshaller.jdk.*;
import org.gridgain.grid.marshaller.optimized.*;
import org.gridgain.grid.security.*;
import org.gridgain.grid.segmentation.*;
import org.gridgain.grid.service.*;
import org.gridgain.grid.spi.authentication.*;
import org.gridgain.grid.spi.authentication.noop.*;
import org.gridgain.grid.spi.checkpoint.*;
import org.gridgain.grid.spi.checkpoint.noop.*;
import org.gridgain.grid.spi.collision.*;
import org.gridgain.grid.spi.collision.noop.*;
import org.gridgain.grid.spi.communication.*;
import org.gridgain.grid.spi.communication.tcp.*;
import org.gridgain.grid.spi.deployment.*;
import org.gridgain.grid.spi.deployment.local.*;
import org.gridgain.grid.spi.discovery.*;
import org.gridgain.grid.spi.discovery.tcp.*;
import org.gridgain.grid.spi.eventstorage.*;
import org.gridgain.grid.spi.eventstorage.memory.*;
import org.gridgain.grid.spi.failover.*;
import org.gridgain.grid.spi.failover.always.*;
import org.gridgain.grid.spi.indexing.*;
import org.gridgain.grid.spi.loadbalancing.*;
import org.gridgain.grid.spi.loadbalancing.roundrobin.*;
import org.gridgain.grid.spi.securesession.*;
import org.gridgain.grid.spi.securesession.noop.*;
import org.gridgain.grid.spi.swapspace.*;
import org.gridgain.grid.spi.swapspace.file.*;
import org.gridgain.grid.streamer.*;
import org.gridgain.grid.util.typedef.internal.*;
import org.gridgain.portable.*;
import org.jetbrains.annotations.*;

import javax.management.*;
import java.lang.management.*;
import java.net.*;
import java.util.*;
import java.util.concurrent.*;

import static org.gridgain.grid.segmentation.GridSegmentationPolicy.*;

/**
 * This class defines grid runtime configuration. This configuration is passed to
 * {@link GridGain#start(GridConfiguration)} method. It defines all configuration
 * parameters required to start a grid instance. Usually, a special
 * class called "loader" will create an instance of this interface and apply
 * {@link GridGain#start(GridConfiguration)} method to initialize GridGain instance.
 * <p>
 * Note that you should only set values that differ from defaults, as grid
 * will automatically pick default values for all values that are not set.
 * <p>
 * For more information about grid configuration and startup refer to {@link GridGain}
 * documentation.
 */
public class GridConfiguration {
    /** Courtesy notice log category. */
    public static final String COURTESY_LOGGER_NAME = "org.gridgain.grid.CourtesyConfigNotice";

    /**
     * Default flag for peer class loading. By default the value is {@code false}
     * which means that peer class loading is disabled.
     */
    public static final boolean DFLT_P2P_ENABLED = false;

    /** Default metrics history size (value is {@code 10000}). */
    public static final int DFLT_METRICS_HISTORY_SIZE = 10000;

    /** Default metrics update frequency. */
    public static final long DFLT_METRICS_UPDATE_FREQ = 2000;

    /**
     * Default metrics expire time. The value is {@link Long#MAX_VALUE} which
     * means that metrics never expire.
     */
    public static final long DFLT_METRICS_EXPIRE_TIME = Long.MAX_VALUE;

    /** Default maximum timeout to wait for network responses in milliseconds (value is {@code 5,000ms}). */
    public static final long DFLT_NETWORK_TIMEOUT = 5000;

    /** Default interval between message send retries. */
    public static final long DFLT_SEND_RETRY_DELAY = 1000;

    /** Default message send retries count. */
    public static final int DFLT_SEND_RETRY_CNT = 3;

    /** Default number of clock sync samples. */
    public static final int DFLT_CLOCK_SYNC_SAMPLES = 8;

    /** Default clock synchronization frequency. */
    public static final int DFLT_CLOCK_SYNC_FREQUENCY = 120000;

    /** Default discovery startup delay in milliseconds (value is {@code 60,000ms}). */
    public static final long DFLT_DISCOVERY_STARTUP_DELAY = 60000;

    /** Default deployment mode (value is {@link GridDeploymentMode#SHARED}). */
    public static final GridDeploymentMode DFLT_DEPLOYMENT_MODE = GridDeploymentMode.SHARED;

    /** Default cache size for missed resources. */
    public static final int DFLT_P2P_MISSED_RESOURCES_CACHE_SIZE = 100;

    /** Default SMTP port. */
    public static final int DFLT_SMTP_PORT = 25;

    /** Default SSL enabled flag. */
    public static final boolean DFLT_SMTP_SSL = false;

    /** Default STARTTLS enabled flag. */
    public static final boolean DFLT_SMTP_STARTTLS = false;

    /** Default FROM email address. */
    public static final String DFLT_SMTP_FROM_EMAIL = "info@gridgain.com";

    /** Default time server port base. */
    public static final int DFLT_TIME_SERVER_PORT_BASE = 31100;

    /** Default time server port range. */
    public static final int DFLT_TIME_SERVER_PORT_RANGE = 100;

    /** Default core size of public thread pool. */
    public static final int DFLT_PUBLIC_CORE_THREAD_CNT = Math.max(8, Runtime.getRuntime().availableProcessors()) * 2;

    /** Default max size of public thread pool. */
    public static final int DFLT_PUBLIC_MAX_THREAD_CNT = DFLT_PUBLIC_CORE_THREAD_CNT;

    /** Default keep alive time for public thread pool. */
    public static final long DFLT_PUBLIC_KEEP_ALIVE_TIME = 0;

    /** Default max queue capacity of public thread pool. */
    public static final int DFLT_PUBLIC_THREADPOOL_QUEUE_CAP = Integer.MAX_VALUE;

    /** Default size of system thread pool. */
    public static final int DFLT_SYSTEM_CORE_THREAD_CNT = DFLT_PUBLIC_CORE_THREAD_CNT;

    /** Default max size of system thread pool. */
    public static final int DFLT_SYSTEM_MAX_THREAD_CNT = DFLT_PUBLIC_CORE_THREAD_CNT;

    /** Default keep alive time for system thread pool. */
    public static final long DFLT_SYSTEM_KEEP_ALIVE_TIME = 0;

    /** Default max queue capacity of system thread pool. */
    public static final int DFLT_SYSTEM_THREADPOOL_QUEUE_CAP = Integer.MAX_VALUE;

    /** Default size of peer class loading thread pool. */
    public static final int DFLT_P2P_THREAD_CNT = 2;

    /** Default size of management thread pool. */
    public static final int DFLT_MGMT_THREAD_CNT = 4;

    /** Default max queue capacity of GGFS thread pool. */
    public static final int DFLT_GGFS_THREADPOOL_QUEUE_CAP = 16;

    /** Default size of REST thread pool. */
    public static final int DFLT_REST_CORE_THREAD_CNT = DFLT_PUBLIC_CORE_THREAD_CNT;

    /** Default max size of REST thread pool. */
    public static final int DFLT_REST_MAX_THREAD_CNT = DFLT_PUBLIC_CORE_THREAD_CNT;

    /** Default keep alive time for REST thread pool. */
    public static final long DFLT_REST_KEEP_ALIVE_TIME = 0;

    /** Default max queue capacity of REST thread pool. */
    public static final int DFLT_REST_THREADPOOL_QUEUE_CAP = Integer.MAX_VALUE;

    /** Default segmentation policy. */
    public static final GridSegmentationPolicy DFLT_SEG_PLC = STOP;

    /** Default value for wait for segment on startup flag. */
    public static final boolean DFLT_WAIT_FOR_SEG_ON_START = true;

    /** Default value for all segmentation resolvers pass required. */
    public static final boolean DFLT_ALL_SEG_RESOLVERS_PASS_REQ = true;

    /** Default value segmentation resolve attempts count. */
    public static final int DFLT_SEG_RESOLVE_ATTEMPTS = 2;

    /** Default segment check frequency in discovery manager. */
    public static final long DFLT_SEG_CHK_FREQ = 10000;

    /** Default frequency of metrics log print out. */
    public static final long DFLT_METRICS_LOG_FREQ = 60000;

    /** Default TCP server port. */
    public static final int DFLT_TCP_PORT = 11211;

    /** Default TCP_NODELAY flag. */
    public static final boolean DFLT_TCP_NODELAY = true;

    /** Default TCP direct buffer flag. */
    public static final boolean DFLT_REST_TCP_DIRECT_BUF = false;

    /** Default REST idle timeout. */
    public static final int DFLT_REST_IDLE_TIMEOUT = 7000;

    /** Default rest port range. */
    public static final int DFLT_REST_PORT_RANGE = 100;

    /** Default marshal local jobs flag. */
    public static final boolean DFLT_MARSHAL_LOCAL_JOBS = false;

    /** Default value for cache sanity check enabled flag. */
    public static final boolean DFLT_CACHE_SANITY_CHECK_ENABLED = true;

    /** Optional grid name. */
    private String gridName;

    /** User attributes. */
    private Map<String, ?> userAttrs;

    /** Logger. */
    private GridLogger log;

    /** Executor service. */
    private ExecutorService execSvc;

    /** Executor service. */
    private ExecutorService sysSvc;

    /** Management executor service. */
    private ExecutorService mgmtSvc;

    /** GGFS executor service. */
    private ExecutorService ggfsSvc;

    /** REST requests executor service. */
    private ExecutorService restExecSvc;

    /** Peer class loading executor service shutdown flag. */
    private boolean p2pSvcShutdown = true;

    /** Executor service shutdown flag. */
    private boolean execSvcShutdown = true;

    /** System executor service shutdown flag. */
    private boolean sysSvcShutdown = true;

    /** Management executor service shutdown flag. */
    private boolean mgmtSvcShutdown = true;

    /** GGFS executor service shutdown flag. */
    private boolean ggfsSvcShutdown = true;

    /** REST executor service shutdown flag. */
    private boolean restSvcShutdown = true;

    /** Lifecycle email notification. */
    private boolean lifeCycleEmailNtf = true;

    /** Executor service. */
    private ExecutorService p2pSvc;

    /** Gridgain installation folder. */
    private String ggHome;

    /** Gridgain work folder. */
    private String ggWork;

    /** MBean server. */
    private MBeanServer mbeanSrv;

    /** Local node ID. */
    private UUID nodeId;

    /** Marshaller. */
    private GridMarshaller marsh;

    /** Marshal local jobs. */
    private boolean marshLocJobs = DFLT_MARSHAL_LOCAL_JOBS;

    /** Daemon flag. */
    private boolean daemon;

    /** Jetty XML configuration path. */
    private String jettyPath;

    /** {@code REST} flag. */
    private boolean restEnabled = true;

    /** Whether or not peer class loading is enabled. */
    private boolean p2pEnabled = DFLT_P2P_ENABLED;

    /** List of package prefixes from the system class path that should be P2P loaded. */
    private String[] p2pLocClsPathExcl;

    /** Events of these types should be recorded. */
    private int[] inclEvtTypes;

    /** Maximum network requests timeout. */
    private long netTimeout = DFLT_NETWORK_TIMEOUT;

    /** Interval between message send retries. */
    private long sndRetryDelay = DFLT_SEND_RETRY_DELAY;

    /** Message send retries delay. */
    private int sndRetryCnt = DFLT_SEND_RETRY_CNT;

    /** Number of samples for clock synchronization. */
    private int clockSyncSamples = DFLT_CLOCK_SYNC_SAMPLES;

    /** Clock synchronization frequency. */
    private long clockSyncFreq = DFLT_CLOCK_SYNC_FREQUENCY;

    /** Metrics history time. */
    private int metricsHistSize = DFLT_METRICS_HISTORY_SIZE;

    /** Full metrics enabled flag. */
    private long metricsUpdateFreq = DFLT_METRICS_UPDATE_FREQ;

    /** Metrics expire time. */
    private long metricsExpTime = DFLT_METRICS_EXPIRE_TIME;

    /** Collection of life-cycle beans. */
    private GridLifecycleBean[] lifecycleBeans;

    /** Discovery SPI. */
    private GridDiscoverySpi discoSpi;

    /** Segmentation policy. */
    private GridSegmentationPolicy segPlc = DFLT_SEG_PLC;

    /** Segmentation resolvers. */
    private GridSegmentationResolver[] segResolvers;

    /** Segmentation resolve attempts count. */
    private int segResolveAttempts = DFLT_SEG_RESOLVE_ATTEMPTS;

    /** Wait for segment on startup flag. */
    private boolean waitForSegOnStart = DFLT_WAIT_FOR_SEG_ON_START;

    /** All segmentation resolvers pass required flag. */
    private boolean allResolversPassReq = DFLT_ALL_SEG_RESOLVERS_PASS_REQ;

    /** Segment check frequency. */
    private long segChkFreq = DFLT_SEG_CHK_FREQ;

    /** Communication SPI. */
    private GridCommunicationSpi commSpi;

    /** Event storage SPI. */
    private GridEventStorageSpi evtSpi;

    /** Collision SPI. */
    private GridCollisionSpi colSpi;

    /** Authentication SPI. */
    private GridAuthenticationSpi authSpi;

    /** Secure session SPI. */
    private GridSecureSessionSpi sesSpi;

    /** Deployment SPI. */
    private GridDeploymentSpi deploySpi;

    /** Checkpoint SPI. */
    private GridCheckpointSpi[] cpSpi;

    /** Failover SPI. */
    private GridFailoverSpi[] failSpi;

    /** Load balancing SPI. */
    private GridLoadBalancingSpi[] loadBalancingSpi;

    /** Checkpoint SPI. */
    private GridSwapSpaceSpi swapSpaceSpi;

    /** Indexing SPI. */
    private GridIndexingSpi[] indexingSpi;

    /** Address resolver. */
    private GridAddressResolver addrRslvr;

    /** Cache configurations. */
    private GridCacheConfiguration[] cacheCfg;

    /** Flag indicating whether cache sanity check is enabled. */
    private boolean cacheSanityCheckEnabled = DFLT_CACHE_SANITY_CHECK_ENABLED;

    /** Discovery startup delay. */
    private long discoStartupDelay = DFLT_DISCOVERY_STARTUP_DELAY;

    /** Tasks classes sharing mode. */
    private GridDeploymentMode deployMode = DFLT_DEPLOYMENT_MODE;

    /** Cache size of missed resources. */
    private int p2pMissedCacheSize = DFLT_P2P_MISSED_RESOURCES_CACHE_SIZE;

    /** */
    private String smtpHost;

    /** */
    private int smtpPort = DFLT_SMTP_PORT;

    /** */
    private String smtpUsername;

    /** */
    private String smtpPwd;

    /** */
    private String[] adminEmails;

    /** */
    private String smtpFromEmail = DFLT_SMTP_FROM_EMAIL;

    /** */
    private boolean smtpSsl = DFLT_SMTP_SSL;

    /** */
    private boolean smtpStartTls = DFLT_SMTP_STARTTLS;

    /** Local host. */
    private String locHost;

    /** Base port number for time server. */
    private int timeSrvPortBase = DFLT_TIME_SERVER_PORT_BASE;

    /** Port number range for time server. */
    private int timeSrvPortRange = DFLT_TIME_SERVER_PORT_RANGE;

    /** REST secret key. */
    private String restSecretKey;

    /** Property names to include into node attributes. */
    private String[] includeProps;

    /** License custom URL. */
    private String licUrl;

    /** Frequency of metrics log print out. */
    @SuppressWarnings("RedundantFieldInitialization")
    private long metricsLogFreq = DFLT_METRICS_LOG_FREQ;

    /** TCP host. */
    private String restTcpHost;

    /** TCP port. */
    private int restTcpPort = DFLT_TCP_PORT;

    /** TCP no delay flag. */
    private boolean restTcpNoDelay = DFLT_TCP_NODELAY;

    /** REST TCP direct buffer flag. */
    private boolean restTcpDirectBuf = DFLT_REST_TCP_DIRECT_BUF;

    /** REST TCP send buffer size. */
    private int restTcpSndBufSize;

    /** REST TCP receive buffer size. */
    private int restTcpRcvBufSize;

    /** REST TCP send queue limit. */
    private int restTcpSndQueueLimit;

    /** REST TCP selector count. */
    private int restTcpSelectorCnt = Math.min(4, Runtime.getRuntime().availableProcessors());

    /** Idle timeout. */
    private long restIdleTimeout = DFLT_REST_IDLE_TIMEOUT;

    /** SSL enable flag, default is disabled. */
    private boolean restTcpSslEnabled;

    /** SSL need client auth flag. */
    private boolean restTcpSslClientAuth;

    /** SSL context factory for rest binary server. */
    private GridSslContextFactory restTcpSslCtxFactory;

    /** Port range */
    private int restPortRange = DFLT_REST_PORT_RANGE;

    /** Folders accessible by REST. */
    private String[] restAccessibleFolders;

    /** GGFS configuration. */
    private GridGgfsConfiguration[] ggfsCfg;

    /** Client message interceptor. */
    private GridClientMessageInterceptor clientMsgInterceptor;

    /** Streamer configuration. */
    private GridStreamerConfiguration[] streamerCfg;

    /** Data center receiver hub configuration. */
    private GridDrReceiverHubConfiguration drRcvHubCfg;

    /** Data center sender hub configuration. */
    private GridDrSenderHubConfiguration drSndHubCfg;

    /** Data center ID. */
    private byte dataCenterId;

    /** Security credentials. */
    private GridSecurityCredentialsProvider securityCred;

    /** Service configuration. */
    private GridServiceConfiguration[] svcCfgs;

    /** Hadoop configuration. */
    private GridHadoopConfiguration hadoopCfg;

    /** Client access configuration. */
    private GridClientConnectionConfiguration clientCfg;

    /** Portable configuration. */
    private GridPortableConfiguration portableCfg;

    /**
     * Creates valid grid configuration with all default values.
     */
    public GridConfiguration() {
        // No-op.
    }

    /**
     * Creates grid configuration by coping all configuration properties from
     * given configuration.
     *
     * @param cfg Grid configuration to copy from.
     */
    @SuppressWarnings("deprecation")
    public GridConfiguration(GridConfiguration cfg) {
        assert cfg != null;

        // SPIs.
        discoSpi = cfg.getDiscoverySpi();
        commSpi = cfg.getCommunicationSpi();
        deploySpi = cfg.getDeploymentSpi();
        evtSpi = cfg.getEventStorageSpi();
        cpSpi = cfg.getCheckpointSpi();
        colSpi = cfg.getCollisionSpi();
        failSpi = cfg.getFailoverSpi();
        authSpi = cfg.getAuthenticationSpi();
        sesSpi = cfg.getSecureSessionSpi();
        loadBalancingSpi = cfg.getLoadBalancingSpi();
        swapSpaceSpi = cfg.getSwapSpaceSpi();
        indexingSpi = cfg.getIndexingSpi();

        /*
         * Order alphabetically for maintenance purposes.
         */
        addrRslvr = cfg.getAddressResolver();
        adminEmails = cfg.getAdminEmails();
        allResolversPassReq = cfg.isAllSegmentationResolversPassRequired();
        daemon = cfg.isDaemon();
        cacheCfg = cfg.getCacheConfiguration();
        cacheSanityCheckEnabled = cfg.isCacheSanityCheckEnabled();
        clientCfg = cfg.getClientConnectionConfiguration();
        clientMsgInterceptor = cfg.getClientMessageInterceptor();
        clockSyncFreq = cfg.getClockSyncFrequency();
        clockSyncSamples = cfg.getClockSyncSamples();
        dataCenterId = cfg.getDataCenterId();
        deployMode = cfg.getDeploymentMode();
        discoStartupDelay = cfg.getDiscoveryStartupDelay();
        drRcvHubCfg = cfg.getDrReceiverHubConfiguration() != null ?
            new GridDrReceiverHubConfiguration(cfg.getDrReceiverHubConfiguration()) : null;
        drSndHubCfg = cfg.getDrSenderHubConfiguration() != null ?
            new GridDrSenderHubConfiguration(cfg.getDrSenderHubConfiguration()) : null;
        execSvc = cfg.getExecutorService();
        execSvcShutdown = cfg.getExecutorServiceShutdown();
        ggHome = cfg.getGridGainHome();
        ggWork = cfg.getWorkDirectory();
        gridName = cfg.getGridName();
        ggfsCfg = cfg.getGgfsConfiguration();
        ggfsSvc = cfg.getGgfsExecutorService();
        ggfsSvcShutdown = cfg.getGgfsExecutorServiceShutdown();
        hadoopCfg = cfg.getHadoopConfiguration();
        inclEvtTypes = cfg.getIncludeEventTypes();
        includeProps = cfg.getIncludeProperties();
        jettyPath = cfg.getRestJettyPath();
        licUrl = cfg.getLicenseUrl();
        lifecycleBeans = cfg.getLifecycleBeans();
        lifeCycleEmailNtf = cfg.isLifeCycleEmailNotification();
        locHost = cfg.getLocalHost();
        log = cfg.getGridLogger();
        marsh = cfg.getMarshaller();
        marshLocJobs = cfg.isMarshalLocalJobs();
        mbeanSrv = cfg.getMBeanServer();
        metricsHistSize = cfg.getMetricsHistorySize();
        metricsExpTime = cfg.getMetricsExpireTime();
        metricsLogFreq = cfg.getMetricsLogFrequency();
        metricsUpdateFreq = cfg.getMetricsUpdateFrequency();
        mgmtSvc = cfg.getManagementExecutorService();
        mgmtSvcShutdown = cfg.getManagementExecutorServiceShutdown();
        netTimeout = cfg.getNetworkTimeout();
        nodeId = cfg.getNodeId();
        p2pEnabled = cfg.isPeerClassLoadingEnabled();
        p2pLocClsPathExcl = cfg.getPeerClassLoadingLocalClassPathExclude();
        p2pMissedCacheSize = cfg.getPeerClassLoadingMissedResourcesCacheSize();
        p2pSvc = cfg.getPeerClassLoadingExecutorService();
        p2pSvcShutdown = cfg.getPeerClassLoadingExecutorServiceShutdown();
        portableCfg = cfg.getPortableConfiguration();
        restAccessibleFolders = cfg.getRestAccessibleFolders();
        restEnabled = cfg.isRestEnabled();
        restIdleTimeout = cfg.getRestIdleTimeout();
        restPortRange = cfg.getRestPortRange();
        restSecretKey = cfg.getRestSecretKey();
        restTcpHost = cfg.getRestTcpHost();
        restTcpNoDelay = cfg.isRestTcpNoDelay();
        restTcpDirectBuf = cfg.isRestTcpDirectBuffer();
        restTcpSndBufSize = cfg.getRestTcpSendBufferSize();
        restTcpRcvBufSize = cfg.getRestTcpReceiveBufferSize();
        restTcpSndQueueLimit = cfg.getRestTcpSendQueueLimit();
        restTcpSelectorCnt = cfg.getRestTcpSelectorCount();
        restTcpPort = cfg.getRestTcpPort();
        restTcpSslCtxFactory = cfg.getRestTcpSslContextFactory();
        restTcpSslEnabled = cfg.isRestTcpSslEnabled();
        restTcpSslClientAuth = cfg.isRestTcpSslClientAuth();
        restExecSvc = cfg.getRestExecutorService();
        restSvcShutdown = cfg.getRestExecutorServiceShutdown();
        securityCred = cfg.getSecurityCredentialsProvider();
        segChkFreq = cfg.getSegmentCheckFrequency();
        segPlc = cfg.getSegmentationPolicy();
        segResolveAttempts = cfg.getSegmentationResolveAttempts();
        segResolvers = cfg.getSegmentationResolvers();
        sndRetryCnt = cfg.getNetworkSendRetryCount();
        sndRetryDelay = cfg.getNetworkSendRetryDelay();
        smtpHost = cfg.getSmtpHost();
        smtpPort = cfg.getSmtpPort();
        smtpUsername = cfg.getSmtpUsername();
        smtpPwd = cfg.getSmtpPassword();
        smtpFromEmail = cfg.getSmtpFromEmail();
        smtpSsl = cfg.isSmtpSsl();
        smtpStartTls = cfg.isSmtpStartTls();
        streamerCfg = cfg.getStreamerConfiguration();
        sysSvc = cfg.getSystemExecutorService();
        sysSvcShutdown = cfg.getSystemExecutorServiceShutdown();
        timeSrvPortBase = cfg.getTimeServerPortBase();
        timeSrvPortRange = cfg.getTimeServerPortRange();
        userAttrs = cfg.getUserAttributes();
        waitForSegOnStart = cfg.isWaitForSegmentOnStart();
    }

    /**
     * Whether or not send email notifications on node start and stop. Note if enabled
     * email notifications will only be sent if SMTP is configured and at least one
     * admin email is provided.
     * <p>
     * By default - email notifications are enabled.
     *
     * @return {@code True} to enable lifecycle email notifications.
     * @see #getSmtpHost()
     * @see #getAdminEmails()
     */
    public boolean isLifeCycleEmailNotification() {
        return lifeCycleEmailNtf;
    }

    /**
     * Gets custom license file URL to be used instead of default license file location.
     *
     * @return Custom license file URL or {@code null} to use the default
     *      {@code $GRIDGAIN_HOME}-related location.
     */
    @Nullable public String getLicenseUrl() {
        return licUrl;
    }

    /**
     * Whether or not to use SSL fot SMTP. Default is {@link #DFLT_SMTP_SSL}.
     * <p>
     * Note that GridGain uses SMTP to send emails in critical
     * situations such as license expiration or fatal system errors.
     * It is <b>highly</b> recommended to configure SMTP in production
     * environment.
     * <p>
     * Note that {@link #getSmtpHost()} is the only mandatory SMTP
     * configuration property.
     *
     * @return Whether or not to use SSL fot SMTP.
     * @see #DFLT_SMTP_SSL
     * @see GridSystemProperties#GG_SMTP_SSL
     */
    public boolean isSmtpSsl() {
        return smtpSsl;
    }

    /**
     * Whether or not to use STARTTLS fot SMTP. Default is {@link #DFLT_SMTP_STARTTLS}.
     * <p>
     * Note that GridGain uses SMTP to send emails in critical
     * situations such as license expiration or fatal system errors.
     * It is <b>highly</b> recommended to configure SMTP in production
     * environment.
     * <p>
     * Note that {@link #getSmtpHost()} is the only mandatory SMTP
     * configuration property.
     *
     * @return Whether or not to use STARTTLS fot SMTP.
     * @see #DFLT_SMTP_STARTTLS
     * @see GridSystemProperties#GG_SMTP_STARTTLS
     */
    public boolean isSmtpStartTls() {
        return smtpStartTls;
    }

    /**
     * Gets SMTP host name or {@code null} if SMTP is not configured.
     * <p>
     * Note that GridGain uses SMTP to send emails in critical
     * situations such as license expiration or fatal system errors.
     * It is <b>highly</b> recommended to configure SMTP in production
     * environment.
     * <p>
     * Note that {@code getSmtpHost()} is the only mandatory SMTP
     * configuration property.
     *
     * @return SMTP host name or {@code null} if SMTP is not configured.
     * @see GridSystemProperties#GG_SMTP_HOST
     */
    @Nullable public String getSmtpHost() {
        return smtpHost;
    }

    /**
     * Gets SMTP port. Default value is {@link #DFLT_SMTP_PORT}.
     * <p>
     * Note that GridGain uses SMTP to send emails in critical
     * situations such as license expiration or fatal system errors.
     * It is <b>highly</b> recommended to configure SMTP in production
     * environment.
     * <p>
     * Note that {@link #getSmtpHost()} is the only mandatory SMTP
     * configuration property.
     *
     * @return SMTP port.
     * @see #DFLT_SMTP_PORT
     * @see GridSystemProperties#GG_SMTP_PORT
     */
    public int getSmtpPort() {
        return smtpPort;
    }

    /**
     * Gets SMTP username or {@code null} if not used.
     * <p>
     * Note that GridGain uses SMTP to send emails in critical
     * situations such as license expiration or fatal system errors.
     * It is <b>highly</b> recommended to configure SMTP in production
     * environment.
     * <p>
     * Note that {@link #getSmtpHost()} is the only mandatory SMTP
     * configuration property.
     *
     * @return SMTP username or {@code null}.
     * @see GridSystemProperties#GG_SMTP_USERNAME
     */
    @Nullable public String getSmtpUsername() {
        return smtpUsername;
    }

    /**
     * SMTP password or {@code null} if not used.
     * <p>
     * Note that GridGain uses SMTP to send emails in critical
     * situations such as license expiration or fatal system errors.
     * It is <b>highly</b> recommended to configure SMTP in production
     * environment.
     * <p>
     * Note that {@link #getSmtpHost()} is the only mandatory SMTP
     * configuration property.
     *
     * @return SMTP password or {@code null}.
     * @see GridSystemProperties#GG_SMTP_PWD
     */
    @Nullable public String getSmtpPassword() {
        return smtpPwd;
    }

    /**
     * Gets optional set of admin emails where email notifications will be set.
     * <p>
     * Note that GridGain uses SMTP to send emails in critical
     * situations such as license expiration or fatal system errors.
     * It is <b>highly</b> recommended to configure SMTP in production
     * environment.
     *
     * @return Optional set of admin emails where email notifications will be set.
     *      If {@code null} - emails will be sent only to the email in the license
     *      if one provided.
     * @see GridSystemProperties#GG_ADMIN_EMAILS
     */
    public String[] getAdminEmails() {
        return adminEmails;
    }

    /**
     * Gets optional FROM email address for email notifications. By default
     * {@link #DFLT_SMTP_FROM_EMAIL} will be used.
     *
     * @return Optional FROM email address for email notifications. If {@code null}
     *      - {@link #DFLT_SMTP_FROM_EMAIL} will be used by default.
     * @see #DFLT_SMTP_FROM_EMAIL
     * @see GridSystemProperties#GG_SMTP_FROM
     */
    @Nullable public String getSmtpFromEmail() {
        return smtpFromEmail;
    }

    /**
     * Sets license URL different from the default location of the license file.
     *
     * @param licUrl License URl to set.
     */
    public void setLicenseUrl(String licUrl) {
        this.licUrl = licUrl;
    }

    /**
     * Sets whether or not to enable lifecycle email notifications.
     *
     * @param lifeCycleEmailNtf {@code True} to enable lifecycle email notifications.
     * @see GridSystemProperties#GG_LIFECYCLE_EMAIL_NOTIFY
     */
    public void setLifeCycleEmailNotification(boolean lifeCycleEmailNtf) {
        this.lifeCycleEmailNtf = lifeCycleEmailNtf;
    }

    /**
     * Sets whether or not SMTP uses SSL.
     * <p>
     * Note that GridGain uses SMTP to send emails in critical
     * situations such as license expiration or fatal system errors.
     * It is <b>highly</b> recommended to configure SMTP in production
     * environment.
     * <p>
     * Note that {@link #setSmtpHost(String)} is the only mandatory SMTP
     * configuration property.
     *
     * @param smtpSsl Whether or not SMTP uses SSL.
     * @see GridSystemProperties#GG_SMTP_SSL
     */
    public void setSmtpSsl(boolean smtpSsl) {
        this.smtpSsl = smtpSsl;
    }

    /**
     * Sets whether or not SMTP uses STARTTLS.
     * <p>
     * Note that GridGain uses SMTP to send emails in critical
     * situations such as license expiration or fatal system errors.
     * It is <b>highly</b> recommended to configure SMTP in production
     * environment.
     * <p>
     * Note that {@link #setSmtpHost(String)} is the only mandatory SMTP
     * configuration property.
     *
     * @param smtpStartTls Whether or not SMTP uses STARTTLS.
     * @see GridSystemProperties#GG_SMTP_STARTTLS
     */
    public void setSmtpStartTls(boolean smtpStartTls) {
        this.smtpStartTls = smtpStartTls;
    }

    /**
     * Sets SMTP host.
     * <p>
     * Note that GridGain uses SMTP to send emails in critical
     * situations such as license expiration or fatal system errors.
     * It is <b>highly</b> recommended to configure SMTP in production
     * environment.
     * <p>
     * Note that {@code #setSmtpHost(String)} is the only mandatory SMTP
     * configuration property.
     *
     * @param smtpHost SMTP host to set or {@code null} to disable sending emails.
     * @see GridSystemProperties#GG_SMTP_HOST
     */
    public void setSmtpHost(String smtpHost) {
        this.smtpHost = smtpHost;
    }

    /**
     * Sets SMTP port. Default value is {@link #DFLT_SMTP_PORT}.
     * <p>
     * Note that GridGain uses SMTP to send emails in critical
     * situations such as license expiration or fatal system errors.
     * It is <b>highly</b> recommended to configure SMTP in production
     * environment.
     * <p>
     * Note that {@link #setSmtpHost(String)} is the only mandatory SMTP
     * configuration property.
     *
     * @param smtpPort SMTP port to set.
     * @see #DFLT_SMTP_PORT
     * @see GridSystemProperties#GG_SMTP_PORT
     */
    public void setSmtpPort(int smtpPort) {
        this.smtpPort = smtpPort;
    }

    /**
     * Sets SMTP username or {@code null} if not used.
     * <p>
     * Note that GridGain uses SMTP to send emails in critical
     * situations such as license expiration or fatal system errors.
     * It is <b>highly</b> recommended to configure SMTP in production
     * environment.
     * <p>
     * Note that {@link #setSmtpHost(String)} is the only mandatory SMTP
     * configuration property.
     *
     * @param smtpUsername SMTP username or {@code null}.
     * @see GridSystemProperties#GG_SMTP_USERNAME
     */
    public void setSmtpUsername(String smtpUsername) {
        this.smtpUsername = smtpUsername;
    }

    /**
     * Sets SMTP password or {@code null} if not used.
     * <p>
     * Note that GridGain uses SMTP to send emails in critical
     * situations such as license expiration or fatal system errors.
     * It is <b>highly</b> recommended to configure SMTP in production
     * environment.
     * <p>
     * Note that {@link #setSmtpHost(String)} is the only mandatory SMTP
     * configuration property.
     *
     * @param smtpPwd SMTP password or {@code null}.
     * @see GridSystemProperties#GG_SMTP_PWD
     */
    public void setSmtpPassword(String smtpPwd) {
        this.smtpPwd = smtpPwd;
    }

    /**
     * Sets optional set of admin emails where email notifications will be set.
     * <p>
     * Note that GridGain uses SMTP to send emails in critical
     * situations such as license expiration or fatal system errors.
     * It is <b>highly</b> recommended to configure SMTP in production
     * environment.
     *
     * @param adminEmails Optional set of admin emails where email notifications will be set.
     *      If {@code null} - emails will be sent only to the email in the license
     *      if one provided.
     * @see GridSystemProperties#GG_ADMIN_EMAILS
     */
    public void setAdminEmails(String[] adminEmails) {
        this.adminEmails = adminEmails;
    }

    /**
     * Sets optional FROM email address for email notifications. By default
     * {@link #DFLT_SMTP_FROM_EMAIL} will be used.
     *
     * @param smtpFromEmail Optional FROM email address for email notifications. If {@code null}
     *      - {@link #DFLT_SMTP_FROM_EMAIL} will be used by default.
     * @see #DFLT_SMTP_FROM_EMAIL
     * @see GridSystemProperties#GG_SMTP_FROM
     */
    public void setSmtpFromEmail(String smtpFromEmail) {
        this.smtpFromEmail = smtpFromEmail;
    }

    /**
     * Gets optional grid name. Returns {@code null} if non-default grid name was not
     * provided.
     *
     * @return Optional grid name. Can be {@code null}, which is default grid name, if
     *      non-default grid name was not provided.
     */
    public String getGridName() {
        return gridName;
    }

    /**
     * Whether or not this node should be a daemon node.
     * <p>
     * Daemon nodes are the usual grid nodes that participate in topology but not
     * visible on the main APIs, i.e. they are not part of any projections. The only
     * way to see daemon nodes is to use {@link GridProjection#forDaemons()} method.
     * <p>
     * Daemon nodes are used primarily for management and monitoring functionality that
     * is build on GridGain and needs to participate in the topology but also needs to be
     * excluded from "normal" topology so that it won't participate in task execution
     * or in-memory data grid storage.
     *
     * @return {@code True} if this node should be a daemon node, {@code false} otherwise.
     * @see GridProjection#forDaemons()
     */
    public boolean isDaemon() {
        return daemon;
    }

    /**
     * Sets daemon flag.
     * <p>
     * Daemon nodes are the usual grid nodes that participate in topology but not
     * visible on the main APIs, i.e. they are not part of any projections. The only
     * way to see daemon nodes is to use {@link GridProjection#forDaemons()} method.
     * <p>
     * Daemon nodes are used primarily for management and monitoring functionality that
     * is build on GridGain and needs to participate in the topology but also needs to be
     * excluded from "normal" topology so that it won't participate in task execution
     * or in-memory data grid storage.
     *
     * @param daemon Daemon flag.
     */
    public void setDaemon(boolean daemon) {
        this.daemon = daemon;
    }

    /**
     * Sets grid name. Note that {@code null} is a default grid name.
     *
     * @param gridName Grid name to set. Can be {@code null}, which is default
     *      grid name.
     */
    public void setGridName(String gridName) {
        this.gridName = gridName;
    }

    /**
     * Should return any user-defined attributes to be added to this node. These attributes can
     * then be accessed on nodes by calling {@link GridNode#attribute(String)} or
     * {@link GridNode#attributes()} methods.
     * <p>
     * Note that system adds the following (among others) attributes automatically:
     * <ul>
     * <li>{@code {@link System#getProperties()}} - All system properties.</li>
     * <li>{@code {@link System#getenv(String)}} - All environment properties.</li>
     * </ul>
     * <p>
     * Note that grid will add all System properties and environment properties
     * to grid node attributes also. SPIs may also add node attributes that are
     * used for SPI implementation.
     * <p>
     * <b>NOTE:</b> attributes names starting with {@code org.gridgain} are reserved
     * for internal use.
     *
     * @return User defined attributes for this node.
     */
    public Map<String, ?> getUserAttributes() {
        return userAttrs;
    }

    /**
     * Sets user attributes for this node.
     *
     * @param userAttrs User attributes for this node.
     * @see GridConfiguration#getUserAttributes()
     */
    public void setUserAttributes(Map<String, ?> userAttrs) {
        this.userAttrs = userAttrs;
    }

    /**
     * Should return an instance of logger to use in grid. If not provided, {@code GridLog4jLogger}
     * will be used.
     *
     * @return Logger to use in grid.
     */
    public GridLogger getGridLogger() {
        return log;
    }

    /**
     * Sets logger to use within grid.
     *
     * @param log Logger to use within grid.
     * @see GridConfiguration#getGridLogger()
     */
    public void setGridLogger(GridLogger log) {
        this.log = log;
    }

    /**
     * Should return an instance of fully configured thread pool to be used in grid.
     * This executor service will be in charge of processing {@link GridComputeJob GridJobs}
     * and user messages sent to node.
     * <p>
     * If not provided, new executor service will be created using the following configuration:
     * <ul>
     *     <li>Core pool size - {@link #DFLT_PUBLIC_CORE_THREAD_CNT}</li>
     *     <li>Max pool size - {@link #DFLT_PUBLIC_MAX_THREAD_CNT}</li>
     *     <li>Queue capacity - {@link #DFLT_PUBLIC_THREADPOOL_QUEUE_CAP}</li>
     * </ul>
     *
     * @return Thread pool implementation to be used in grid to process job execution
     *      requests and user messages sent to the node.
     */
    public ExecutorService getExecutorService() {
        return execSvc;
    }

    /**
     * Executor service that is in charge of processing internal system messages.
     * <p>
     * If not provided, new executor service will be created using the following configuration:
     * <ul>
     *     <li>Core pool size - {@link #DFLT_SYSTEM_CORE_THREAD_CNT}</li>
     *     <li>Max pool size - {@link #DFLT_SYSTEM_MAX_THREAD_CNT}</li>
     *     <li>Queue capacity - {@link #DFLT_SYSTEM_THREADPOOL_QUEUE_CAP}</li>
     * </ul>
     *
     * @return Thread pool implementation to be used in grid for internal system messages.
     */
    public ExecutorService getSystemExecutorService() {
        return sysSvc;
    }

    /**
     * Executor service that is in charge of processing internal and Visor
     * {@link GridComputeJob GridJobs}.
     * <p>
     * If not provided, new executor service will be created using the following configuration:
     * <ul>
     *     <li>Core pool size - {@link #DFLT_MGMT_THREAD_CNT}</li>
     *     <li>Max pool size - {@link #DFLT_MGMT_THREAD_CNT}</li>
     *     <li>Queue capacity - unbounded</li>
     * </ul>
     *
     * @return Thread pool implementation to be used in grid for internal and Visor
     *      jobs processing.
     */
    public ExecutorService getManagementExecutorService() {
        return mgmtSvc;
    }

    /**
     * Should return an instance of fully configured executor service which
     * is in charge of peer class loading requests/responses. If you don't use
     * peer class loading and use GAR deployment only we would recommend to decrease
     * the value of total threads to {@code 1}.
     * <p>
     * If not provided, new executor service will be created using the following configuration:
     * <ul>
     *     <li>Core pool size - {@link #DFLT_P2P_THREAD_CNT}</li>
     *     <li>Max pool size - {@link #DFLT_P2P_THREAD_CNT}</li>
     *     <li>Queue capacity - unbounded</li>
     * </ul>
     *
     * @return Thread pool implementation to be used for peer class loading
     *      requests handling.
     */
    public ExecutorService getPeerClassLoadingExecutorService() {
        return p2pSvc;
    }

    /**
     * Executor service that is in charge of processing outgoing GGFS messages. Note that this
     * executor must have limited task queue to avoid OutOfMemory errors when incoming data stream
     * is faster than network bandwidth.
     * <p>
     * If not provided, new executor service will be created using the following configuration:
     * <ul>
     *     <li>Core pool size - number of processors available in system</li>
     *     <li>Max pool size - number of processors available in system</li>
     *     <li>Queue capacity - {@link #DFLT_GGFS_THREADPOOL_QUEUE_CAP}</li>
     * </ul>
     *
     * @return Thread pool implementation to be used for GGFS outgoing message sending.
     */
    public ExecutorService getGgfsExecutorService() {
        return ggfsSvc;
    }

    /**
     * Shutdown flag for executor service.
     * <p>
     * If not provided, default value {@code true} will be used which will shutdown
     * executor service when GridGain stops regardless of whether it was started before
     * GridGain or by GridGain.
     *
     * @return Executor service shutdown flag.
     */
    public boolean getExecutorServiceShutdown() {
        return execSvcShutdown;
    }

    /**
     * Shutdown flag for system executor service.
     * <p>
     * If not provided, default value {@code true} will be used which will shutdown
     * executor service when GridGain stops regardless of whether it was started before
     * GridGain or by GridGain.
     *
     * @return System executor service shutdown flag.
     */
    public boolean getSystemExecutorServiceShutdown() {
        return sysSvcShutdown;
    }

    /**
     * Shutdown flag for management executor service.
     * <p>
     * If not provided, default value {@code true} will be used which will shutdown
     * executor service when GridGain stops regardless of whether it was started before
     * GridGain or by GridGain.
     *
     * @return Management executor service shutdown flag.
     */
    public boolean getManagementExecutorServiceShutdown() {
        return mgmtSvcShutdown;
    }

    /**
     * Should return flag of peer class loading executor service shutdown when the grid stops.
     * <p>
     * If not provided, default value {@code true} will be used which means
     * that when grid will be stopped it will shut down peer class loading executor service.
     *
     * @return Peer class loading executor service shutdown flag.
     */
    public boolean getPeerClassLoadingExecutorServiceShutdown() {
        return p2pSvcShutdown;
    }

    /**
     * Shutdown flag for GGFS executor service.
     * <p>
     * If not provided, default value {@code true} will be used which will shutdown
     * executor service when GridGain stops regardless whether it was started before GridGain
     * or by GridGain.
     *
     * @return GGFS executor service shutdown flag.
     */
    public boolean getGgfsExecutorServiceShutdown() {
        return ggfsSvcShutdown;
    }

    /**
     * Sets thread pool to use within grid.
     *
     * @param execSvc Thread pool to use within grid.
     * @see GridConfiguration#getExecutorService()
     */
    public void setExecutorService(ExecutorService execSvc) {
        this.execSvc = execSvc;
    }

    /**
     * Sets executor service shutdown flag.
     *
     * @param execSvcShutdown Executor service shutdown flag.
     * @see GridConfiguration#getExecutorServiceShutdown()
     */
    public void setExecutorServiceShutdown(boolean execSvcShutdown) {
        this.execSvcShutdown = execSvcShutdown;
    }

    /**
     * Sets system thread pool to use within grid.
     *
     * @param sysSvc Thread pool to use within grid.
     * @see GridConfiguration#getSystemExecutorService()
     */
    public void setSystemExecutorService(ExecutorService sysSvc) {
        this.sysSvc = sysSvc;
    }

    /**
     * Sets system executor service shutdown flag.
     *
     * @param sysSvcShutdown System executor service shutdown flag.
     * @see GridConfiguration#getSystemExecutorServiceShutdown()
     */
    public void setSystemExecutorServiceShutdown(boolean sysSvcShutdown) {
        this.sysSvcShutdown = sysSvcShutdown;
    }

    /**
     * Sets management thread pool to use within grid.
     *
     * @param mgmtSvc Thread pool to use within grid.
     * @see GridConfiguration#getManagementExecutorService()
     */
    public void setManagementExecutorService(ExecutorService mgmtSvc) {
        this.mgmtSvc = mgmtSvc;
    }

    /**
     * Sets management executor service shutdown flag.
     *
     * @param mgmtSvcShutdown Management executor service shutdown flag.
     * @see GridConfiguration#getManagementExecutorServiceShutdown()
     */
    public void setManagementExecutorServiceShutdown(boolean mgmtSvcShutdown) {
        this.mgmtSvcShutdown = mgmtSvcShutdown;
    }

    /**
     * Sets thread pool to use for peer class loading.
     *
     * @param p2pSvc Thread pool to use within grid.
     * @see GridConfiguration#getPeerClassLoadingExecutorService()
     */
    public void setPeerClassLoadingExecutorService(ExecutorService p2pSvc) {
        this.p2pSvc = p2pSvc;
    }

    /**
     * Sets peer class loading executor service shutdown flag.
     *
     * @param p2pSvcShutdown Peer class loading executor service shutdown flag.
     * @see GridConfiguration#getPeerClassLoadingExecutorServiceShutdown()
     */
    public void setPeerClassLoadingExecutorServiceShutdown(boolean p2pSvcShutdown) {
        this.p2pSvcShutdown = p2pSvcShutdown;
    }

    /**
     * Set executor service that will be used to process outgoing GGFS messages.
     *
     * @param ggfsSvc Executor service to use for outgoing GGFS messages.
     * @see GridConfiguration#getGgfsExecutorService()
     */
    public void setGgfsExecutorService(ExecutorService ggfsSvc) {
        this.ggfsSvc = ggfsSvc;
    }

    /**
     * Sets GGFS executor service shutdown flag.
     *
     * @param ggfsSvcShutdown GGFS executor service shutdown flag.
     * @see GridConfiguration#getGgfsExecutorService()
     */
    public void setGgfsExecutorServiceShutdown(boolean ggfsSvcShutdown) {
        this.ggfsSvcShutdown = ggfsSvcShutdown;
    }

    /**
     * Should return GridGain installation home folder. If not provided, the system will check
     * {@code GRIDGAIN_HOME} system property and environment variable in that order. If
     * {@code GRIDGAIN_HOME} still could not be obtained, then grid will not start and exception
     * will be thrown.
     *
     * @return GridGain installation home or {@code null} to make the system attempt to
     *      infer it automatically.
     * @see GridSystemProperties#GG_HOME
     */
    @Nullable public String getGridGainHome() {
        return ggHome;
    }

    /**
     * Sets GridGain installation folder.
     *
     * @param ggHome {@code GridGain} installation folder.
     * @see GridConfiguration#getGridGainHome()
     * @see GridSystemProperties#GG_HOME
     */
    public void setGridGainHome(String ggHome) {
        this.ggHome = ggHome;
    }

    /**
     * Gets GridGain work folder. If not provided, the method will use work folder under
     * {@code GRIDGAIN_HOME} specified by {@link GridConfiguration#setGridGainHome(String)} or
     * {@code GRIDGAIN_HOME} environment variable or system property.
     * <p>
     * If {@code GRIDGAIN_HOME} is not provided, then system temp folder is used.
     *
     * @return GridGain work folder or {@code null} to make the system attempt to infer it automatically.
     * @see GridConfiguration#getGridGainHome()
     * @see GridSystemProperties#GG_HOME
     */
    @Nullable public String getWorkDirectory() {
        return ggWork;
    }

    /**
     * Sets GridGain work folder.
     *
     * @param ggWork {@code GridGain} work folder.
     * @see GridConfiguration#getWorkDirectory()
     */
    public void setWorkDirectory(String ggWork) {
        this.ggWork = ggWork;
    }

    /**
     * Should return MBean server instance. If not provided, the system will use default
     * platform MBean server.
     *
     * @return MBean server instance or {@code null} to make the system create a default one.
     * @see ManagementFactory#getPlatformMBeanServer()
     */
    public MBeanServer getMBeanServer() {
        return mbeanSrv;
    }

    /**
     * Sets initialized and started MBean server.
     *
     * @param mbeanSrv Initialized and started MBean server.
     */
    public void setMBeanServer(MBeanServer mbeanSrv) {
        this.mbeanSrv = mbeanSrv;
    }

    /**
     * Unique identifier for this node within grid.
     *
     * @return Unique identifier for this node within grid.
     */
    public UUID getNodeId() {
        return nodeId;
    }

    /**
     * Sets unique identifier for local node.
     *
     * @param nodeId Unique identifier for local node.
     * @see GridConfiguration#getNodeId()
     */
    public void setNodeId(@Nullable UUID nodeId) {
        this.nodeId = nodeId;
    }

    /**
     * Should return an instance of marshaller to use in grid. If not provided,
     * {@link GridOptimizedMarshaller} will be used on Java HotSpot VM, and
     * {@link GridJdkMarshaller} will be used on other VMs.
     *
     * @return Marshaller to use in grid.
     */
    public GridMarshaller getMarshaller() {
        return marsh;
    }

    /**
     * Sets marshaller to use within grid.
     *
     * @param marsh Marshaller to use within grid.
     * @see GridConfiguration#getMarshaller()
     */
    public void setMarshaller(GridMarshaller marsh) {
        this.marsh = marsh;
    }


    /**
     * Returns {@code true} if peer class loading is enabled, {@code false}
     * otherwise. Default value is {@code false} specified by {@link #DFLT_P2P_ENABLED}.
     * <p>
     * When peer class loading is enabled and task is not deployed on local node,
     * local node will try to load classes from the node that initiated task
     * execution. This way, a task can be physically deployed only on one node
     * and then internally penetrate to all other nodes.
     * <p>
     * See {@link GridComputeTask} documentation for more information about task deployment.
     *
     * @return {@code true} if peer class loading is enabled, {@code false}
     *      otherwise.
     */
    public boolean isPeerClassLoadingEnabled() {
        return p2pEnabled;
    }

    /**
     * If this flag is set to {@code true}, jobs mapped to local node will be
     * marshalled as if it was remote node.
     * <p>
     * If not provided, default value is defined by {@link #DFLT_MARSHAL_LOCAL_JOBS}.
     *
     * @return {@code True} if local jobs should be marshalled.
     */
    public boolean isMarshalLocalJobs() {
        return marshLocJobs;
    }

    /**
     * Sets marshal local jobs flag.
     *
     * @param marshLocJobs {@code True} if local jobs should be marshalled.
     */
    public void setMarshalLocalJobs(boolean marshLocJobs) {
        this.marshLocJobs = marshLocJobs;
    }

    /**
     * Enables/disables peer class loading.
     *
     * @param p2pEnabled {@code true} if peer class loading is
     *      enabled, {@code false} otherwise.
     */
    public void setPeerClassLoadingEnabled(boolean p2pEnabled) {
        this.p2pEnabled = p2pEnabled;
    }

    /**
     * Should return list of packages from the system classpath that need to
     * be peer-to-peer loaded from task originating node.
     * '*' is supported at the end of the package name which means
     * that all sub-packages and their classes are included like in Java
     * package import clause.
     *
     * @return List of peer-to-peer loaded package names.
     */
    public String[] getPeerClassLoadingLocalClassPathExclude() {
        return p2pLocClsPathExcl;
    }

    /**
     * Sets list of packages in a system class path that should be P2P
     * loaded even if they exist locally.
     *
     * @param p2pLocClsPathExcl List of P2P loaded packages. Package
     *      name supports '*' at the end like in package import clause.
     */
    public void setPeerClassLoadingLocalClassPathExclude(String... p2pLocClsPathExcl) {
        this.p2pLocClsPathExcl = p2pLocClsPathExcl;
    }

    /**
     * Number of node metrics to keep in memory to calculate totals and averages.
     * If not provided (value is {@code 0}), then default value
     * {@link #DFLT_METRICS_HISTORY_SIZE} is used.
     *
     * @return Metrics history size.
     * @see #DFLT_METRICS_HISTORY_SIZE
     */
    public int getMetricsHistorySize() {
        return metricsHistSize;
    }

    /**
     * Sets number of metrics kept in history to compute totals and averages.
     * If not explicitly set, then default value is {@code 10,000}.
     *
     * @param metricsHistSize Number of metrics kept in history to use for
     *      metric totals and averages calculations.
     * @see #DFLT_METRICS_HISTORY_SIZE
     */
    public void setMetricsHistorySize(int metricsHistSize) {
        this.metricsHistSize = metricsHistSize;
    }

    /**
     * Gets job metrics update frequency in milliseconds.
     * <p>
     * Updating metrics too frequently may have negative performance impact.
     * <p>
     * The following values are accepted:
     * <ul>
     *     <li>{@code -1} job metrics are never updated.</li>
     *     <li>{@code 0} job metrics are updated on each job start and finish.</li>
     *     <li>Positive value defines the actual update frequency. If not provided, then default value
     *     {@link #DFLT_METRICS_UPDATE_FREQ} is used.</li>
     * </ul>
     * If not provided, then default value {@link #DFLT_METRICS_UPDATE_FREQ} is used.
     *
     * @return Job metrics update frequency in milliseconds.
     * @see #DFLT_METRICS_UPDATE_FREQ
     */
    public long getMetricsUpdateFrequency() {
        return metricsUpdateFreq;
    }

    /**
     * Sets job metrics update frequency in milliseconds.
     * <p>
     * If set to {@code -1} job metrics are never updated.
     * If set to {@code 0} job metrics are updated on each job start and finish.
     * Positive value defines the actual update frequency.
     * If not provided, then default value
     * {@link #DFLT_METRICS_UPDATE_FREQ} is used.
     *
     * @param metricsUpdateFreq Job metrics update frequency in milliseconds.
     */
    public void setMetricsUpdateFrequency(long metricsUpdateFreq) {
        this.metricsUpdateFreq = metricsUpdateFreq;
    }

    /**
     * Elapsed time in milliseconds after which node metrics are considered expired.
     * If not provided, then default value
     * {@link #DFLT_METRICS_EXPIRE_TIME} is used.
     *
     * @return Metrics expire time.
     * @see #DFLT_METRICS_EXPIRE_TIME
     */
    public long getMetricsExpireTime() {
        return metricsExpTime;
    }

    /**
     * Sets time in milliseconds after which a certain metric value is considered expired.
     * If not set explicitly, then default value is {@code 600,000} milliseconds (10 minutes).
     *
     * @param metricsExpTime The metricsExpTime to set.
     * @see #DFLT_METRICS_EXPIRE_TIME
     */
    public void setMetricsExpireTime(long metricsExpTime) {
        this.metricsExpTime = metricsExpTime;
    }

    /**
     * Maximum timeout in milliseconds for network requests.
     * <p>
     * If not provided, then default value
     * {@link #DFLT_NETWORK_TIMEOUT} is used.
     *
     * @return Maximum timeout for network requests.
     * @see #DFLT_NETWORK_TIMEOUT
     */
    public long getNetworkTimeout() {
        return netTimeout;
    }

    /**
     * Maximum timeout in milliseconds for network requests.
     * <p>
     * If not provided (value is {@code 0}), then default value
     * {@link #DFLT_NETWORK_TIMEOUT} is used.
     *
     * @param netTimeout Maximum timeout for network requests.
     * @see #DFLT_NETWORK_TIMEOUT
     */
    public void setNetworkTimeout(long netTimeout) {
        this.netTimeout = netTimeout;
    }

    /**
     * Interval in milliseconds between message send retries.
     * <p>
     * If not provided, then default value
     * {@link #DFLT_SEND_RETRY_DELAY} is used.
     *
     * @return Interval between message send retries.
     * @see #getNetworkSendRetryCount()
     * @see #DFLT_SEND_RETRY_DELAY
     */
    public long getNetworkSendRetryDelay() {
        return sndRetryDelay;
    }

    /**
     * Sets interval in milliseconds between message send retries.
     * <p>
     * If not provided, then default value
     * {@link #DFLT_SEND_RETRY_DELAY} is used.
     *
     * @param sndRetryDelay Interval between message send retries.
     */
    public void setNetworkSendRetryDelay(long sndRetryDelay) {
        this.sndRetryDelay = sndRetryDelay;
    }

    /**
     * Message send retries count.
     * <p>
     * If not provided, then default value
     * {@link #DFLT_SEND_RETRY_CNT} is used.
     *
     * @return Message send retries count.
     * @see #getNetworkSendRetryDelay()
     * @see #DFLT_SEND_RETRY_CNT
     */
    public int getNetworkSendRetryCount() {
        return sndRetryCnt;
    }

    /**
     * Sets message send retries count.
     * <p>
     * If not provided, then default value
     * {@link #DFLT_SEND_RETRY_CNT} is used.
     *
     * @param sndRetryCnt Message send retries count.
     */
    public void setNetworkSendRetryCount(int sndRetryCnt) {
        this.sndRetryCnt = sndRetryCnt;
    }

    /**
     * Gets number of samples used to synchronize clocks between different nodes.
     * <p>
     * Clock synchronization is used for cache version assignment in {@code CLOCK} order mode.
     *
     * @return Number of samples for one synchronization round.
     */
    public int getClockSyncSamples() {
        return clockSyncSamples;
    }

    /**
     * Sets number of samples used for clock synchronization.
     *
     * @param clockSyncSamples Number of samples.
     */
    public void setClockSyncSamples(int clockSyncSamples) {
        this.clockSyncSamples = clockSyncSamples;
    }

    /**
     * Gets frequency at which clock is synchronized between nodes, in milliseconds.
     * <p>
     * Clock synchronization is used for cache version assignment in {@code CLOCK} order mode.
     *
     * @return Clock synchronization frequency, in milliseconds.
     */
    public long getClockSyncFrequency() {
        return clockSyncFreq;
    }

    /**
     * Sets clock synchronization frequency in milliseconds.
     *
     * @param clockSyncFreq Clock synchronization frequency.
     */
    public void setClockSyncFrequency(long clockSyncFreq) {
        this.clockSyncFreq = clockSyncFreq;
    }

    /**
     * Returns a collection of life-cycle beans. These beans will be automatically
     * notified of grid life-cycle events. Use life-cycle beans whenever you
     * want to perform certain logic before and after grid startup and stopping
     * routines.
     *
     * @return Collection of life-cycle beans.
     * @see GridLifecycleBean
     * @see GridLifecycleEventType
     */
    public GridLifecycleBean[] getLifecycleBeans() {
        return lifecycleBeans;
    }

    /**
     * Sets a collection of lifecycle beans. These beans will be automatically
     * notified of grid lifecycle events. Use lifecycle beans whenever you
     * want to perform certain logic before and after grid startup and stopping
     * routines.
     *
     * @param lifecycleBeans Collection of lifecycle beans.
     * @see GridLifecycleEventType
     */
    public void setLifecycleBeans(GridLifecycleBean... lifecycleBeans) {
        this.lifecycleBeans = lifecycleBeans;
    }

    /**
     * Should return fully configured event SPI implementation. If not provided,
     * {@link GridMemoryEventStorageSpi} will be used.
     *
     * @return Grid event SPI implementation or {@code null} to use default implementation.
     */
    public GridEventStorageSpi getEventStorageSpi() {
        return evtSpi;
    }

    /**
     * Sets fully configured instance of {@link GridEventStorageSpi}.
     *
     * @param evtSpi Fully configured instance of {@link GridEventStorageSpi}.
     * @see GridConfiguration#getEventStorageSpi()
     */
    public void setEventStorageSpi(GridEventStorageSpi evtSpi) {
        this.evtSpi = evtSpi;
    }

    /**
     * Should return fully configured discovery SPI implementation. If not provided,
     * {@link GridTcpDiscoverySpi} will be used by default.
     *
     * @return Grid discovery SPI implementation or {@code null} to use default implementation.
     */
    public GridDiscoverySpi getDiscoverySpi() {
        return discoSpi;
    }

    /**
     * Sets fully configured instance of {@link GridDiscoverySpi}.
     *
     * @param discoSpi Fully configured instance of {@link GridDiscoverySpi}.
     * @see GridConfiguration#getDiscoverySpi()
     */
    public void setDiscoverySpi(GridDiscoverySpi discoSpi) {
        this.discoSpi = discoSpi;
    }

    /**
     * Returns segmentation policy. Default is {@link #DFLT_SEG_PLC}.
     *
     * @return Segmentation policy.
     */
    public GridSegmentationPolicy getSegmentationPolicy() {
        return segPlc;
    }

    /**
     * Sets segmentation policy.
     *
     * @param segPlc Segmentation policy.
     */
    public void setSegmentationPolicy(GridSegmentationPolicy segPlc) {
        this.segPlc = segPlc;
    }

    /**
     * Gets wait for segment on startup flag. Default is {@link #DFLT_WAIT_FOR_SEG_ON_START}.
     * <p>
     * Returns {@code true} if node should wait for correct segment on start.
     * If node detects that segment is incorrect on startup and this method
     * returns {@code true}, node waits until segment becomes correct.
     * If segment is incorrect on startup and this method returns {@code false},
     * exception is thrown.
     *
     * @return {@code True} to wait for segment on startup, {@code false} otherwise.
     */
    public boolean isWaitForSegmentOnStart() {
        return waitForSegOnStart;
    }

    /**
     * Sets wait for segment on start flag.
     *
     * @param waitForSegOnStart {@code True} to wait for segment on start.
     */
    public void setWaitForSegmentOnStart(boolean waitForSegOnStart) {
        this.waitForSegOnStart = waitForSegOnStart;
    }

    /**
     * Gets all segmentation resolvers pass required flag.
     * <p>
     * Returns {@code true} if all segmentation resolvers should succeed
     * for node to be in correct segment.
     * Returns {@code false} if at least one segmentation resolver should succeed
     * for node to be in correct segment.
     * <p>
     * Default is {@link #DFLT_ALL_SEG_RESOLVERS_PASS_REQ}.
     *
     * @return {@code True} if all segmentation resolvers should succeed,
     *      {@code false} if only one is enough.
     */
    public boolean isAllSegmentationResolversPassRequired() {
        return allResolversPassReq;
    }

    /**
     * Sets all segmentation resolvers pass required flag.
     *
     * @param allResolversPassReq {@code True} if all segmentation resolvers should
     *      succeed for node to be in the correct segment.
     */
    public void setAllSegmentationResolversPassRequired(boolean allResolversPassReq) {
        this.allResolversPassReq = allResolversPassReq;
    }

    /**
     * Gets segmentation resolve attempts. Each configured resolver will have
     * this attempts number to pass segmentation check prior to check failure.
     *
     * Default is {@link #DFLT_SEG_RESOLVE_ATTEMPTS}.
     *
     * @return Segmentation resolve attempts.
     */
    public int getSegmentationResolveAttempts() {
        return segResolveAttempts;
    }

    /**
     * Sets segmentation resolve attempts count.
     *
     * @param segResolveAttempts Segmentation resolve attempts.
     */
    public void setSegmentationResolveAttempts(int segResolveAttempts) {
        this.segResolveAttempts = segResolveAttempts;
    }

    /**
     * Returns a collection of segmentation resolvers.
     * <p>
     * If array is {@code null} or empty, periodical and on-start network
     * segment checks do not happen.
     *
     * @return Segmentation resolvers.
     */
    @Nullable public GridSegmentationResolver[] getSegmentationResolvers() {
        return segResolvers;
    }

    /**
     * Sets segmentation resolvers.
     *
     * @param segResolvers Segmentation resolvers.
     */
    public void setSegmentationResolvers(@Nullable GridSegmentationResolver... segResolvers) {
        this.segResolvers = segResolvers;
    }

    /**
     * Returns frequency of network segment check by discovery manager.
     * <p>
     * if 0, periodic segment check is disabled and segment is checked only
     * on topology changes (if segmentation resolvers are configured).
     * <p>
     * Default is {@link #DFLT_SEG_CHK_FREQ}.
     *
     * @return Segment check frequency.
     */
    public long getSegmentCheckFrequency() {
        return segChkFreq;
    }

    /**
     * Sets network segment check frequency.
     *
     * @param segChkFreq Segment check frequency.
     */
    public void setSegmentCheckFrequency(long segChkFreq) {
        this.segChkFreq = segChkFreq;
    }

    /**
     * Should return fully configured SPI communication  implementation. If not provided,
     * {@link GridTcpCommunicationSpi} will be used by default.
     *
     * @return Grid communication SPI implementation or {@code null} to use default implementation.
     */
    public GridCommunicationSpi getCommunicationSpi() {
        return commSpi;
    }

    /**
     * Sets fully configured instance of {@link GridCommunicationSpi}.
     *
     * @param commSpi Fully configured instance of {@link GridCommunicationSpi}.
     * @see GridConfiguration#getCommunicationSpi()
     */
    public void setCommunicationSpi(GridCommunicationSpi commSpi) {
        this.commSpi = commSpi;
    }

    /**
     * Should return fully configured collision SPI implementation. If not provided,
     * {@link GridNoopCollisionSpi} is used and jobs get activated immediately
     * on arrive to mapped node. This approach suits well for large amount of small
     * jobs (which is a wide-spread use case). User still can control the number
     * of concurrent jobs by setting maximum thread pool size defined by
     * GridConfiguration.getExecutorService() configuration property.
     *
     * @return Grid collision SPI implementation or {@code null} to use default implementation.
     */
    public GridCollisionSpi getCollisionSpi() {
        return colSpi;
    }

    /**
     * Sets fully configured instance of {@link GridCollisionSpi}.
     *
     * @param colSpi Fully configured instance of {@link GridCollisionSpi} or
     *      {@code null} if no SPI provided.
     * @see GridConfiguration#getCollisionSpi()
     */
    public void setCollisionSpi(GridCollisionSpi colSpi) {
        this.colSpi = colSpi;
    }

    /**
     * Should return fully configured authentication SPI implementation. If not provided,
     * {@link GridNoopAuthenticationSpi} will be used.
     *
     * @return Grid authentication SPI implementation or {@code null} to use default implementation.
     */
    public GridAuthenticationSpi getAuthenticationSpi() {
        return authSpi;
    }

    /**
     * Sets fully configured instance of {@link GridAuthenticationSpi}.
     *
     * @param authSpi Fully configured instance of {@link GridAuthenticationSpi} or
     * {@code null} if no SPI provided.
     * @see GridConfiguration#getAuthenticationSpi()
     */
    public void setAuthenticationSpi(GridAuthenticationSpi authSpi) {
        this.authSpi = authSpi;
    }

    /**
     * Should return fully configured secure session SPI implementation. If not provided,
     * {@link GridNoopSecureSessionSpi} will be used.
     *
     * @return Grid secure session SPI implementation or {@code null} to use default implementation.
     */
    public GridSecureSessionSpi getSecureSessionSpi() {
        return sesSpi;
    }

    /**
     * Sets fully configured instance of {@link GridSecureSessionSpi}.
     *
     * @param sesSpi Fully configured instance of {@link GridSecureSessionSpi} or
     * {@code null} if no SPI provided.
     * @see GridConfiguration#getSecureSessionSpi()
     */
    public void setSecureSessionSpi(GridSecureSessionSpi sesSpi) {
        this.sesSpi = sesSpi;
    }

    /**
     * Should return fully configured deployment SPI implementation. If not provided,
     * {@link GridLocalDeploymentSpi} will be used.
     *
     * @return Grid deployment SPI implementation or {@code null} to use default implementation.
     */
    public GridDeploymentSpi getDeploymentSpi() {
        return deploySpi;
    }

    /**
     * Sets fully configured instance of {@link GridDeploymentSpi}.
     *
     * @param deploySpi Fully configured instance of {@link GridDeploymentSpi}.
     * @see GridConfiguration#getDeploymentSpi()
     */
    public void setDeploymentSpi(GridDeploymentSpi deploySpi) {
        this.deploySpi = deploySpi;
    }

    /**
     * Should return fully configured checkpoint SPI implementation. If not provided,
     * {@link GridNoopCheckpointSpi} will be used.
     *
     * @return Grid checkpoint SPI implementation or {@code null} to use default implementation.
     */
    public GridCheckpointSpi[] getCheckpointSpi() {
        return cpSpi;
    }

    /**
     * Sets fully configured instance of {@link GridCheckpointSpi}.
     *
     * @param cpSpi Fully configured instance of {@link GridCheckpointSpi}.
     * @see GridConfiguration#getCheckpointSpi()
     */
    public void setCheckpointSpi(GridCheckpointSpi... cpSpi) {
        this.cpSpi = cpSpi;
    }

    /**
     * Should return fully configured failover SPI implementation. If not provided,
     * {@link GridAlwaysFailoverSpi} will be used.
     *
     * @return Grid failover SPI implementation or {@code null} to use default implementation.
     */
    public GridFailoverSpi[] getFailoverSpi() {
        return failSpi;
    }

    /**
     * Sets fully configured instance of {@link GridFailoverSpi}.
     *
     * @param failSpi Fully configured instance of {@link GridFailoverSpi} or
     *      {@code null} if no SPI provided.
     * @see GridConfiguration#getFailoverSpi()
     */
    public void setFailoverSpi(GridFailoverSpi... failSpi) {
        this.failSpi = failSpi;
    }

    /**
     * Should return fully configured load balancing SPI implementation. If not provided,
     * {@link GridRoundRobinLoadBalancingSpi} will be used.
     *
     * @return Grid load balancing SPI implementation or {@code null} to use default implementation.
     */
    public GridLoadBalancingSpi[] getLoadBalancingSpi() {
        return loadBalancingSpi;
    }

    /**
     * This value is used to expire messages from waiting list whenever node
     * discovery discrepancies happen.
     * <p>
     * During startup, it is possible for some SPIs to have a small time window when
     * <tt>Node A</tt> has discovered <tt>Node B</tt>, but <tt>Node B</tt>
     * has not discovered <tt>Node A</tt> yet. Such time window is usually very small,
     * a matter of milliseconds, but certain JMS providers, for example, may be very slow
     * and hence have larger discovery delay window.
     * <p>
     * The default value of this property is {@code 60,000} specified by
     * {@link #DFLT_DISCOVERY_STARTUP_DELAY}. This should be good enough for vast
     * majority of configurations. However, if you do anticipate an even larger
     * delay, you should increase this value.
     *
     * @return Time in milliseconds for when nodes can be out-of-sync.
     */
    public long getDiscoveryStartupDelay() {
        return discoStartupDelay;
    }

    /**
     * Sets time in milliseconds after which a certain metric value is considered expired.
     * If not set explicitly, then default value is {@code 600,000} milliseconds (10 minutes).
     *
     * @param discoStartupDelay Time in milliseconds for when nodes
     *      can be out-of-sync during startup.
     */
    public void setDiscoveryStartupDelay(long discoStartupDelay) {
        this.discoStartupDelay = discoStartupDelay;
    }

    /**
     * Sets fully configured instance of {@link GridLoadBalancingSpi}.
     *
     * @param loadBalancingSpi Fully configured instance of {@link GridLoadBalancingSpi} or
     *      {@code null} if no SPI provided.
     * @see GridConfiguration#getLoadBalancingSpi()
     */
    public void setLoadBalancingSpi(GridLoadBalancingSpi... loadBalancingSpi) {
        this.loadBalancingSpi = loadBalancingSpi;
    }

    /**
     * Sets fully configured instances of {@link GridSwapSpaceSpi}.
     *
     * @param swapSpaceSpi Fully configured instances of {@link GridSwapSpaceSpi} or
     *      <tt>null</tt> if no SPI provided.
     * @see GridConfiguration#getSwapSpaceSpi()
     */
    public void setSwapSpaceSpi(GridSwapSpaceSpi swapSpaceSpi) {
        this.swapSpaceSpi = swapSpaceSpi;
    }

    /**
     * Should return fully configured swap space SPI implementation. If not provided,
     * {@link GridFileSwapSpaceSpi} will be used.
     * <p>
     * Note that user can provide one or multiple instances of this SPI (and select later which one
     * is used in a particular context).
     *
     * @return Grid swap space SPI implementation or <tt>null</tt> to use default implementation.
     */
    public GridSwapSpaceSpi getSwapSpaceSpi() {
        return swapSpaceSpi;
    }

    /**
     * Sets fully configured instances of {@link GridIndexingSpi}.
     *
     * @param indexingSpi Fully configured instances of {@link GridIndexingSpi}.
     * @see GridConfiguration#getIndexingSpi()
     */
    public void setIndexingSpi(GridIndexingSpi... indexingSpi) {
        this.indexingSpi = indexingSpi;
    }

    /**
     * Should return fully configured indexing SPI implementations. If not provided,
     * {@code GridH2IndexingSpi} will be used.
     * <p>
     * Note that user can provide one or multiple instances of this SPI (and select later which one
     * is used in a particular context).
     *
     * @return Indexing SPI implementation or <tt>null</tt> to use default implementation.
     */
    public GridIndexingSpi[] getIndexingSpi() {
        return indexingSpi;
    }

    /**
     * Gets address resolver for addresses mapping determination.
     *
     * @return Address resolver.
     */
    public GridAddressResolver getAddressResolver() {
        return addrRslvr;
    }

    /*
     * Sets address resolver for addresses mapping determination.
     *
     * @param addrRslvr Address resolver.
     */
    public void setAddressResolver(GridAddressResolver addrRslvr) {
        this.addrRslvr = addrRslvr;
    }

    /**
     * Sets task classes and resources sharing mode.
     *
     * @param deployMode Task classes and resources sharing mode.
     */
    public void setDeploymentMode(GridDeploymentMode deployMode) {
        this.deployMode = deployMode;
    }

    /**
     * Gets deployment mode for deploying tasks and other classes on this node.
     * Refer to {@link GridDeploymentMode} documentation for more information.
     *
     * @return Deployment mode.
     */
    public GridDeploymentMode getDeploymentMode() {
        return deployMode;
    }

    /**
     * Sets size of missed resources cache. Set 0 to avoid
     * missed resources caching.
     *
     * @param p2pMissedCacheSize Size of missed resources cache.
     */
    public void setPeerClassLoadingMissedResourcesCacheSize(int p2pMissedCacheSize) {
        this.p2pMissedCacheSize = p2pMissedCacheSize;
    }

    /**
     * Returns missed resources cache size. If size greater than {@code 0}, missed
     * resources will be cached and next resource request ignored. If size is {@code 0},
     * then request for the resource will be sent to the remote node every time this
     * resource is requested.
     *
     * @return Missed resources cache size.
     */
    public int getPeerClassLoadingMissedResourcesCacheSize() {
        return p2pMissedCacheSize;
    }

    /**
     * Gets configuration (descriptors) for all caches.
     *
     * @return Array of fully initialized cache descriptors.
     */
    public GridCacheConfiguration[] getCacheConfiguration() {
        return cacheCfg;
    }

    /**
     * Sets cache configurations.
     *
     * @param cacheCfg Cache configurations.
     */
    @SuppressWarnings({"ZeroLengthArrayAllocation"})
    public void setCacheConfiguration(GridCacheConfiguration... cacheCfg) {
        this.cacheCfg = cacheCfg == null ? new GridCacheConfiguration[0] : cacheCfg;
    }

    /**
     * Gets flag indicating whether cache sanity check is enabled. If enabled, then GridGain
     * will perform the following checks and throw an exception if check fails:
     * <ul>
     *     <li>Cache entry is not externally locked with {@code lock(...)} or {@code lockAsync(...)}
     *     methods when entry is enlisted to transaction.</li>
     *     <li>Each entry in affinity group-lock transaction has the same affinity key as was specified on
     *     affinity transaction start.</li>
     *     <li>Each entry in partition group-lock transaction belongs to the same partition as was specified
     *     on partition transaction start.</li>
     * </ul>
     * <p>
     * These checks are not required for cache operation, but help to find subtle bugs. Disabling of this checks
     * usually yields a noticeable performance gain.
     * <p>
     * If not provided, default value is {@link #DFLT_CACHE_SANITY_CHECK_ENABLED}.
     *
     * @return {@code True} if group lock sanity check is enabled.
     */
    public boolean isCacheSanityCheckEnabled() {
        return cacheSanityCheckEnabled;
    }

    /**
     * Sets cache sanity check flag.
     *
     * @param cacheSanityCheckEnabled {@code True} if cache sanity check is enabled.
     * @see #isCacheSanityCheckEnabled()
     */
    public void setCacheSanityCheckEnabled(boolean cacheSanityCheckEnabled) {
        this.cacheSanityCheckEnabled = cacheSanityCheckEnabled;
    }

    /**
     * Gets array of event types, which will be recorded.
     * <p>
     * Note that by default all events in GridGain are disabled. GridGain can and often does generate thousands
     * events per seconds under the load and therefore it creates a significant additional load on the system.
     * If these events are not needed by the application this load is unnecessary and leads to significant
     * performance degradation. So it is <b>highly recommended</b> to enable only those events that your
     * application logic requires. Note that certain events are required for GridGain's internal operations
     * and such events will still be generated but not stored by event storage SPI if they are disabled
     * in GridGain configuration.
     *
     * @return Include event types.
     */
    @Nullable public int[] getIncludeEventTypes() {
        return inclEvtTypes;
    }

    /**
     * Sets array of event types, which will be recorded by {@link GridEventStorageManager#record(GridEvent)}.
     * Note, that either the include event types or the exclude event types can be established.
     *
     * @param inclEvtTypes Include event types.
     */
    public void setIncludeEventTypes(int... inclEvtTypes) {
        this.inclEvtTypes = inclEvtTypes;
    }

    /**
     * Sets path, either absolute or relative to {@code GRIDGAIN_HOME}, to {@code JETTY}
     * XML configuration file. {@code JETTY} is used to support REST over HTTP protocol for
     * accessing GridGain APIs remotely.
     *
     * @param jettyPath Path to {@code JETTY} XML configuration file.
     * @deprecated Use {@link GridClientConnectionConfiguration#setRestJettyPath(String)}.
     */
    @Deprecated
    public void setRestJettyPath(String jettyPath) {
        this.jettyPath = jettyPath;
    }

    /**
     * Gets path, either absolute or relative to {@code GRIDGAIN_HOME}, to {@code Jetty}
     * XML configuration file. {@code Jetty} is used to support REST over HTTP protocol for
     * accessing GridGain APIs remotely.
     * <p>
     * If not provided, Jetty instance with default configuration will be started picking
     * {@link GridSystemProperties#GG_JETTY_HOST} and {@link GridSystemProperties#GG_JETTY_PORT}
     * as host and port respectively.
     *
     * @return Path to {@code JETTY} XML configuration file.
     * @see GridSystemProperties#GG_JETTY_HOST
     * @see GridSystemProperties#GG_JETTY_PORT
     * @deprecated Use {@link GridClientConnectionConfiguration#getRestJettyPath()}.
     */
    @Deprecated
    public String getRestJettyPath() {
        return jettyPath;
    }

    /**
     * Sets flag indicating whether external {@code REST} access is enabled or not.
     *
     * @param restEnabled Flag indicating whether external {@code REST} access is enabled or not.
     * @deprecated Use {@link GridClientConnectionConfiguration}.
     */
    @Deprecated
    public void setRestEnabled(boolean restEnabled) {
        this.restEnabled = restEnabled;
    }

    /**
     * Gets flag indicating whether external {@code REST} access is enabled or not. By default,
     * external {@code REST} access is turned on.
     *
     * @return Flag indicating whether external {@code REST} access is enabled or not.
     * @see GridSystemProperties#GG_JETTY_HOST
     * @see GridSystemProperties#GG_JETTY_PORT
     * @deprecated Use {@link GridClientConnectionConfiguration}.
     */
    @Deprecated
    public boolean isRestEnabled() {
        return restEnabled;
    }

    /**
     * Gets host for TCP binary protocol server. This can be either an
     * IP address or a domain name.
     * <p>
     * If not defined, system-wide local address will be used
     * (see {@link #getLocalHost()}.
     * <p>
     * You can also use {@code 0.0.0.0} value to bind to all
     * locally-available IP addresses.
     *
     * @return TCP host.
     * @deprecated Use {@link GridClientConnectionConfiguration#getRestTcpHost()}.
     */
    @Deprecated
    public String getRestTcpHost() {
        return restTcpHost;
    }

    /**
     * Sets host for TCP binary protocol server.
     *
     * @param restTcpHost TCP host.
     * @deprecated Use {@link GridClientConnectionConfiguration#setRestTcpHost(String)}.
     */
    @Deprecated
    public void setRestTcpHost(String restTcpHost) {
        this.restTcpHost = restTcpHost;
    }

    /**
     * Gets port for TCP binary protocol server.
     * <p>
     * Default is {@link #DFLT_TCP_PORT}.
     *
     * @return TCP port.
     * @deprecated Use {@link GridClientConnectionConfiguration#getRestTcpPort()}.
     */
    @Deprecated
    public int getRestTcpPort() {
        return restTcpPort;
    }

    /**
     * Sets port for TCP binary protocol server.
     *
     * @param restTcpPort TCP port.
     * @deprecated Use {@link GridClientConnectionConfiguration#setRestTcpPort(int)}.
     */
    @Deprecated
    public void setRestTcpPort(int restTcpPort) {
        this.restTcpPort = restTcpPort;
    }

    /**
     * Gets flag indicating whether {@code TCP_NODELAY} option should be set for accepted client connections.
     * Setting this option reduces network latency and should be set to {@code true} in majority of cases.
     * For more information, see {@link Socket#setTcpNoDelay(boolean)}
     * <p/>
     * If not specified, default value is {@link #DFLT_TCP_NODELAY}.
     *
     * @return Whether {@code TCP_NODELAY} option should be enabled.
     * @deprecated Use {@link GridClientConnectionConfiguration#isRestTcpNoDelay()}.
     */
    @Deprecated
    public boolean isRestTcpNoDelay() {
        return restTcpNoDelay;
    }

    /**
     * Sets whether {@code TCP_NODELAY} option should be set for all accepted client connections.
     *
     * @param restTcpNoDelay {@code True} if option should be enabled.
     * @see #isRestTcpNoDelay()
     * @deprecated Use {@link GridClientConnectionConfiguration#setRestTcpNoDelay(boolean)}.
     */
    @Deprecated
    public void setRestTcpNoDelay(boolean restTcpNoDelay) {
        this.restTcpNoDelay = restTcpNoDelay;
    }

    /**
     * Gets flag indicating whether REST TCP server should use direct buffers. A direct buffer is a buffer
     * that is allocated and accessed using native system calls, without using JVM heap. Enabling direct
     * buffer <em>may</em> improve performance and avoid memory issues (long GC pauses due to huge buffer
     * size).
     *
     * @return Whether direct buffer should be used.
     * @deprecated Use {@link GridClientConnectionConfiguration#isRestTcpDirectBuffer()}.
     */
    @Deprecated
    public boolean isRestTcpDirectBuffer() {
        return restTcpDirectBuf;
    }

    /**
     * Sets whether to use direct buffer for REST TCP server.
     *
     * @param restTcpDirectBuf {@code True} if option should be enabled.
     * @see #isRestTcpDirectBuffer()
     * @deprecated Use {@link GridClientConnectionConfiguration#setRestTcpDirectBuffer(boolean)}.
     */
    @Deprecated
    public void setRestTcpDirectBuffer(boolean restTcpDirectBuf) {
        this.restTcpDirectBuf = restTcpDirectBuf;
    }

    /**
     * Gets REST TCP server send buffer size.
     *
     * @return REST TCP server send buffer size (0 for default).
     * @deprecated Use {@link GridClientConnectionConfiguration#getRestTcpSendBufferSize()}.
     */
    @Deprecated
    public int getRestTcpSendBufferSize() {
        return restTcpSndBufSize;
    }

    /**
     * Sets REST TCP server send buffer size.
     *
     * @param restTcpSndBufSize Send buffer size.
     * @see #getRestTcpSendBufferSize()
     * @deprecated Use {@link GridClientConnectionConfiguration#setRestTcpSendBufferSize(int)}.
     */
    @Deprecated
    public void setRestTcpSendBufferSize(int restTcpSndBufSize) {
        this.restTcpSndBufSize = restTcpSndBufSize;
    }

    /**
     * Gets REST TCP server receive buffer size.
     *
     * @return REST TCP server receive buffer size (0 for default).
     * @deprecated Use {@link GridClientConnectionConfiguration#getRestTcpReceiveBufferSize()}.
     */
    @Deprecated
    public int getRestTcpReceiveBufferSize() {
        return restTcpRcvBufSize;
    }

    /**
     * Sets REST TCP server receive buffer size.
     *
     * @param restTcpRcvBufSize Receive buffer size.
     * @see #getRestTcpReceiveBufferSize()
     * @deprecated Use {@link GridClientConnectionConfiguration#setRestTcpReceiveBufferSize(int)}.
     */
    @Deprecated
    public void setRestTcpReceiveBufferSize(int restTcpRcvBufSize) {
        this.restTcpRcvBufSize = restTcpRcvBufSize;
    }

    /**
     * Gets REST TCP server send queue limit. If the limit exceeds, all successive writes will
     * block until the queue has enough capacity.
     *
     * @return REST TCP server send queue limit (0 for unlimited).
     * @deprecated Use {@link GridClientConnectionConfiguration#getRestTcpSendQueueLimit()}.
     */
    @Deprecated
    public int getRestTcpSendQueueLimit() {
        return restTcpSndQueueLimit;
    }

    /**
     * Sets REST TCP server send queue limit.
     *
     * @param restTcpSndQueueLimit REST TCP server send queue limit (0 for unlimited).
     * @see #getRestTcpSendQueueLimit()
     * @deprecated Use {@link GridClientConnectionConfiguration#setRestTcpSendQueueLimit(int)}.
     */
    @Deprecated
    public void setRestTcpSendQueueLimit(int restTcpSndQueueLimit) {
        this.restTcpSndQueueLimit = restTcpSndQueueLimit;
    }

    /**
     * Gets number of selector threads in REST TCP server. Higher value for this parameter
     * may increase throughput, but also increases context switching.
     *
     * @return Number of selector threads for REST TCP server.
     * @deprecated Use {@link GridClientConnectionConfiguration#getRestTcpSelectorCount()}.
     */
    @Deprecated
    public int getRestTcpSelectorCount() {
        return restTcpSelectorCnt;
    }

    /**
     * Sets number of selector threads for REST TCP server.
     *
     * @param restTcpSelectorCnt Number of selector threads for REST TCP server.
     * @see #getRestTcpSelectorCount()
     * @deprecated Use {@link GridClientConnectionConfiguration#setRestTcpSelectorCount(int)}.
     */
    @Deprecated
    public void setRestTcpSelectorCount(int restTcpSelectorCnt) {
        this.restTcpSelectorCnt = restTcpSelectorCnt;
    }

    /**
     * Gets idle timeout for REST server.
     * <p>
     * This setting is used to reject half-opened sockets. If no packets
     * come within idle timeout, the connection is closed.
     *
     * @return Idle timeout in milliseconds.
     * @deprecated Use {@link GridClientConnectionConfiguration#getRestIdleTimeout()}.
     */
    @Deprecated
    public long getRestIdleTimeout() {
        return restIdleTimeout;
    }

    /**
     * Sets idle timeout for REST server.
     *
     * @param restIdleTimeout Idle timeout in milliseconds.
     * @see #getRestIdleTimeout()
     * @deprecated Use {@link GridClientConnectionConfiguration#setRestIdleTimeout(long)}.
     */
    @Deprecated
    public void setRestIdleTimeout(long restIdleTimeout) {
        this.restIdleTimeout = restIdleTimeout;
    }

    /**
     * Whether secure socket layer should be enabled on binary rest server.
     * <p>
     * Note that if this flag is set to {@code true}, an instance of {@link GridSslContextFactory}
     * should be provided, otherwise binary rest protocol will fail to start.
     *
     * @return {@code True} if SSL should be enabled.
     * @deprecated Use {@link GridClientConnectionConfiguration#isRestTcpSslEnabled()}.
     */
    @Deprecated
    public boolean isRestTcpSslEnabled() {
        return restTcpSslEnabled;
    }

    /**
     * Sets whether Secure Socket Layer should be enabled for REST TCP binary protocol.
     * <p/>
     * Note that if this flag is set to {@code true}, then a valid instance of {@link GridSslContextFactory}
     * should be provided in {@code GridConfiguration}. Otherwise, TCP binary protocol will fail to start.
     *
     * @param restTcpSslEnabled {@code True} if SSL should be enabled.
     * @deprecated Use {@link GridClientConnectionConfiguration#setRestTcpSslEnabled(boolean)}.
     */
    @Deprecated
    public void setRestTcpSslEnabled(boolean restTcpSslEnabled) {
        this.restTcpSslEnabled = restTcpSslEnabled;
    }

    /**
     * Gets a flag indicating whether or not remote clients will be required to have a valid SSL certificate which
     * validity will be verified with trust manager.
     *
     * @return Whether or not client authentication is required.
     * @deprecated Use {@link GridClientConnectionConfiguration#isRestTcpSslClientAuth()}.
     */
    @Deprecated
    public boolean isRestTcpSslClientAuth() {
        return restTcpSslClientAuth;
    }

    /**
     * Sets flag indicating whether or not SSL client authentication is required.
     *
     * @param needClientAuth Whether or not client authentication is required.
     * @deprecated Use {@link GridClientConnectionConfiguration#setRestTcpSslClientAuth(boolean)}.
     */
    @Deprecated
    public void setRestTcpSslClientAuth(boolean needClientAuth) {
        restTcpSslClientAuth = needClientAuth;
    }

    /**
     * Gets context factory that will be used for creating a secure socket layer of rest binary server.
     *
     * @return SslContextFactory instance.
     * @see GridSslContextFactory
     * @deprecated Use {@link GridClientConnectionConfiguration#getRestTcpSslContextFactory()}.
     */
    @Deprecated
    public GridSslContextFactory getRestTcpSslContextFactory() {
        return restTcpSslCtxFactory;
    }

    /**
     * Sets instance of {@link GridSslContextFactory} that will be used to create an instance of {@code SSLContext}
     * for Secure Socket Layer on TCP binary protocol. This factory will only be used if
     * {@link #setRestTcpSslEnabled(boolean)} is set to {@code true}.
     *
     * @param restTcpSslCtxFactory Instance of {@link GridSslContextFactory}
     * @deprecated Use {@link GridClientConnectionConfiguration#setRestTcpSslContextFactory(GridSslContextFactory)}.
     */
    @Deprecated
    public void setRestTcpSslContextFactory(GridSslContextFactory restTcpSslCtxFactory) {
        this.restTcpSslCtxFactory = restTcpSslCtxFactory;
    }

    /**
     * Gets number of ports to try if configured port is already in use.
     *
     * @return Number of ports to try.
     * @deprecated Use {@link GridClientConnectionConfiguration#getRestPortRange()}.
     */
    @Deprecated
    public int getRestPortRange() {
        return restPortRange;
    }

    /**
     * Sets number of ports to try if configured one is in use.
     *
     * @param restPortRange Port range.
     * @deprecated Use {@link GridClientConnectionConfiguration#setRestPortRange(int)}.
     */
    @Deprecated
    public void setRestPortRange(int restPortRange) {
        this.restPortRange = restPortRange;
    }

    /**
     * Gets list of folders that are accessible for log reading command. When remote client requests
     * a log file, file path is checked against this list. If requested file is not located in any
     * sub-folder of these folders, request is not processed.
     * <p>
     * By default, list consists of a single {@code GRIDGAIN_HOME} folder. If {@code GRIDGAIN_HOME}
     * could not be detected and property is not specified, no restrictions applied.
     *
     * @return Array of folders that are allowed be read by remote clients.
     * @deprecated Use {@link GridClientConnectionConfiguration#getRestAccessibleFolders()}.
     */
    @Deprecated
    public String[] getRestAccessibleFolders() {
        return restAccessibleFolders;
    }

    /**
     * Sets array of folders accessible by REST processor for log reading command.
     *
     * @param restAccessibleFolders Array of folder paths.
     * @deprecated Use {@link GridClientConnectionConfiguration#setRestAccessibleFolders(String...)}.
     */
    @Deprecated
    public void setRestAccessibleFolders(String... restAccessibleFolders) {
        this.restAccessibleFolders = restAccessibleFolders;
    }

    /**
     * Should return an instance of fully configured thread pool to be used for
     * processing of client messages (REST requests).
     * <p>
     * If not provided, new executor service will be created using the following
     * configuration:
     * <ul>
     *     <li>Core pool size - {@link #DFLT_REST_CORE_THREAD_CNT}</li>
     *     <li>Max pool size - {@link #DFLT_REST_MAX_THREAD_CNT}</li>
     *     <li>Queue capacity - {@link #DFLT_REST_THREADPOOL_QUEUE_CAP}</li>
     * </ul>
     *
     * @return Thread pool implementation to be used for processing of client
     *      messages.
     * @deprecated Use {@link GridClientConnectionConfiguration#getRestExecutorService()}.
     */
    @Deprecated
    public ExecutorService getRestExecutorService() {
        return restExecSvc;
    }

    /**
     * Sets thread pool to use for processing of client messages (REST requests).
     *
     * @param restExecSvc Thread pool to use for processing of client messages.
     * @see GridConfiguration#getRestExecutorService()
     * @deprecated Use {@link GridClientConnectionConfiguration#setRestExecutorService(ExecutorService)}.
     */
    @Deprecated
    public void setRestExecutorService(ExecutorService restExecSvc) {
        this.restExecSvc = restExecSvc;
    }

    /**
     * Sets REST executor service shutdown flag.
     *
     * @param restSvcShutdown REST executor service shutdown flag.
     * @see GridConfiguration#getRestExecutorService()
     * @deprecated Use {@link GridClientConnectionConfiguration#setRestExecutorServiceShutdown(boolean)}.
     */
    @Deprecated
    public void setRestExecutorServiceShutdown(boolean restSvcShutdown) {
        this.restSvcShutdown = restSvcShutdown;
    }

    /**
     * Shutdown flag for REST executor service.
     * <p>
     * If not provided, default value {@code true} will be used which will shutdown
     * executor service when GridGain stops regardless whether it was started before GridGain
     * or by GridGain.
     *
     * @return REST executor service shutdown flag.
     * @deprecated Use {@link GridClientConnectionConfiguration#isRestExecutorServiceShutdown()}.
     */
    @Deprecated
    public boolean getRestExecutorServiceShutdown() {
        return restSvcShutdown;
    }

    /**
     * Sets system-wide local address or host for all GridGain components to bind to. If provided it will
     * override all default local bind settings within GridGain or any of its SPIs.
     *
     * @param locHost Local IP address or host to bind to.
     */
    public void setLocalHost(String locHost) {
        this.locHost = locHost;
    }

    /**
     * Gets system-wide local address or host for all GridGain components to bind to. If provided it will
     * override all default local bind settings within GridGain or any of its SPIs.
     * <p>
     * If {@code null} then GridGain tries to use local wildcard address. That means that
     * all services will be available on all network interfaces of the host machine.
     * <p>
     * It is strongly recommended to set this parameter for all production environments.
     * <p>
     * If not provided, default is {@code null}.
     *
     * @return Local address or host to bind to.
     */
    @Nullable public String getLocalHost() {
        return locHost;
    }

    /**
     * Gets base UPD port number for grid time server. Time server will be started on one of free ports in range
     * {@code [timeServerPortBase, timeServerPortBase + timeServerPortRange - 1]}.
     * <p>
     * Time server provides clock synchronization between nodes.
     *
     * @return Time
     */
    public int getTimeServerPortBase() {
        return timeSrvPortBase;
    }

    /**
     * Sets time server port base.
     *
     * @param timeSrvPortBase Time server port base.
     */
    public void setTimeServerPortBase(int timeSrvPortBase) {
        this.timeSrvPortBase = timeSrvPortBase;
    }

    /**
     * Defines port range to try for time server start.
     *
     * @return Number of ports to try before server initialization fails.
     */
    public int getTimeServerPortRange() {
        return timeSrvPortRange;
    }

    /**
     * Sets time server port range.
     *
     * @param timeSrvPortRange Time server port range.
     */
    public void setTimeServerPortRange(int timeSrvPortRange) {
        this.timeSrvPortRange = timeSrvPortRange;
    }

    /**
     * Sets secret key to authenticate REST requests. If key is {@code null} or empty authentication is disabled.
     *
     * @param restSecretKey REST secret key.
     * @deprecated Use {@link GridClientConnectionConfiguration#setRestSecretKey(String)}.
     */
    @Deprecated
    public void setRestSecretKey(@Nullable String restSecretKey) {
        this.restSecretKey = restSecretKey;
    }

    /**
     * Gets secret key to authenticate REST requests. If key is {@code null} or empty authentication is disabled.
     *
     * @return Secret key.
     * @see GridSystemProperties#GG_JETTY_HOST
     * @see GridSystemProperties#GG_JETTY_PORT
     * @deprecated Use {@link GridClientConnectionConfiguration#getRestSecretKey()}.
     */
    @Deprecated
    @Nullable public String getRestSecretKey() {
        return restSecretKey;
    }

    /**
     * Gets array of system or environment properties to include into node attributes.
     * If this array is {@code null}, which is default, then all system and environment
     * properties will be included. If this array is empty, then none will be included.
     * Otherwise, for every name provided, first a system property will be looked up,
     * and then, if it is not found, environment property will be looked up.
     *
     * @return Array of system or environment properties to include into node attributes.
     */
    @Nullable public String[] getIncludeProperties() {
        return includeProps;
    }

    /**
     * Sets array of system or environment property names to include into node attributes.
     * See {@link #getIncludeProperties()} for more info.
     *
     * @param includeProps Array of system or environment property names to include into node attributes.
     */
    public void setIncludeProperties(String... includeProps) {
        this.includeProps = includeProps;
    }

    /**
     * Gets frequency of metrics log print out.
     * <p>
     * If {@code 0}, metrics print out is disabled.
     * <p>
     * If not provided, then default value {@link #DFLT_METRICS_LOG_FREQ} is used.
     *
     * @return Frequency of metrics log print out.
     */
    public long getMetricsLogFrequency() {
        return metricsLogFreq;
    }

    /**
     * Sets frequency of metrics log print out.
     * <p>
     * If {@code 0}, metrics print out is disabled.
     * <p>
     * If not provided, then default value {@link #DFLT_METRICS_LOG_FREQ} is used.
     *
     * @param metricsLogFreq Frequency of metrics log print out.
     */
    public void setMetricsLogFrequency(long metricsLogFreq) {
        this.metricsLogFreq = metricsLogFreq;
    }

    /**
     * Gets interceptor for objects, moving to and from remote clients.
     * If this method returns {@code null} then no interception will be applied.
     * <p>
     * Setting interceptor allows to transform all objects exchanged via REST protocol.
     * For example if you use custom serialisation on client you can write interceptor
     * to transform binary representations received from client to Java objects and later
     * access them from java code directly.
     * <p>
     * Default value is {@code null}.
     *
     * @see GridClientMessageInterceptor
     * @return Interceptor.
     * @deprecated Use {@link GridClientConnectionConfiguration#getClientMessageInterceptor()}.
     */
    @Deprecated
    @Nullable public GridClientMessageInterceptor getClientMessageInterceptor() {
        return clientMsgInterceptor;
    }

    /**
     * Sets client message interceptor.
     * <p>
     * Setting interceptor allows to transform all objects exchanged via REST protocol.
     * For example if you use custom serialisation on client you can write interceptor
     * to transform binary representations received from client to Java objects and later
     * access them from java code directly.
     *
     * @param interceptor Interceptor.
     * @deprecated Use {@link GridClientConnectionConfiguration#setClientMessageInterceptor(GridClientMessageInterceptor)}.
     */
    @Deprecated
    public void setClientMessageInterceptor(GridClientMessageInterceptor interceptor) {
        clientMsgInterceptor = interceptor;
    }

    /**
     * Gets GGFS configurations.
     *
     * @return GGFS configurations.
     */
    @Nullable public GridGgfsConfiguration[] getGgfsConfiguration() {
        return ggfsCfg;
    }

    /**
     * Sets GGFS configurations.
     *
     * @param ggfsCfg GGFS configurations.
     */
    public void setGgfsConfiguration(GridGgfsConfiguration... ggfsCfg) {
        this.ggfsCfg = ggfsCfg;
    }

    /**
     * Gets streamers configurations.
     *
     * @return Streamers configurations.
     */
    @Nullable public GridStreamerConfiguration[] getStreamerConfiguration() {
        return streamerCfg;
    }

    /**
     * Sets streamer configuration.
     *
     * @param streamerCfg Streamer configuration.
     */
    public void setStreamerConfiguration(GridStreamerConfiguration... streamerCfg) {
        this.streamerCfg = streamerCfg;
    }

    /**
     * Set data center receiver hub configuration.
     *
     * @return Data center receiver hub configuration.
     */
    @Nullable public GridDrReceiverHubConfiguration getDrReceiverHubConfiguration() {
        return drRcvHubCfg;
    }

    /**
     * Set data center sender hub configuration.
     *
     * @param drRcvHubCfg Data center sender hub configuration.
     */
    public void setDrReceiverHubConfiguration(GridDrReceiverHubConfiguration drRcvHubCfg) {
        this.drRcvHubCfg = drRcvHubCfg;
    }

    /**
     * Get data center sender hub configuration.
     *
     * @return Data center sender hub configuration.
     */
    @Nullable public GridDrSenderHubConfiguration getDrSenderHubConfiguration() {
        return drSndHubCfg;
    }

    /**
     * Set data center receiver hub configuration.
     *
     * @param drSndHubCfg Data center receiver hub configuration.
     */
    public void setDrSenderHubConfiguration(GridDrSenderHubConfiguration drSndHubCfg) {
        this.drSndHubCfg = drSndHubCfg;
    }

    /**
     * Gets data center ID of the grid.
     * <p>
     * It is expected that data center ID will be unique among all the topologies participating in data center
     * replication and the same for all the nodes that belong the given topology.
     *
     * @return Data center ID or {@code 0} if it is not set.
     */
    public byte getDataCenterId() {
        return dataCenterId;
    }

    /**
     * Sets data center ID of the grid.
     * <p>
     * It is expected that data center ID will be unique among all the topologies participating in data center
     * replication and the same for all the nodes that belong the given topology.
     *
     * @param dataCenterId Data center ID.
     */
    public void setDataCenterId(byte dataCenterId) {
        this.dataCenterId = dataCenterId;
    }

    /**
     * Gets hadoop configuration.
     *
     * @return Hadoop configuration.
     */
    public GridHadoopConfiguration getHadoopConfiguration() {
        return hadoopCfg;
    }

    /**
     * Sets hadoop configuration.
     *
     * @param hadoopCfg Hadoop configuration.
     */
    public void setHadoopConfiguration(GridHadoopConfiguration hadoopCfg) {
        this.hadoopCfg = hadoopCfg;
    }

    /**
     * Gets security credentials.
     *
     * @return Security credentials.
     */
    public GridSecurityCredentialsProvider getSecurityCredentialsProvider() {
        return securityCred;
    }

    /**
     * Sets security credentials.
     *
     * @param securityCred Security credentials.
     */
    public void setSecurityCredentialsProvider(GridSecurityCredentialsProvider securityCred) {
        this.securityCred = securityCred;
    }

    /**
<<<<<<< HEAD
     * @return Client connection configuration.
     */
    public GridClientConnectionConfiguration getClientConnectionConfiguration() {
        return clientCfg;
    }

    /**
     * @param clientCfg Client connection configuration.
     */
    public void setClientConnectionConfiguration(GridClientConnectionConfiguration clientCfg) {
        this.clientCfg = clientCfg;
    }

    /**
     * @return Portable configuration.
     */
    public GridPortableConfiguration getPortableConfiguration() {
        return portableCfg;
    }

    /**
     * @param portableCfg Portable configuration.
     */
    public void setPortableConfiguration(GridPortableConfiguration portableCfg) {
        this.portableCfg = portableCfg;
=======
     * Gets configurations for services to be deployed on the grid.
     *
     * @return Configurations for services to be deployed on the grid.
     */
    public GridServiceConfiguration[] getServiceConfiguration() {
        return svcCfgs;
    }

    /**
     * Sets configurations for services to be deployed on the grid.
     *
     * @param svcCfgs Configurations for services to be deployed on the grid.
     */
    public void setServiceConfiguration(GridServiceConfiguration... svcCfgs) {
        this.svcCfgs = svcCfgs;
>>>>>>> d5c527e4
    }

    /** {@inheritDoc} */
    @Override public String toString() {
        return S.toString(GridConfiguration.class, this);
    }
}<|MERGE_RESOLUTION|>--- conflicted
+++ resolved
@@ -3091,7 +3091,6 @@
     }
 
     /**
-<<<<<<< HEAD
      * @return Client connection configuration.
      */
     public GridClientConnectionConfiguration getClientConnectionConfiguration() {
@@ -3117,7 +3116,9 @@
      */
     public void setPortableConfiguration(GridPortableConfiguration portableCfg) {
         this.portableCfg = portableCfg;
-=======
+    }
+
+    /**
      * Gets configurations for services to be deployed on the grid.
      *
      * @return Configurations for services to be deployed on the grid.
@@ -3133,7 +3134,6 @@
      */
     public void setServiceConfiguration(GridServiceConfiguration... svcCfgs) {
         this.svcCfgs = svcCfgs;
->>>>>>> d5c527e4
     }
 
     /** {@inheritDoc} */
